--- conflicted
+++ resolved
@@ -1,15 +1,8 @@
 export default {
   '**/*.{md,yml,yaml}': ['prettier --cache --write'],
-<<<<<<< HEAD
-  // '**/*.{ts,tsx,js,jsx,cjs,mjs}': [
-  //   'biome format --write',
-  //   'eslint --cache --fix',
-  // ],
-=======
   '**/*.{ts,tsx,js,jsx,cjs,mjs}': [
     'biome format --write',
     'eslint --cache --fix',
   ],
->>>>>>> dd24a543
   '**/*.json': ['biome format --write'],
 }