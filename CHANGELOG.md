--- conflicted
+++ resolved
@@ -7,11 +7,10 @@
 
 ## [Unreleased]
 
-<<<<<<< HEAD
 ### Added
 
 - Add fine grained task abortion support.
-=======
+
 ## [3.1.12] - 2023-12-27
 
 ### Fixed
@@ -77,7 +76,6 @@
 ### Fixed
 
 - Make more robust the fix for possible null exception at handling task execution response.
->>>>>>> d0277f79
 
 ## [3.1.3] - 2023-12-17
 
