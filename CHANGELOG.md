--- conflicted
+++ resolved
@@ -7,16 +7,14 @@
 
 ## [Unreleased]
 
-<<<<<<< HEAD
 ### Added
 
 - Add fine grained task abortion support.
-=======
+
 ### Fixed
 
 - Remove all pool events listener at pool destroying.
 - Remove all worker node events listener at worker node destroying.
->>>>>>> 9ad272ea
 
 ## [3.0.8] - 2023-11-25
 
