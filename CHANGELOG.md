# Changelog

All notable changes to this project will be documented in this file.

The format is based on [Keep a Changelog](https://keepachangelog.com/en/1.1.0/),
and this project adheres to [Semantic Versioning](https://semver.org/spec/v2.0.0.html).

## [Unreleased]

<<<<<<< HEAD
### Added

- Add fine grained task abortion support.
=======
## [3.1.28] - 2024-04-01

### Fixed

- Ensure the minimum number of workers on a started pool is guaranteed.
>>>>>>> e159532b

## [3.1.27] - 2024-03-27

### Fixed

- Fix publishing on JSR, take 4.

## [3.1.26] - 2024-03-27

### Fixed

- Fix publishing on JSR, take 3.

## [3.1.25] - 2024-03-27

### Fixed

- Fix publishing on JSR, take 2.

## [3.1.24] - 2024-03-27

### Fixed

- Fix publishing on JSR.

## [3.1.23] - 2024-03-27

### Changed

- Publish on JSR.

## [3.1.22] - 2024-03-15

### Fixed

- Fix pool event emitter registered callbacks removal at `destroy()`.

## [3.1.21] - 2024-02-22

### Fixed

- Fix null exception regression: [#1496](https://github.com/poolifier/poolifier/issues/1496).

## [3.1.20] - 2024-02-11

### Fixed

- Ensure `worker_threads` workers are unreferenced at termination.

## [3.1.19] - 2024-01-16

### Fixed

- Fix possible null exception at task finishing handling.

### Changed

- Optimize Deque implementation to improve tasks queueing performance.

## [3.1.18] - 2024-01-06

### Fixed

- Fix dynamic pool with minimum number of workers set to zero: [#1748](https://github.com/poolifier/poolifier/issues/1748).

## [3.1.17] - 2024-01-05

### Changed

- Improve performance by clean up unneeded condition checks on hot code paths.

## [3.1.16] - 2024-01-03

### Fixed

- Add missing type to TS type definitions.

## [3.1.15] - 2024-01-02

### Fixed

- Fix CommonJS support with TypeScript: [#1821](https://github.com/poolifier/poolifier/issues/1821).

## [3.1.15-0] - 2024-01-02

### Fixed

- Fix CommonJS support with TypeScript: [#1821](https://github.com/poolifier/poolifier/issues/1821).

## [3.1.14] - 2024-01-01

### Fixed

- Properly handle dynamic pool with zero minimum size.

## [3.1.13] - 2023-12-30

### Changed

- Reduce branching in several hot code paths.
- Use faster object cloning implementation.

## [3.1.12] - 2023-12-27

### Fixed

- Fix tasks redistribution triggers at pool destroying.

### Changed

- Switch TypeScript module resolution to Node16.

## [3.1.12-0] - 2023-12-27

### Fixed

- Fix tasks redistribution triggers at pool destroying.

## [3.1.11] - 2023-12-24

### Fixed

- Avoid worker node cross tasks stealing.
- Ensure only half the pool worker nodes can steal tasks.

## [3.1.10] - 2023-12-23

### Changed

- Avoid useless branching on pool type.

## [3.1.9] - 2023-12-22

### Changed

- Readd ThreadPoolOptions and ClusterPoolOptions TS type aliases to PoolOptions.

## [3.1.8] - 2023-12-21

### Fixed

- Fix default worker weight computation.
- Fix possible null exception at pool destroying.

## [3.1.7] - 2023-12-20

### Fixed

- Ensure worker choice strategies implementation wait for worker node readiness: [#1748](https://github.com/poolifier/poolifier/issues/1748).

## [3.1.6] - 2023-12-18

### Fixed

- Fix pool destroying with tasks queuing enabled.

## [3.1.5] - 2023-12-18

### Added

- Add queued tasks end timeout support to worker node termination.

## [3.1.4] - 2023-12-18

### Fixed

- Make more robust the fix for possible null exception at handling task execution response.

## [3.1.3] - 2023-12-17

### Fixed

- Fix possible null exception at handling task execution response.

## [3.1.2] - 2023-12-17

### Fixed

- Wait for queued tasks to end at worker node termination.

## [3.1.1] - 2023-12-16

### Fixed

- Fix pool options TS type definition.

## [3.1.0] - 2023-12-16

### Changed

- TypeScript breaking change: merge ThreadPoolOptions and ClusterPoolOptions types into PoolOptions type.

## [3.0.14] - 2023-12-13

### Fixed

- Fix possible null exception with worker_threads pools.

## [3.0.13] - 2023-12-12

### Fixed

- Ensure worker choice strategy wait for worker nodes readiness.

### Changed

- Remove infinite retries support in worker choice strategy to avoid configuration leading to possible infinite recursion or loop.

## [3.0.12] - 2023-12-12

### Changed

- Add infinite retries support in worker choice strategy.

## [3.0.11] - 2023-12-11

### Fixed

- Ensure pool asynchronous resource properly track tasks execution.

## [3.0.10] - 2023-12-08

### Changed

- Add a fastpath when tasks stealing or redistribution is impossible.

## [3.0.9] - 2023-11-26

### Fixed

- Remove all pool events listener at pool destroying.
- Remove all worker node events listener at worker node destroying.
- Fix worker node event emitter listeners handling memory leak at pool options runtime change.

## [3.0.8] - 2023-11-25

### Fixed

- Ensure continuous tasks stealing on idle start at worker node idling.

## [3.0.7] - 2023-11-24

### Changed

- Make continuous tasks stealing start at worker node idling.

## [3.0.6] - 2023-11-24

### Fixed

- Ensure pool statuses are checked at initialization, `start()` or `destroy()`.
- Ensure pool `ready` event can be emitted after several `start()/destroy()` cycles.

## [3.0.5] - 2023-10-27

### Fixed

- Ensure pool `ready` event can be emitted only once.

## [3.0.4] - 2023-10-20

### Changed

- Switch to Bencher for benchmarking: [https://bencher.dev/perf/poolifier](https://bencher.dev/perf/poolifier).
- Use builtin retry mechanism in worker choice strategies instead of custom one.

## [3.0.3] - 2023-10-19

### Fixed

- Avoid null exception at sending message to worker.
- Avoid null exception at checking worker node readiness.

## [3.0.2] - 2023-10-17

### Fixed

- Fix race condition at dynamic worker node task assignment and scheduled removal. See issue [#1468](https://github.com/poolifier/poolifier/issues/1468) and [#1496](https://github.com/poolifier/poolifier/issues/1496).

## [3.0.1] - 2023-10-16

### Fixed

- Workaround possible race condition at work nodes array element removal and querying. See issue [#1468](https://github.com/poolifier/poolifier/issues/1468).

### Changed

- Switch the worker node eventing code to `EventTarget` API.

## [3.0.0] - 2023-10-08

### Changed

- Remove Node.js 16.x.x (EOL) support.

## [2.7.5] - 2023-10-03

### Changed

- Use `EventEmitterAsyncResource` type from `@types/node` for pool event emitter. TypeScript users will need to update to latest `@types/node` version.

## [2.7.4] - 2023-09-25

### Fixed

- Fix source maps (bundler issue).

## [2.7.3] - 2023-09-24

### Changed

- Convert pool event emitter to event emitter async resource.

## [2.7.2] - 2023-09-23

### Changed

- Add source maps to npm package to ease debugging.

### Added

- Continuous benchmarking versus other worker pools: [https://poolifier.github.io/benchmark](https://poolifier.github.io/benchmark).

## [2.7.1] - 2023-09-20

### Fixed

- Ensure worker message listener used one time are removed after usage.

## [2.7.0] - 2023-09-19

### Fixed

- Fix task stealing related tasks queue options handling at runtime.

### Changed

- Rename `listTaskFunctions()` to `listTaskFunctionNames()` in pool and worker API.

### Added

- Add `hasTaskFunction()`, `addTaskFunction()`, `removeTaskFunction()`, `setDefaultTaskFunction()` methods to pool API: [PR #1148](https://github.com/poolifier/poolifier/pull/1148).
- Stricter worker constructor arguments validation.

## [2.6.45] - 2023-09-17

### Changed

- Disable publication on GitHub packages registry on release until authentication issue is fixed.

### Added

- Add `startWorkers` to pool options to whether start the minimum number of workers at pool initialization or not.
- Add `start()` method to pool API to start the minimum number of workers.
- Add `taskStealing` and `tasksStealingOnPressure` to tasks queue options to whether enable task stealing or not and whether enable tasks stealing under back pressure or not.
- Continuous internal benchmarking: [https://poolifier.github.io/benchmark-results/dev/bench](https://poolifier.github.io/benchmark-results/dev/bench).

## [2.6.44] - 2023-09-08

### Fixed

- Use a dedicated PAT to publish on GitHub packages registry.

### Added

- Publish on GitHub packages registry on release.

### Changed

- Switch from rome to biome: [PR #1128](https://github.com/poolifier/poolifier/pull/1128).

## [2.6.43] - 2023-09-08

### Added

- Publish on GitHub packages registry on release.

### Changed

- Switch from rome to biome: [PR #1128](https://github.com/poolifier/poolifier/pull/1128).

## [2.6.42] - 2023-09-06

### Changed

- Optimize hot code paths implementation: avoid unnecessary branching, add and use optimized helpers (min, max), use reduce() array helper, ...

## [2.6.41] - 2023-09-03

### Changed

- Optimize worker choice strategies implementation.

## [2.6.40] - 2023-09-01

### Fixed

- Do not pre-choose in WRR worker choice strategy to avoid bias.
- Avoid array out of bound in worker choice strategies after worker node removal.

## [2.6.39] - 2023-08-30

### Fixed

- Fix race condition in worker choice strategies at worker node info querying while not yet initialized.

## [2.6.38] - 2023-08-30

### Added

- Bundle typescript types declaration into one file.

### Changed

- Improve interleaved weighted round robin worker choice strategy implementation.

## [2.6.37] - 2023-08-28

### Fixed

- Ensure unused worker usage statistics are deleted at runtime.

### Changed

- Rename worker choice strategy options `choiceRetries` to `retries`.
- Avoid unnecessary branching in worker choice strategies.

## [2.6.36] - 2023-08-27

### Fixed

- Fix pool `execute()` arguments check.

### Changed

- Make continuous tasks stealing algorithm less aggressive.
- Fine tune tasks stealing algorithm under back pressure.

## [2.6.35] - 2023-08-25

### Fixed

- Don't account worker usage statistics for tasks that have failed.
- Fix pool information runtime and wait time median computation.

### Changed

- Update simple moving average implementation to use a circular buffer.
- Update simple moving median implementation to use a circular buffer.
- Account for stolen tasks in worker usage statistics and pool information.

### Added

- Continuous tasks stealing algorithm.

## [2.6.34] - 2023-08-24

### Fixes

- Avoid cascading tasks stealing under back pressure.

### Changed

- Add fastpath to queued tasks rescheduling.

## [2.6.33] - 2023-08-24

### Fixed

- Fix queued tasks rescheduling.

### Changed

- Rename tasks queue options `queueMaxSize` to `size`.

### Added

- Task stealing scheduling algorithm if tasks queueing is enabled.

## [2.6.32] - 2023-08-23

### Fixed

- Ensure no task can be executed when the pool is destroyed.

### Added

- Add `queueMaxSize` option to tasks queue options.
- Add O(1) deque implementation implemented with doubly linked list and use it for tasks queueing.
- Add tasks stealing algorithm when a worker node queue is back pressured if tasks queueing is enabled.

## [2.6.31] - 2023-08-20

### Fixed

- Fix worker choice strategy retries mechanism in some edge cases.

### Changed

- Make orthogonal worker choice strategies tasks distribution and created dynamic worker usage.
- Remove the experimental status of the `LEAST_ELU` worker choice strategy.

## [2.6.30] - 2023-08-19

### Fixed

- Ensure pool event `backPressure` is emitted.
- Ensure pool event `full` is emitted only once.
- Ensure worker node cannot be instantiated without proper arguments.

## [2.6.29] - 2023-08-18

### Fixed

- Fix race condition between readiness and task functions worker message handling at startup.
- Fix duplicate task function worker usage statistics computation per task function.
- Update task function worker usage statistics if and only if there's at least two different task functions.
- Fix race condition at task function worker usage executing task computation leading to negative value.

### Added

- Add back pressure detection on the worker node queue. Event `backPressure` is emitted when all worker node queues are full (worker node queue size >= poolMaxSize^2).
- Use back pressure detection in worker choice strategies.
- Add worker choice strategies retries mechanism if no worker is eligible.

## [2.6.28] - 2023-08-16

### Fixed

- Ensure pool workers are properly initialized.

### Added

- HTTP server pool examples: express-cluster, express-hybrid.

### Changed

- Remove now useless branching in worker hot code path.

## [2.6.27] - 2023-08-15

### Fixed

- Add `KillHandler` type definition to exported types.

### Added

- Add `destroy` event to pool API.

## [2.6.26] - 2023-08-15

### Added

- Add kill handler to worker options allowing to execute custom code when worker is killed.
- Add `listTaskFunctions()` method to pool API.
- SMTP client pool example: nodemailer.

## [2.6.25] - 2023-08-13

### Added

- HTTP server pool examples: fastify-cluster, fastify-hybrid.
- WebSocket server pool examples: ws-cluster, ws-hybrid.

## [2.6.24] - 2023-08-12

### Added

- Add array of transferable objects to the `execute()` method arguments.
- WebSocket server pool examples: ws-worker_threads.

## [2.6.23] - 2023-08-11

### Fixed

- Fix pool busyness semantic when tasks queueing is enabled: the pool is busy when the number of executing tasks on each worker has reached the maximum tasks concurrency per worker.

### Added

- HTTP client pool examples: fetch, node-fetch and axios with multiple task functions.
- HTTP server pool examples: express-worker_threads, fastify-worker_threads.

## [2.6.22] - 2023-08-10

### Fixed

- Add missing `types` field to package.json `exports`.

### Changed

- Structure markdown documentation (PR #811).

## [2.6.21] - 2023-08-03

### Changed

- Improve code documentation.
- Code refactoring and cleanup for better maintainability and readability.

## [2.6.20] - 2023-07-21

### Fixed

- Fix queued tasks redistribution on error task execution starvation.
- Ensure tasks queueing per worker condition is untangled from the pool busyness semantic.

### Changed

- Drastically reduce lookups by worker in the worker nodes.

## [2.6.19] - 2023-07-20

### Added

- Dedicated internal communication channel for worker_threads pools.

## [2.6.18] - 2023-07-19

### Changed

- Code refactoring and cleanup for better maintainability and readability. Bundle size is a bit smaller.

## [2.6.17] - 2023-07-16

### Added

- Add `listTaskFunctions()` method to worker API.

## [2.6.16] - 2023-07-12

### Fixed

- Fix pool startup detection.
- Fix worker task functions handling.

## [2.6.15] - 2023-07-11

### Added

- Take into account worker node readiness in worker choice strategies.

## [2.6.14] - 2023-07-10

### Fixed

- Fix task function statistics tracking.

## [2.6.13] - 2023-07-10

### Added

- Add per task function statistics tracking.
- Add public methods to manipulate the worker task functions at runtime.

## [2.6.12] - 2023-07-09

### Fixed

- Workaround import issue with `node:os` module in node 16.x.x.

## [2.6.11] - 2023-07-09

### Fixed

- Fix pool readiness semantic.

## [2.6.10] - 2023-07-08

### Fixed

- Ensure workers are not recreated on error at pool startup.

### Added

- Add `ready` and `strategy` fields to pool information.
- Add pool event `ready` to notify when the number of workers created in the pool has reached the maximum size expected and are ready.
- Add dynamic pool sizing checks.

## [2.6.9] - 2023-07-07

### Fixed

- Recreate the right worker type on uncaught exception.

### Added

- Add minimum and maximum to internal measurement statistics.
- Add `runTime` and `waitTime` to pool information.
- Check worker inactive time only on dynamic worker.

## [2.6.8] - 2023-07-03

### Fixed

- Brown paper bag release to fix version handling in pool information.

## [2.6.7] - 2023-07-03

### Fixed

- Ensure worker queued tasks at error are reassigned to other pool workers.

### Added

- Add pool `utilization` ratio to pool information.
- Add `version` to pool information.
- Add worker information to worker nodes.

## [2.6.6] - 2023-07-01

### Added

- Add safe helper `availableParallelism()` to help sizing the pool.

### Fixed

- Ensure message handler is only registered in worker.

## [2.6.5] - 2023-06-27

### Known issues

- Cluster pools tasks execution are not working by using ESM files extension: https://github.com/poolifier/poolifier/issues/782

### Fixed

- Artificial version bump to 2.6.5 to workaround publication issue.
- Ensure cluster pool `destroy()` gracefully shutdowns worker's server.
- Ensure pool event is emitted before task error promise rejection.
- Fix queued tasks count computation.

### Removed

- Remove unneeded worker_threads worker `MessageChannel` internal usage for IPC.

## [2.6.4] - 2023-06-27

### Known issues

- Cluster pools tasks execution are not working by using ESM files extension: https://github.com/poolifier/poolifier/issues/782

### Fixed

- Ensure cluster pool `destroy()` gracefully shutdowns worker's server.
- Ensure pool event is emitted before task error promise rejection.
- Fix queued tasks count computation.

### Removed

- Remove unneeded worker_threads worker `MessageChannel` internal usage for IPC.

## [2.6.3] - 2023-06-19

### Fixed

- Ensure no tasks are queued when trying to soft kill a dynamic worker.
- Update strategies internals after statistics computation.

### Changed

- Optimize O(1) queue implementation.

## [2.6.2] - 2023-06-12

### Fixed

- Fix new worker use after creation in dynamic pool given the current worker choice strategy.

## [2.6.1] - 2023-06-10

### Added

- Add worker choice strategy documentation: [README.md](./docs/worker-choice-strategies.md).

### Fixed

- Fix average statistics computation: ensure failed tasks are not accounted.

## [2.6.0] - 2023-06-09

### Added

- Add `LEAST_ELU` worker choice strategy (experimental).
- Add tasks ELU instead of runtime support to `FAIR_SHARE` worker choice strategy.

### Changed

- Refactor pool worker node usage internals.
- Breaking change: refactor worker choice strategy statistics requirements: the syntax of the worker choice strategy options has changed.
- Breaking change: pool information `info` property object fields have been renamed.

### Fixed

- Fix wait time accounting.
- Ensure worker choice strategy `LEAST_BUSY` accounts also tasks wait time.
- Ensure worker choice strategy `LEAST_USED` accounts also queued tasks.

## [2.5.4] - 2023-06-07

### Added

- Add Event Loop Utilization (ELU) statistics to worker tasks usage.

### Changed

- Compute statistics at the worker level only if needed.
- Add `worker_threads` options to thread pool options.

### Fixed

- Make the `LEAST_BUSY` strategy only relies on task runtime.

## [2.5.3] - 2023-06-04

### Changed

- Refine pool information content.
- Limit pool internals public exposure.

## [2.5.2] - 2023-06-02

### Added

- Add `taskError` pool event for task execution error.
- Add pool information `info` property to pool.
- Emit pool information on `busy` and `full` pool events.

## [2.5.1] - 2023-06-01

### Added

- Add pool option `restartWorkerOnError` to restart worker on uncaught error. Default to `true`.
- Add `error` pool event for uncaught worker error.

## [2.5.0] - 2023-05-31

### Added

- Switch pool event emitter to `EventEmitterAsyncResource`.
- Add tasks wait time accounting in per worker tasks usage.
- Add interleaved weighted round robin `INTERLEAVED_WEIGHTED_ROUND_ROBIN` worker choice strategy (experimental).

### Changed

- Renamed worker choice strategy `LESS_BUSY` to `LEAST_BUSY` and `LESS_USED` to `LEAST_USED`.

## [2.4.14] - 2023-05-09

### Fixed

- Ensure no undefined task runtime can land in the tasks history.
- Fix median computation implementation once again.

### Added

- Unit tests for median and queue implementations.

## [2.4.13] - 2023-05-08

### Fixed

- Fix worker choice strategy options validation.
- Fix fair share worker choice strategy internals update: ensure virtual task end timestamp is computed at task submission.

## [2.4.12] - 2023-05-06

### Added

- Support multiple task functions per worker.
- Add custom worker weights support to worker choice strategies options.

### Changed

- Use O(1) queue implementation for tasks queueing.

### Fixed

- Fix median computation implementation.
- Fix fair share worker choice strategy internals update.

## [2.4.11] - 2023-04-23

### Changed

- Optimize free worker finding in worker choice strategies.

## [2.4.10] - 2023-04-15

### Fixed

- Fix typescript type definition for task function: ensure the input data is optional.
- Fix typescript type definition for pool execute(): ensure the input data is optional.

## [2.4.9] - 2023-04-15

### Added

- Add tasks queue enablement runtime setter to pool.
- Add tasks queue options runtime setter to pool.
- Add worker choice strategy options runtime setter to pool.

### Changed

- Remove the tasks queuing experimental status.

### Fixed

- Fix task function type definition and validation.
- Fix worker choice strategy options handling.

## [2.4.8] - 2023-04-12

### Fixed

- Fix message between main worker and worker type definition for tasks.
- Fix code documentation.

## [2.4.7] - 2023-04-11

### Added

- Add worker tasks queue options to pool options.

### Fixed

- Fix missing documentation.

## [2.4.6] - 2023-04-10

### Fixed

- Ensure one task at a time is executed per worker with tasks queueing enabled.
- Properly count worker executing tasks with tasks queueing enabled.

## [2.4.5] - 2023-04-09

### Added

- Use monotonic high resolution timer for worker tasks runtime.
- Add worker tasks median runtime to statistics.
- Add worker tasks queue (experimental).

## [2.4.4] - 2023-04-07

### Added

- Add `PoolEvents` enumeration and `PoolEvent` type.

### Fixed

- Destroy worker only on alive check.

## [2.4.3] - 2023-04-07

### Fixed

- Fix typedoc generation with inheritance.

## [2.4.2] - 2023-04-06

### Added

- Add `full` event to dynamic pool.
- Keep worker choice strategy in memory for conditional reuse.

### Fixed

- Fix possible negative worker key at worker removal in worker choice strategies.

## [2.4.1] - 2023-04-05

### Changed

- Optimize worker choice strategy for dynamic pool.

### Fixed

- Ensure dynamic pool does not alter worker choice strategy expected behavior.

## [2.4.0] - 2023-04-04

### Added

- Add `LESS_BUSY` worker choice strategy.

### Changed

- Optimize worker storage in pool.
- Optimize worker alive status check.
- BREAKING CHANGE: Rename worker choice strategy `LESS_RECENTLY_USED` to `LESS_USED`.
- Optimize `LESS_USED` worker choice strategy.
- Update benchmark versus external threads pools.
- Optimize tasks usage statistics requirements for worker choice strategy.

### Fixed

- Ensure trimmable characters are checked at pool initialization.
- Fix message id integer overflow.
- Fix pool worker removal in worker choice strategy internals.
- Fix package publication with pnpm.

## [2.4.0-3] - 2023-04-04

### Added

- Add `LESS_BUSY` worker choice strategy.

### Changed

- Optimize worker storage in pool.
- Optimize worker alive status check.
- BREAKING CHANGE: Rename worker choice strategy `LESS_RECENTLY_USED` to `LESS_USED`.
- Optimize `LESS_USED` worker choice strategy.
- Update benchmark versus external threads pools.

### Fixed

- Ensure trimmable characters are checked at pool initialization.
- Fix message id integer overflow.
- Fix pool worker removal in worker choice strategy internals.
- Fix package publication with pnpm.

## [2.4.0-2] - 2023-04-03

### Added

- Add `LESS_BUSY` worker choice strategy.

### Changed

- Optimize worker storage in pool.
- Optimize worker alive status check.
- BREAKING CHANGE: Rename worker choice strategy `LESS_RECENTLY_USED` to `LESS_USED`.
- Optimize `LESS_USED` worker choice strategy.

### Fixed

- Ensure trimmable characters are checked at pool initialization.
- Fix message id integer overflow.
- Fix pool worker removal in worker choice strategy internals.
- Fix package publication with pnpm.

## [2.4.0-1] - 2023-04-03

### Added

- Add `LESS_BUSY` worker choice strategy.

### Changed

- Optimize worker storage in pool.
- Optimize worker alive status check.
- BREAKING CHANGE: Rename worker choice strategy `LESS_RECENTLY_USED` to `LESS_USED`.
- Optimize `LESS_USED` worker choice strategy.

### Fixed

- Ensure trimmable characters are checked at pool initialization.
- Fix message id integer overflow.
- Fix pool worker removal in worker choice strategy internals.

## [2.4.0-0] - 2023-04-03

### Added

- Add `LESS_BUSY` worker choice strategy.

### Changed

- Optimize worker storage in pool.
- Optimize worker alive status check.
- BREAKING CHANGE: Rename worker choice strategy `LESS_RECENTLY_USED` to `LESS_USED`.
- Optimize `LESS_USED` worker choice strategy.

### Fixed

- Ensure trimmable characters are checked at pool initialization.
- Fix message id integer overflow.
- Fix pool worker removal in worker choice strategy internals.

## [2.3.10] - 2023-03-18

### Fixed

- Fix package.json `exports` syntax for ESM and CommonJS.

### Changed

- Permit SemVer pre-release publication.

## [2.3.10-2] - 2023-03-18

### Fixed

- Fix package.json `exports` syntax for ESM and CommonJS.

## [2.3.10-1] - 2023-03-18

### Changed

- Permit SemVer pre-release publication.

## [2.3.10-0] - 2023-03-18

### Fixed

- Fix package.json `exports` syntax for ESM and CommonJS.

## [2.3.9] - 2023-03-18

### Changed

- Introduce ESM module support along with CommonJS one.

### Fixed

- Fix brown paper bag bug referencing the same object literal.

## [2.3.8] - 2023-03-18

### Changed

- Switch internal benchmarking code to benny.
- Switch to TypeScript 5.x.x.
- Switch rollup bundler plugins to core ones.
- Switch to TSDoc syntax.
- Enforce conventional commits.

### Fixed

- Fix random integer generator.
- Fix worker choice strategy pool type identification at initialization.

## [2.3.7] - 2022-10-23

### Changed

- Switch to open collective FOSS project funding platform.
- Switch to ts-standard linter configuration on TypeScript code.

### Fixed

- Fixed missing async on pool execute method.
- Fixed typing in TypeScript example.
- Fixed types in unit tests.

## [2.3.6] - 2022-10-22

### Changed

- Cleanup pool attributes and methods.
- Refine error types thrown.

### Fixed

- Fix continuous integration build on windows.
- Fix code coverage reporting by using c8 instead of nyc.

## [2.3.5] - 2022-10-21

### Changed

- Improve benchmarks: add IO intensive task workload, add task size option, integrate code into linter.
- Optimize tasks usage lookup implementation.

### Fixed

- Fix missed pool event emitter type export.
- Fix typedoc documentation generation.

## [2.3.4] - 2022-10-17

### Added

- Fully automate release process with release-it.

### Changed

- Optimize fair share task scheduling algorithm implementation.
- Update benchmark versus external pools results with latest version.

## [2.3.3] - 2022-10-15

### Added

- Add support for [cluster settings](https://nodejs.org/api/cluster.html#cluster_cluster_settings) in cluster pool options.

## [2.3.2] - 2022-10-14

### Changed

- Optimize fair share worker selection strategy implementation.

### Fixed

- Fix WRR worker selection strategy: ensure the condition triggering the round robin can be fulfilled.

## [2.3.1] - 2022-10-13

### Added

- Pool worker choice strategies:
  - `WorkerChoiceStrategies.WEIGHTED_ROUND_ROBIN` strategy based on weighted round robin scheduling algorithm using tasks execution time for now.
  - `WorkerChoiceStrategies.FAIR_SHARE` strategy based on fair share scheduling algorithm using tasks execution time for now.

## [2.2.2] - 2022-10-09

### Fixed

- Fixed `README.md` file.

## [2.2.1] - 2022-10-08

### Added

- Dynamic worker choice strategy change at runtime.

## [2.2.0] - 2022-01-05

### Breaking Changes

- Support only Node.js version 16.x.x for cluster pool: upstream cluster API have changed on that version.

## [2.1.0] - 2021-08-29

### Added

- Add an optional pool option `messageHandler` to `PoolOptions<Worker>` for registering a message handler callback on each worker.

### Breaking Changes

- `AbstractWorker` class `maxInactiveTime`, `killBehavior` and `async` attributes have been removed in favour of the same ones in the worker options `opts` public attribute.
- `AbstractWorker` class `lastTask` attribute have been renamed to `lastTaskTimestamp`.
- `AbstractWorker` class `interval` attribute have been renamed to `aliveInterval`.
- `AbstractWorker` class cannot be instantiated without specifying the `mainWorker` argument referencing the main worker.

## [2.0.2] - 2021-05-12

### Bug fixes

- Fix `busy` event emission on fixed pool type

## [2.0.1] - 2021-03-16

### Bug fixes

- Check if pool options are properly set.
- `busy` event is emitted on all pool types.

## [2.0.0] - 2021-03-01

### Bug fixes

- Now a thread/process by default is not deleted when the task submitted take more time than maxInactiveTime configured (issue #70).

### Breaking Changes

- `FullPool` event is now renamed to `busy`.
- `maxInactiveTime` on `ThreadWorker` default behavior is now changed, if you want to keep the old behavior set `killBehavior` to `KillBehaviors.HARD`.
  _Find more details on our JSDoc._

- `maxTasks` option on `FixedThreadPool` and `DynamicThreadPool` is now removed since is no more needed.

- We changed some internal structures, but you shouldn't be too affected by them as these are internal changes.

### Pool options types declaration merge

`FixedThreadPoolOptions` and `DynamicThreadPoolOptions` type declarations have been merged to `PoolOptions<Worker>`.

#### New `export` strategy

```js
// Before
const DynamicThreadPool = require('poolifier/lib/dynamic')
// After
const { DynamicThreadPool } = require('poolifier/lib/dynamic')
```

But you should always prefer just using

```js
const { DynamicThreadPool } = require('poolifier')
```

#### New type definitions for input data and response

For cluster worker and worker-thread pools, you can now only send and receive structured-cloneable data.  
_This is not a limitation by poolifier but Node.js._

#### Public property replacements

`numWorkers` property is now `numberOfWorkers`

#### Internal (protected) properties and methods renaming

These properties are not intended for end users

- `id` => `nextMessageId`

These methods are not intended for end users

- `_chooseWorker` => `chooseWorker`
- `_newWorker` => `createWorker`
- `_execute` => `internalExecute`
- `_chooseWorker` => `chooseWorker`
- `_checkAlive` => `checkAlive`
- `_run` => `run`
- `_runAsync` => `runAsync`

## [1.1.0] - 2020-05-21

### Added

- ThreadWorker support async functions as option
- Various external library patches

## [1.0.0] - 2020-01-24

### Added

- FixedThreadPool implementation
- DynamicThreadPool implementation
- WorkerThread implementation to improve developer experience<|MERGE_RESOLUTION|>--- conflicted
+++ resolved
@@ -7,17 +7,15 @@
 
 ## [Unreleased]
 
-<<<<<<< HEAD
 ### Added
 
 - Add fine grained task abortion support.
-=======
+
 ## [3.1.28] - 2024-04-01
 
 ### Fixed
 
 - Ensure the minimum number of workers on a started pool is guaranteed.
->>>>>>> e159532b
 
 ## [3.1.27] - 2024-03-27
 
