# Changelog

All notable changes to this project will be documented in this file.

The format is based on [Keep a Changelog](https://keepachangelog.com/en/1.1.0/),
and this project adheres to [Semantic Versioning](https://semver.org/spec/v2.0.0.html).

## [Unreleased]

<<<<<<< HEAD
### Added

- Add fine grained task abortion support.
=======
## [3.1.27] - 2024-03-27

### Fixed

- Fix publishing on JSR, take 4.

## [3.1.26] - 2024-03-27

### Fixed

- Fix publishing on JSR, take 3.

## [3.1.25] - 2024-03-27

### Fixed

- Fix publishing on JSR, take 2.

## [3.1.24] - 2024-03-27

### Fixed

- Fix publishing on JSR.

## [3.1.23] - 2024-03-27

### Changed

- Publish on JSR.
>>>>>>> cda9d69e

## [3.1.22] - 2024-03-15

### Fixed

- Fix pool event emitter registered callbacks removal at `destroy()`.

## [3.1.21] - 2024-02-22

### Fixed

- Fix null exception regression: [#1496](https://github.com/poolifier/poolifier/issues/1496).

## [3.1.20] - 2024-02-11

### Fixed

- Ensure `worker_threads` workers are unreferenced at termination.

## [3.1.19] - 2024-01-16

### Fixed

- Fix possible null exception at task finishing handling.

### Changed

- Optimize Deque implementation to improve tasks queueing performance.

## [3.1.18] - 2024-01-06

### Fixed

- Fix dynamic pool with minimum number of workers set to zero: [#1748](https://github.com/poolifier/poolifier/issues/1748).

## [3.1.17] - 2024-01-05

### Changed

- Improve performance by clean up unneeded condition checks on hot code paths.

## [3.1.16] - 2024-01-03

### Fixed

- Add missing type to TS type definitions.

## [3.1.15] - 2024-01-02

### Fixed

- Fix CommonJS support with TypeScript: [#1821](https://github.com/poolifier/poolifier/issues/1821).

## [3.1.15-0] - 2024-01-02

### Fixed

- Fix CommonJS support with TypeScript: [#1821](https://github.com/poolifier/poolifier/issues/1821).

## [3.1.14] - 2024-01-01

### Fixed

- Properly handle dynamic pool with zero minimum size.

## [3.1.13] - 2023-12-30

### Changed

- Reduce branching in several hot code paths.
- Use faster object cloning implementation.

## [3.1.12] - 2023-12-27

### Fixed

- Fix tasks redistribution triggers at pool destroying.

### Changed

- Switch TypeScript module resolution to Node16.

## [3.1.12-0] - 2023-12-27

### Fixed

- Fix tasks redistribution triggers at pool destroying.

## [3.1.11] - 2023-12-24

### Fixed

- Avoid worker node cross tasks stealing.
- Ensure only half the pool worker nodes can steal tasks.

## [3.1.10] - 2023-12-23

### Changed

- Avoid useless branching on pool type.

## [3.1.9] - 2023-12-22

### Changed

- Readd ThreadPoolOptions and ClusterPoolOptions TS type aliases to PoolOptions.

## [3.1.8] - 2023-12-21

### Fixed

- Fix default worker weight computation.
- Fix possible null exception at pool destroying.

## [3.1.7] - 2023-12-20

### Fixed

- Ensure worker choice strategies implementation wait for worker node readiness: [#1748](https://github.com/poolifier/poolifier/issues/1748).

## [3.1.6] - 2023-12-18

### Fixed

- Fix pool destroying with tasks queuing enabled.

## [3.1.5] - 2023-12-18

### Added

- Add queued tasks end timeout support to worker node termination.

## [3.1.4] - 2023-12-18

### Fixed

- Make more robust the fix for possible null exception at handling task execution response.

## [3.1.3] - 2023-12-17

### Fixed

- Fix possible null exception at handling task execution response.

## [3.1.2] - 2023-12-17

### Fixed

- Wait for queued tasks to end at worker node termination.

## [3.1.1] - 2023-12-16

### Fixed

- Fix pool options TS type definition.

## [3.1.0] - 2023-12-16

### Changed

- TypeScript breaking change: merge ThreadPoolOptions and ClusterPoolOptions types into PoolOptions type.

## [3.0.14] - 2023-12-13

### Fixed

- Fix possible null exception with worker_threads pools.

## [3.0.13] - 2023-12-12

### Fixed

- Ensure worker choice strategy wait for worker nodes readiness.

### Changed

- Remove infinite retries support in worker choice strategy to avoid configuration leading to possible infinite recursion or loop.

## [3.0.12] - 2023-12-12

### Changed

- Add infinite retries support in worker choice strategy.

## [3.0.11] - 2023-12-11

### Fixed

- Ensure pool asynchronous resource properly track tasks execution.

## [3.0.10] - 2023-12-08

### Changed

- Add a fastpath when tasks stealing or redistribution is impossible.

## [3.0.9] - 2023-11-26

### Fixed

- Remove all pool events listener at pool destroying.
- Remove all worker node events listener at worker node destroying.
- Fix worker node event emitter listeners handling memory leak at pool options runtime change.

## [3.0.8] - 2023-11-25

### Fixed

- Ensure continuous tasks stealing on idle start at worker node idling.

## [3.0.7] - 2023-11-24

### Changed

- Make continuous tasks stealing start at worker node idling.

## [3.0.6] - 2023-11-24

### Fixed

- Ensure pool statuses are checked at initialization, `start()` or `destroy()`.
- Ensure pool `ready` event can be emitted after several `start()/destroy()` cycles.

## [3.0.5] - 2023-10-27

### Fixed

- Ensure pool `ready` event can be emitted only once.

## [3.0.4] - 2023-10-20

### Changed

- Switch to Bencher for benchmarking: [https://bencher.dev/perf/poolifier](https://bencher.dev/perf/poolifier).
- Use builtin retry mechanism in worker choice strategies instead of custom one.

## [3.0.3] - 2023-10-19

### Fixed

- Avoid null exception at sending message to worker.
- Avoid null exception at checking worker node readiness.

## [3.0.2] - 2023-10-17

### Fixed

- Fix race condition at dynamic worker node task assignment and scheduled removal. See issue [#1468](https://github.com/poolifier/poolifier/issues/1468) and [#1496](https://github.com/poolifier/poolifier/issues/1496).

## [3.0.1] - 2023-10-16

### Fixed

- Workaround possible race condition at work nodes array element removal and querying. See issue [#1468](https://github.com/poolifier/poolifier/issues/1468).

### Changed

- Switch the worker node eventing code to `EventTarget` API.

## [3.0.0] - 2023-10-08

### Changed

- Remove Node.js 16.x.x (EOL) support.

## [2.7.5] - 2023-10-03

### Changed

- Use `EventEmitterAsyncResource` type from `@types/node` for pool event emitter. TypeScript users will need to update to latest `@types/node` version.

## [2.7.4] - 2023-09-25

### Fixed

- Fix source maps (bundler issue).

## [2.7.3] - 2023-09-24

### Changed

- Convert pool event emitter to event emitter async resource.

## [2.7.2] - 2023-09-23

### Changed

- Add source maps to npm package to ease debugging.

### Added

- Continuous benchmarking versus other worker pools: [https://poolifier.github.io/benchmark](https://poolifier.github.io/benchmark).

## [2.7.1] - 2023-09-20

### Fixed

- Ensure worker message listener used one time are removed after usage.

## [2.7.0] - 2023-09-19

### Fixed

- Fix task stealing related tasks queue options handling at runtime.

### Changed

- Rename `listTaskFunctions()` to `listTaskFunctionNames()` in pool and worker API.

### Added

- Add `hasTaskFunction()`, `addTaskFunction()`, `removeTaskFunction()`, `setDefaultTaskFunction()` methods to pool API: [PR #1148](https://github.com/poolifier/poolifier/pull/1148).
- Stricter worker constructor arguments validation.

## [2.6.45] - 2023-09-17

### Changed

- Disable publication on GitHub packages registry on release until authentication issue is fixed.

### Added

- Add `startWorkers` to pool options to whether start the minimum number of workers at pool initialization or not.
- Add `start()` method to pool API to start the minimum number of workers.
- Add `taskStealing` and `tasksStealingOnPressure` to tasks queue options to whether enable task stealing or not and whether enable tasks stealing under back pressure or not.
- Continuous internal benchmarking: [https://poolifier.github.io/benchmark-results/dev/bench](https://poolifier.github.io/benchmark-results/dev/bench).

## [2.6.44] - 2023-09-08

### Fixed

- Use a dedicated PAT to publish on GitHub packages registry.

### Added

- Publish on GitHub packages registry on release.

### Changed

- Switch from rome to biome: [PR #1128](https://github.com/poolifier/poolifier/pull/1128).

## [2.6.43] - 2023-09-08

### Added

- Publish on GitHub packages registry on release.

### Changed

- Switch from rome to biome: [PR #1128](https://github.com/poolifier/poolifier/pull/1128).

## [2.6.42] - 2023-09-06

### Changed

- Optimize hot code paths implementation: avoid unnecessary branching, add and use optimized helpers (min, max), use reduce() array helper, ...

## [2.6.41] - 2023-09-03

### Changed

- Optimize worker choice strategies implementation.

## [2.6.40] - 2023-09-01

### Fixed

- Do not pre-choose in WRR worker choice strategy to avoid bias.
- Avoid array out of bound in worker choice strategies after worker node removal.

## [2.6.39] - 2023-08-30

### Fixed

- Fix race condition in worker choice strategies at worker node info querying while not yet initialized.

## [2.6.38] - 2023-08-30

### Added

- Bundle typescript types declaration into one file.

### Changed

- Improve interleaved weighted round robin worker choice strategy implementation.

## [2.6.37] - 2023-08-28

### Fixed

- Ensure unused worker usage statistics are deleted at runtime.

### Changed

- Rename worker choice strategy options `choiceRetries` to `retries`.
- Avoid unnecessary branching in worker choice strategies.

## [2.6.36] - 2023-08-27

### Fixed

- Fix pool `execute()` arguments check.

### Changed

- Make continuous tasks stealing algorithm less aggressive.
- Fine tune tasks stealing algorithm under back pressure.

## [2.6.35] - 2023-08-25

### Fixed

- Don't account worker usage statistics for tasks that have failed.
- Fix pool information runtime and wait time median computation.

### Changed

- Update simple moving average implementation to use a circular buffer.
- Update simple moving median implementation to use a circular buffer.
- Account for stolen tasks in worker usage statistics and pool information.

### Added

- Continuous tasks stealing algorithm.

## [2.6.34] - 2023-08-24

### Fixes

- Avoid cascading tasks stealing under back pressure.

### Changed

- Add fastpath to queued tasks rescheduling.

## [2.6.33] - 2023-08-24

### Fixed

- Fix queued tasks rescheduling.

### Changed

- Rename tasks queue options `queueMaxSize` to `size`.

### Added

- Task stealing scheduling algorithm if tasks queueing is enabled.

## [2.6.32] - 2023-08-23

### Fixed

- Ensure no task can be executed when the pool is destroyed.

### Added

- Add `queueMaxSize` option to tasks queue options.
- Add O(1) deque implementation implemented with doubly linked list and use it for tasks queueing.
- Add tasks stealing algorithm when a worker node queue is back pressured if tasks queueing is enabled.

## [2.6.31] - 2023-08-20

### Fixed

- Fix worker choice strategy retries mechanism in some edge cases.

### Changed

- Make orthogonal worker choice strategies tasks distribution and created dynamic worker usage.
- Remove the experimental status of the `LEAST_ELU` worker choice strategy.

## [2.6.30] - 2023-08-19

### Fixed

- Ensure pool event `backPressure` is emitted.
- Ensure pool event `full` is emitted only once.
- Ensure worker node cannot be instantiated without proper arguments.

## [2.6.29] - 2023-08-18

### Fixed

- Fix race condition between readiness and task functions worker message handling at startup.
- Fix duplicate task function worker usage statistics computation per task function.
- Update task function worker usage statistics if and only if there's at least two different task functions.
- Fix race condition at task function worker usage executing task computation leading to negative value.

### Added

- Add back pressure detection on the worker node queue. Event `backPressure` is emitted when all worker node queues are full (worker node queue size >= poolMaxSize^2).
- Use back pressure detection in worker choice strategies.
- Add worker choice strategies retries mechanism if no worker is eligible.

## [2.6.28] - 2023-08-16

### Fixed

- Ensure pool workers are properly initialized.

### Added

- HTTP server pool examples: express-cluster, express-hybrid.

### Changed

- Remove now useless branching in worker hot code path.

## [2.6.27] - 2023-08-15

### Fixed

- Add `KillHandler` type definition to exported types.

### Added

- Add `destroy` event to pool API.

## [2.6.26] - 2023-08-15

### Added

- Add kill handler to worker options allowing to execute custom code when worker is killed.
- Add `listTaskFunctions()` method to pool API.
- SMTP client pool example: nodemailer.

## [2.6.25] - 2023-08-13

### Added

- HTTP server pool examples: fastify-cluster, fastify-hybrid.
- WebSocket server pool examples: ws-cluster, ws-hybrid.

## [2.6.24] - 2023-08-12

### Added

- Add array of transferable objects to the `execute()` method arguments.
- WebSocket server pool examples: ws-worker_threads.

## [2.6.23] - 2023-08-11

### Fixed

- Fix pool busyness semantic when tasks queueing is enabled: the pool is busy when the number of executing tasks on each worker has reached the maximum tasks concurrency per worker.

### Added

- HTTP client pool examples: fetch, node-fetch and axios with multiple task functions.
- HTTP server pool examples: express-worker_threads, fastify-worker_threads.

## [2.6.22] - 2023-08-10

### Fixed

- Add missing `types` field to package.json `exports`.

### Changed

- Structure markdown documentation (PR #811).

## [2.6.21] - 2023-08-03

### Changed

- Improve code documentation.
- Code refactoring and cleanup for better maintainability and readability.

## [2.6.20] - 2023-07-21

### Fixed

- Fix queued tasks redistribution on error task execution starvation.
- Ensure tasks queueing per worker condition is untangled from the pool busyness semantic.

### Changed

- Drastically reduce lookups by worker in the worker nodes.

## [2.6.19] - 2023-07-20

### Added

- Dedicated internal communication channel for worker_threads pools.

## [2.6.18] - 2023-07-19

### Changed

- Code refactoring and cleanup for better maintainability and readability. Bundle size is a bit smaller.

## [2.6.17] - 2023-07-16

### Added

- Add `listTaskFunctions()` method to worker API.

## [2.6.16] - 2023-07-12

### Fixed

- Fix pool startup detection.
- Fix worker task functions handling.

## [2.6.15] - 2023-07-11

### Added

- Take into account worker node readiness in worker choice strategies.

## [2.6.14] - 2023-07-10

### Fixed

- Fix task function statistics tracking.

## [2.6.13] - 2023-07-10

### Added

- Add per task function statistics tracking.
- Add public methods to manipulate the worker task functions at runtime.

## [2.6.12] - 2023-07-09

### Fixed

- Workaround import issue with `node:os` module in node 16.x.x.

## [2.6.11] - 2023-07-09

### Fixed

- Fix pool readiness semantic.

## [2.6.10] - 2023-07-08

### Fixed

- Ensure workers are not recreated on error at pool startup.

### Added

- Add `ready` and `strategy` fields to pool information.
- Add pool event `ready` to notify when the number of workers created in the pool has reached the maximum size expected and are ready.
- Add dynamic pool sizing checks.

## [2.6.9] - 2023-07-07

### Fixed

- Recreate the right worker type on uncaught exception.

### Added

- Add minimum and maximum to internal measurement statistics.
- Add `runTime` and `waitTime` to pool information.
- Check worker inactive time only on dynamic worker.

## [2.6.8] - 2023-07-03

### Fixed

- Brown paper bag release to fix version handling in pool information.

## [2.6.7] - 2023-07-03

### Fixed

- Ensure worker queued tasks at error are reassigned to other pool workers.

### Added

- Add pool `utilization` ratio to pool information.
- Add `version` to pool information.
- Add worker information to worker nodes.

## [2.6.6] - 2023-07-01

### Added

- Add safe helper `availableParallelism()` to help sizing the pool.

### Fixed

- Ensure message handler is only registered in worker.

## [2.6.5] - 2023-06-27

### Known issues

- Cluster pools tasks execution are not working by using ESM files extension: https://github.com/poolifier/poolifier/issues/782

### Fixed

- Artificial version bump to 2.6.5 to workaround publication issue.
- Ensure cluster pool `destroy()` gracefully shutdowns worker's server.
- Ensure pool event is emitted before task error promise rejection.
- Fix queued tasks count computation.

### Removed

- Remove unneeded worker_threads worker `MessageChannel` internal usage for IPC.

## [2.6.4] - 2023-06-27

### Known issues

- Cluster pools tasks execution are not working by using ESM files extension: https://github.com/poolifier/poolifier/issues/782

### Fixed

- Ensure cluster pool `destroy()` gracefully shutdowns worker's server.
- Ensure pool event is emitted before task error promise rejection.
- Fix queued tasks count computation.

### Removed

- Remove unneeded worker_threads worker `MessageChannel` internal usage for IPC.

## [2.6.3] - 2023-06-19

### Fixed

- Ensure no tasks are queued when trying to soft kill a dynamic worker.
- Update strategies internals after statistics computation.

### Changed

- Optimize O(1) queue implementation.

## [2.6.2] - 2023-06-12

### Fixed

- Fix new worker use after creation in dynamic pool given the current worker choice strategy.

## [2.6.1] - 2023-06-10

### Added

- Add worker choice strategy documentation: [README.md](./docs/worker-choice-strategies.md).

### Fixed

- Fix average statistics computation: ensure failed tasks are not accounted.

## [2.6.0] - 2023-06-09

### Added

- Add `LEAST_ELU` worker choice strategy (experimental).
- Add tasks ELU instead of runtime support to `FAIR_SHARE` worker choice strategy.

### Changed

- Refactor pool worker node usage internals.
- Breaking change: refactor worker choice strategy statistics requirements: the syntax of the worker choice strategy options has changed.
- Breaking change: pool information `info` property object fields have been renamed.

### Fixed

- Fix wait time accounting.
- Ensure worker choice strategy `LEAST_BUSY` accounts also tasks wait time.
- Ensure worker choice strategy `LEAST_USED` accounts also queued tasks.

## [2.5.4] - 2023-06-07

### Added

- Add Event Loop Utilization (ELU) statistics to worker tasks usage.

### Changed

- Compute statistics at the worker level only if needed.
- Add `worker_threads` options to thread pool options.

### Fixed

- Make the `LEAST_BUSY` strategy only relies on task runtime.

## [2.5.3] - 2023-06-04

### Changed

- Refine pool information content.
- Limit pool internals public exposure.

## [2.5.2] - 2023-06-02

### Added

- Add `taskError` pool event for task execution error.
- Add pool information `info` property to pool.
- Emit pool information on `busy` and `full` pool events.

## [2.5.1] - 2023-06-01

### Added

- Add pool option `restartWorkerOnError` to restart worker on uncaught error. Default to `true`.
- Add `error` pool event for uncaught worker error.

## [2.5.0] - 2023-05-31

### Added

- Switch pool event emitter to `EventEmitterAsyncResource`.
- Add tasks wait time accounting in per worker tasks usage.
- Add interleaved weighted round robin `INTERLEAVED_WEIGHTED_ROUND_ROBIN` worker choice strategy (experimental).

### Changed

- Renamed worker choice strategy `LESS_BUSY` to `LEAST_BUSY` and `LESS_USED` to `LEAST_USED`.

## [2.4.14] - 2023-05-09

### Fixed

- Ensure no undefined task runtime can land in the tasks history.
- Fix median computation implementation once again.

### Added

- Unit tests for median and queue implementations.

## [2.4.13] - 2023-05-08

### Fixed

- Fix worker choice strategy options validation.
- Fix fair share worker choice strategy internals update: ensure virtual task end timestamp is computed at task submission.

## [2.4.12] - 2023-05-06

### Added

- Support multiple task functions per worker.
- Add custom worker weights support to worker choice strategies options.

### Changed

- Use O(1) queue implementation for tasks queueing.

### Fixed

- Fix median computation implementation.
- Fix fair share worker choice strategy internals update.

## [2.4.11] - 2023-04-23

### Changed

- Optimize free worker finding in worker choice strategies.

## [2.4.10] - 2023-04-15

### Fixed

- Fix typescript type definition for task function: ensure the input data is optional.
- Fix typescript type definition for pool execute(): ensure the input data is optional.

## [2.4.9] - 2023-04-15

### Added

- Add tasks queue enablement runtime setter to pool.
- Add tasks queue options runtime setter to pool.
- Add worker choice strategy options runtime setter to pool.

### Changed

- Remove the tasks queuing experimental status.

### Fixed

- Fix task function type definition and validation.
- Fix worker choice strategy options handling.

## [2.4.8] - 2023-04-12

### Fixed

- Fix message between main worker and worker type definition for tasks.
- Fix code documentation.

## [2.4.7] - 2023-04-11

### Added

- Add worker tasks queue options to pool options.

### Fixed

- Fix missing documentation.

## [2.4.6] - 2023-04-10

### Fixed

- Ensure one task at a time is executed per worker with tasks queueing enabled.
- Properly count worker executing tasks with tasks queueing enabled.

## [2.4.5] - 2023-04-09

### Added

- Use monotonic high resolution timer for worker tasks runtime.
- Add worker tasks median runtime to statistics.
- Add worker tasks queue (experimental).

## [2.4.4] - 2023-04-07

### Added

- Add `PoolEvents` enumeration and `PoolEvent` type.

### Fixed

- Destroy worker only on alive check.

## [2.4.3] - 2023-04-07

### Fixed

- Fix typedoc generation with inheritance.

## [2.4.2] - 2023-04-06

### Added

- Add `full` event to dynamic pool.
- Keep worker choice strategy in memory for conditional reuse.

### Fixed

- Fix possible negative worker key at worker removal in worker choice strategies.

## [2.4.1] - 2023-04-05

### Changed

- Optimize worker choice strategy for dynamic pool.

### Fixed

- Ensure dynamic pool does not alter worker choice strategy expected behavior.

## [2.4.0] - 2023-04-04

### Added

- Add `LESS_BUSY` worker choice strategy.

### Changed

- Optimize worker storage in pool.
- Optimize worker alive status check.
- BREAKING CHANGE: Rename worker choice strategy `LESS_RECENTLY_USED` to `LESS_USED`.
- Optimize `LESS_USED` worker choice strategy.
- Update benchmark versus external threads pools.
- Optimize tasks usage statistics requirements for worker choice strategy.

### Fixed

- Ensure trimmable characters are checked at pool initialization.
- Fix message id integer overflow.
- Fix pool worker removal in worker choice strategy internals.
- Fix package publication with pnpm.

## [2.4.0-3] - 2023-04-04

### Added

- Add `LESS_BUSY` worker choice strategy.

### Changed

- Optimize worker storage in pool.
- Optimize worker alive status check.
- BREAKING CHANGE: Rename worker choice strategy `LESS_RECENTLY_USED` to `LESS_USED`.
- Optimize `LESS_USED` worker choice strategy.
- Update benchmark versus external threads pools.

### Fixed

- Ensure trimmable characters are checked at pool initialization.
- Fix message id integer overflow.
- Fix pool worker removal in worker choice strategy internals.
- Fix package publication with pnpm.

## [2.4.0-2] - 2023-04-03

### Added

- Add `LESS_BUSY` worker choice strategy.

### Changed

- Optimize worker storage in pool.
- Optimize worker alive status check.
- BREAKING CHANGE: Rename worker choice strategy `LESS_RECENTLY_USED` to `LESS_USED`.
- Optimize `LESS_USED` worker choice strategy.

### Fixed

- Ensure trimmable characters are checked at pool initialization.
- Fix message id integer overflow.
- Fix pool worker removal in worker choice strategy internals.
- Fix package publication with pnpm.

## [2.4.0-1] - 2023-04-03

### Added

- Add `LESS_BUSY` worker choice strategy.

### Changed

- Optimize worker storage in pool.
- Optimize worker alive status check.
- BREAKING CHANGE: Rename worker choice strategy `LESS_RECENTLY_USED` to `LESS_USED`.
- Optimize `LESS_USED` worker choice strategy.

### Fixed

- Ensure trimmable characters are checked at pool initialization.
- Fix message id integer overflow.
- Fix pool worker removal in worker choice strategy internals.

## [2.4.0-0] - 2023-04-03

### Added

- Add `LESS_BUSY` worker choice strategy.

### Changed

- Optimize worker storage in pool.
- Optimize worker alive status check.
- BREAKING CHANGE: Rename worker choice strategy `LESS_RECENTLY_USED` to `LESS_USED`.
- Optimize `LESS_USED` worker choice strategy.

### Fixed

- Ensure trimmable characters are checked at pool initialization.
- Fix message id integer overflow.
- Fix pool worker removal in worker choice strategy internals.

## [2.3.10] - 2023-03-18

### Fixed

- Fix package.json `exports` syntax for ESM and CommonJS.

### Changed

- Permit SemVer pre-release publication.

## [2.3.10-2] - 2023-03-18

### Fixed

- Fix package.json `exports` syntax for ESM and CommonJS.

## [2.3.10-1] - 2023-03-18

### Changed

- Permit SemVer pre-release publication.

## [2.3.10-0] - 2023-03-18

### Fixed

- Fix package.json `exports` syntax for ESM and CommonJS.

## [2.3.9] - 2023-03-18

### Changed

- Introduce ESM module support along with CommonJS one.

### Fixed

- Fix brown paper bag bug referencing the same object literal.

## [2.3.8] - 2023-03-18

### Changed

- Switch internal benchmarking code to benny.
- Switch to TypeScript 5.x.x.
- Switch rollup bundler plugins to core ones.
- Switch to TSDoc syntax.
- Enforce conventional commits.

### Fixed

- Fix random integer generator.
- Fix worker choice strategy pool type identification at initialization.

## [2.3.7] - 2022-10-23

### Changed

- Switch to open collective FOSS project funding platform.
- Switch to ts-standard linter configuration on TypeScript code.

### Fixed

- Fixed missing async on pool execute method.
- Fixed typing in TypeScript example.
- Fixed types in unit tests.

## [2.3.6] - 2022-10-22

### Changed

- Cleanup pool attributes and methods.
- Refine error types thrown.

### Fixed

- Fix continuous integration build on windows.
- Fix code coverage reporting by using c8 instead of nyc.

## [2.3.5] - 2022-10-21

### Changed

- Improve benchmarks: add IO intensive task workload, add task size option, integrate code into linter.
- Optimize tasks usage lookup implementation.

### Fixed

- Fix missed pool event emitter type export.
- Fix typedoc documentation generation.

## [2.3.4] - 2022-10-17

### Added

- Fully automate release process with release-it.

### Changed

- Optimize fair share task scheduling algorithm implementation.
- Update benchmark versus external pools results with latest version.

## [2.3.3] - 2022-10-15

### Added

- Add support for [cluster settings](https://nodejs.org/api/cluster.html#cluster_cluster_settings) in cluster pool options.

## [2.3.2] - 2022-10-14

### Changed

- Optimize fair share worker selection strategy implementation.

### Fixed

- Fix WRR worker selection strategy: ensure the condition triggering the round robin can be fulfilled.

## [2.3.1] - 2022-10-13

### Added

- Pool worker choice strategies:
  - `WorkerChoiceStrategies.WEIGHTED_ROUND_ROBIN` strategy based on weighted round robin scheduling algorithm using tasks execution time for now.
  - `WorkerChoiceStrategies.FAIR_SHARE` strategy based on fair share scheduling algorithm using tasks execution time for now.

## [2.2.2] - 2022-10-09

### Fixed

- Fixed `README.md` file.

## [2.2.1] - 2022-10-08

### Added

- Dynamic worker choice strategy change at runtime.

## [2.2.0] - 2022-01-05

### Breaking Changes

- Support only Node.js version 16.x.x for cluster pool: upstream cluster API have changed on that version.

## [2.1.0] - 2021-08-29

### Added

- Add an optional pool option `messageHandler` to `PoolOptions<Worker>` for registering a message handler callback on each worker.

### Breaking Changes

- `AbstractWorker` class `maxInactiveTime`, `killBehavior` and `async` attributes have been removed in favour of the same ones in the worker options `opts` public attribute.
- `AbstractWorker` class `lastTask` attribute have been renamed to `lastTaskTimestamp`.
- `AbstractWorker` class `interval` attribute have been renamed to `aliveInterval`.
- `AbstractWorker` class cannot be instantiated without specifying the `mainWorker` argument referencing the main worker.

## [2.0.2] - 2021-05-12

### Bug fixes

- Fix `busy` event emission on fixed pool type

## [2.0.1] - 2021-03-16

### Bug fixes

- Check if pool options are properly set.
- `busy` event is emitted on all pool types.

## [2.0.0] - 2021-03-01

### Bug fixes

- Now a thread/process by default is not deleted when the task submitted take more time than maxInactiveTime configured (issue #70).

### Breaking Changes

- `FullPool` event is now renamed to `busy`.
- `maxInactiveTime` on `ThreadWorker` default behavior is now changed, if you want to keep the old behavior set `killBehavior` to `KillBehaviors.HARD`.
  _Find more details on our JSDoc._

- `maxTasks` option on `FixedThreadPool` and `DynamicThreadPool` is now removed since is no more needed.

- We changed some internal structures, but you shouldn't be too affected by them as these are internal changes.

### Pool options types declaration merge

`FixedThreadPoolOptions` and `DynamicThreadPoolOptions` type declarations have been merged to `PoolOptions<Worker>`.

#### New `export` strategy

```js
// Before
const DynamicThreadPool = require('poolifier/lib/dynamic')
// After
const { DynamicThreadPool } = require('poolifier/lib/dynamic')
```

But you should always prefer just using

```js
const { DynamicThreadPool } = require('poolifier')
```

#### New type definitions for input data and response

For cluster worker and worker-thread pools, you can now only send and receive structured-cloneable data.  
_This is not a limitation by poolifier but Node.js._

#### Public property replacements

`numWorkers` property is now `numberOfWorkers`

#### Internal (protected) properties and methods renaming

These properties are not intended for end users

- `id` => `nextMessageId`

These methods are not intended for end users

- `_chooseWorker` => `chooseWorker`
- `_newWorker` => `createWorker`
- `_execute` => `internalExecute`
- `_chooseWorker` => `chooseWorker`
- `_checkAlive` => `checkAlive`
- `_run` => `run`
- `_runAsync` => `runAsync`

## [1.1.0] - 2020-05-21

### Added

- ThreadWorker support async functions as option
- Various external library patches

## [1.0.0] - 2020-01-24

### Added

- FixedThreadPool implementation
- DynamicThreadPool implementation
- WorkerThread implementation to improve developer experience<|MERGE_RESOLUTION|>--- conflicted
+++ resolved
@@ -7,11 +7,10 @@
 
 ## [Unreleased]
 
-<<<<<<< HEAD
 ### Added
 
 - Add fine grained task abortion support.
-=======
+
 ## [3.1.27] - 2024-03-27
 
 ### Fixed
@@ -41,7 +40,6 @@
 ### Changed
 
 - Publish on JSR.
->>>>>>> cda9d69e
 
 ## [3.1.22] - 2024-03-15
 
