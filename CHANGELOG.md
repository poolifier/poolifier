# Changelog

All notable changes to this project will be documented in this file.

The format is based on [Keep a Changelog](https://keepachangelog.com/en/1.1.0/),
and this project adheres to [Semantic Versioning](https://semver.org/spec/v2.0.0.html).

## [Unreleased]

<<<<<<< HEAD
### Added

- Add fine grained task abortion support.
=======
## [3.1.16] - 2024-01-03

### Fixed

- Add missing type to TS type definitions.

## [3.1.15] - 2024-01-02

### Fixed

- Fix CommonJS support with TypeScript: [#1821](https://github.com/poolifier/poolifier/issues/1821).

## [3.1.15-0] - 2024-01-02

### Fixed

- Fix CommonJS support with TypeScript: [#1821](https://github.com/poolifier/poolifier/issues/1821).
>>>>>>> 5a8cac09

## [3.1.14] - 2024-01-01

### Fixed

- Properly handle dynamic pool with zero minimum size.

## [3.1.13] - 2023-12-30

### Changed

- Reduce branching in several hot code paths.
- Use faster object cloning implementation.

## [3.1.12] - 2023-12-27

### Fixed

- Fix tasks redistribution triggers at pool destroying.

### Changed

- Switch TypeScript module resolution to Node16.

## [3.1.12-0] - 2023-12-27

### Fixed

- Fix tasks redistribution triggers at pool destroying.

## [3.1.11] - 2023-12-24

### Fixed

- Avoid worker node cross tasks stealing.
- Ensure only half the pool worker nodes can steal tasks.

## [3.1.10] - 2023-12-23

### Changed

- Avoid useless branching on pool type.

## [3.1.9] - 2023-12-22

### Changed

- Readd ThreadPoolOptions and ClusterPoolOptions TS type aliases to PoolOptions.

## [3.1.8] - 2023-12-21

### Fixed

- Fix default worker weight computation.
- Fix possible null exception at pool destroying.

## [3.1.7] - 2023-12-20

### Fixed

- Ensure worker choice strategies implementation wait for worker node readiness: [#1748](https://github.com/poolifier/poolifier/issues/1748).

## [3.1.6] - 2023-12-18

### Fixed

- Fix pool destroying with tasks queuing enabled.

## [3.1.5] - 2023-12-18

### Added

- Add queued tasks end timeout support to worker node termination.

## [3.1.4] - 2023-12-18

### Fixed

- Make more robust the fix for possible null exception at handling task execution response.

## [3.1.3] - 2023-12-17

### Fixed

- Fix possible null exception at handling task execution response.

## [3.1.2] - 2023-12-17

### Fixed

- Wait for queued tasks to end at worker node termination.

## [3.1.1] - 2023-12-16

### Fixed

- Fix pool options TS type definition.

## [3.1.0] - 2023-12-16

### Changed

- TypeScript breaking change: merge ThreadPoolOptions and ClusterPoolOptions types into PoolOptions type.

## [3.0.14] - 2023-12-13

### Fixed

- Fix possible null exception with worker_threads pools.

## [3.0.13] - 2023-12-12

### Fixed

- Ensure worker choice strategy wait for worker nodes readiness.

### Changed

- Remove infinite retries support in worker choice strategy to avoid configuration leading to possible infinite recursion or loop.

## [3.0.12] - 2023-12-12

### Changed

- Add infinite retries support in worker choice strategy.

## [3.0.11] - 2023-12-11

### Fixed

- Ensure pool asynchronous resource properly track tasks execution.

## [3.0.10] - 2023-12-08

### Changed

- Add a fastpath when tasks stealing or redistribution is impossible.

## [3.0.9] - 2023-11-26

### Fixed

- Remove all pool events listener at pool destroying.
- Remove all worker node events listener at worker node destroying.
- Fix worker node event emitter listeners handling memory leak at pool options runtime change.

## [3.0.8] - 2023-11-25

### Fixed

- Ensure continuous tasks stealing on idle start at worker node idling.

## [3.0.7] - 2023-11-24

### Changed

- Make continuous tasks stealing start at worker node idling.

## [3.0.6] - 2023-11-24

### Fixed

- Ensure pool statuses are checked at initialization, `start()` or `destroy()`.
- Ensure pool `ready` event can be emitted after several `start()/destroy()` cycles.

## [3.0.5] - 2023-10-27

### Fixed

- Ensure pool `ready` event can be emitted only once.

## [3.0.4] - 2023-10-20

### Changed

- Switch to Bencher for benchmarking: [https://bencher.dev/perf/poolifier](https://bencher.dev/perf/poolifier).
- Use builtin retry mechanism in worker choice strategies instead of custom one.

## [3.0.3] - 2023-10-19

### Fixed

- Avoid null exception at sending message to worker.
- Avoid null exception at checking worker node readiness.

## [3.0.2] - 2023-10-17

### Fixed

- Fix race condition at dynamic worker node task assignment and scheduled removal. See issue [#1468](https://github.com/poolifier/poolifier/issues/1468) and [#1496](https://github.com/poolifier/poolifier/issues/1496).

## [3.0.1] - 2023-10-16

### Fixed

- Workaround possible race condition at work nodes array element removal and querying. See issue [#1468](https://github.com/poolifier/poolifier/issues/1468).

### Changed

- Switch the worker node eventing code to `EventTarget` API.

## [3.0.0] - 2023-10-08

### Changed

- Remove Node.js 16.x.x (EOL) support.

## [2.7.5] - 2023-10-03

### Changed

- Use `EventEmitterAsyncResource` type from `@types/node` for pool event emitter. TypeScript users will need to update to latest `@types/node` version.

## [2.7.4] - 2023-09-25

### Fixed

- Fix source maps (bundler issue).

## [2.7.3] - 2023-09-24

### Changed

- Convert pool event emitter to event emitter async resource.

## [2.7.2] - 2023-09-23

### Changed

- Add source maps to npm package to ease debugging.

### Added

- Continuous benchmarking versus other worker pools: [https://poolifier.github.io/benchmark](https://poolifier.github.io/benchmark).

## [2.7.1] - 2023-09-20

### Fixed

- Ensure worker message listener used one time are removed after usage.

## [2.7.0] - 2023-09-19

### Fixed

- Fix task stealing related tasks queue options handling at runtime.

### Changed

- Rename `listTaskFunctions()` to `listTaskFunctionNames()` in pool and worker API.

### Added

- Add `hasTaskFunction()`, `addTaskFunction()`, `removeTaskFunction()`, `setDefaultTaskFunction()` methods to pool API: [PR #1148](https://github.com/poolifier/poolifier/pull/1148).
- Stricter worker constructor arguments validation.

## [2.6.45] - 2023-09-17

### Changed

- Disable publication on GitHub packages registry on release until authentication issue is fixed.

### Added

- Add `startWorkers` to pool options to whether start the minimum number of workers at pool initialization or not.
- Add `start()` method to pool API to start the minimum number of workers.
- Add `taskStealing` and `tasksStealingOnPressure` to tasks queue options to whether enable task stealing or not and whether enable tasks stealing under back pressure or not.
- Continuous internal benchmarking: [https://poolifier.github.io/benchmark-results/dev/bench](https://poolifier.github.io/benchmark-results/dev/bench).

## [2.6.44] - 2023-09-08

### Fixed

- Use a dedicated PAT to publish on GitHub packages registry.

### Added

- Publish on GitHub packages registry on release.

### Changed

- Switch from rome to biome: [PR #1128](https://github.com/poolifier/poolifier/pull/1128).

## [2.6.43] - 2023-09-08

### Added

- Publish on GitHub packages registry on release.

### Changed

- Switch from rome to biome: [PR #1128](https://github.com/poolifier/poolifier/pull/1128).

## [2.6.42] - 2023-09-06

### Changed

- Optimize hot code paths implementation: avoid unnecessary branching, add and use optimized helpers (min, max), use reduce() array helper, ...

## [2.6.41] - 2023-09-03

### Changed

- Optimize worker choice strategies implementation.

## [2.6.40] - 2023-09-01

### Fixed

- Do not pre-choose in WRR worker choice strategy to avoid bias.
- Avoid array out of bound in worker choice strategies after worker node removal.

## [2.6.39] - 2023-08-30

### Fixed

- Fix race condition in worker choice strategies at worker node info querying while not yet initialized.

## [2.6.38] - 2023-08-30

### Added

- Bundle typescript types declaration into one file.

### Changed

- Improve interleaved weighted round robin worker choice strategy implementation.

## [2.6.37] - 2023-08-28

### Fixed

- Ensure unused worker usage statistics are deleted at runtime.

### Changed

- Rename worker choice strategy options `choiceRetries` to `retries`.
- Avoid unnecessary branching in worker choice strategies.

## [2.6.36] - 2023-08-27

### Fixed

- Fix pool `execute()` arguments check.

### Changed

- Make continuous tasks stealing algorithm less aggressive.
- Fine tune tasks stealing algorithm under back pressure.

## [2.6.35] - 2023-08-25

### Fixed

- Don't account worker usage statistics for tasks that have failed.
- Fix pool information runtime and wait time median computation.

### Changed

- Update simple moving average implementation to use a circular buffer.
- Update simple moving median implementation to use a circular buffer.
- Account for stolen tasks in worker usage statistics and pool information.

### Added

- Continuous tasks stealing algorithm.

## [2.6.34] - 2023-08-24

### Fixes

- Avoid cascading tasks stealing under back pressure.

### Changed

- Add fastpath to queued tasks rescheduling.

## [2.6.33] - 2023-08-24

### Fixed

- Fix queued tasks rescheduling.

### Changed

- Rename tasks queue options `queueMaxSize` to `size`.

### Added

- Task stealing scheduling algorithm if tasks queueing is enabled.

## [2.6.32] - 2023-08-23

### Fixed

- Ensure no task can be executed when the pool is destroyed.

### Added

- Add `queueMaxSize` option to tasks queue options.
- Add O(1) deque implementation implemented with doubly linked list and use it for tasks queueing.
- Add tasks stealing algorithm when a worker node queue is back pressured if tasks queueing is enabled.

## [2.6.31] - 2023-08-20

### Fixed

- Fix worker choice strategy retries mechanism in some edge cases.

### Changed

- Make orthogonal worker choice strategies tasks distribution and created dynamic worker usage.
- Remove the experimental status of the `LEAST_ELU` worker choice strategy.

## [2.6.30] - 2023-08-19

### Fixed

- Ensure pool event `backPressure` is emitted.
- Ensure pool event `full` is emitted only once.
- Ensure worker node cannot be instantiated without proper arguments.

## [2.6.29] - 2023-08-18

### Fixed

- Fix race condition between readiness and task functions worker message handling at startup.
- Fix duplicate task function worker usage statistics computation per task function.
- Update task function worker usage statistics if and only if there's at least two different task functions.
- Fix race condition at task function worker usage executing task computation leading to negative value.

### Added

- Add back pressure detection on the worker node queue. Event `backPressure` is emitted when all worker node queues are full (worker node queue size >= poolMaxSize^2).
- Use back pressure detection in worker choice strategies.
- Add worker choice strategies retries mechanism if no worker is eligible.

## [2.6.28] - 2023-08-16

### Fixed

- Ensure pool workers are properly initialized.

### Added

- HTTP server pool examples: express-cluster, express-hybrid.

### Changed

- Remove now useless branching in worker hot code path.

## [2.6.27] - 2023-08-15

### Fixed

- Add `KillHandler` type definition to exported types.

### Added

- Add `destroy` event to pool API.

## [2.6.26] - 2023-08-15

### Added

- Add kill handler to worker options allowing to execute custom code when worker is killed.
- Add `listTaskFunctions()` method to pool API.
- SMTP client pool example: nodemailer.

## [2.6.25] - 2023-08-13

### Added

- HTTP server pool examples: fastify-cluster, fastify-hybrid.
- WebSocket server pool examples: ws-cluster, ws-hybrid.

## [2.6.24] - 2023-08-12

### Added

- Add array of transferable objects to the `execute()` method arguments.
- WebSocket server pool examples: ws-worker_threads.

## [2.6.23] - 2023-08-11

### Fixed

- Fix pool busyness semantic when tasks queueing is enabled: the pool is busy when the number of executing tasks on each worker has reached the maximum tasks concurrency per worker.

### Added

- HTTP client pool examples: fetch, node-fetch and axios with multiple task functions.
- HTTP server pool examples: express-worker_threads, fastify-worker_threads.

## [2.6.22] - 2023-08-10

### Fixed

- Add missing `types` field to package.json `exports`.

### Changed

- Structure markdown documentation (PR #811).

## [2.6.21] - 2023-08-03

### Changed

- Improve code documentation.
- Code refactoring and cleanup for better maintainability and readability.

## [2.6.20] - 2023-07-21

### Fixed

- Fix queued tasks redistribution on error task execution starvation.
- Ensure tasks queueing per worker condition is untangled from the pool busyness semantic.

### Changed

- Drastically reduce lookups by worker in the worker nodes.

## [2.6.19] - 2023-07-20

### Added

- Dedicated internal communication channel for worker_threads pools.

## [2.6.18] - 2023-07-19

### Changed

- Code refactoring and cleanup for better maintainability and readability. Bundle size is a bit smaller.

## [2.6.17] - 2023-07-16

### Added

- Add `listTaskFunctions()` method to worker API.

## [2.6.16] - 2023-07-12

### Fixed

- Fix pool startup detection.
- Fix worker task functions handling.

## [2.6.15] - 2023-07-11

### Added

- Take into account worker node readiness in worker choice strategies.

## [2.6.14] - 2023-07-10

### Fixed

- Fix task function statistics tracking.

## [2.6.13] - 2023-07-10

### Added

- Add per task function statistics tracking.
- Add public methods to manipulate the worker task functions at runtime.

## [2.6.12] - 2023-07-09

### Fixed

- Workaround import issue with `node:os` module in node 16.x.x.

## [2.6.11] - 2023-07-09

### Fixed

- Fix pool readiness semantic.

## [2.6.10] - 2023-07-08

### Fixed

- Ensure workers are not recreated on error at pool startup.

### Added

- Add `ready` and `strategy` fields to pool information.
- Add pool event `ready` to notify when the number of workers created in the pool has reached the maximum size expected and are ready.
- Add dynamic pool sizing checks.

## [2.6.9] - 2023-07-07

### Fixed

- Recreate the right worker type on uncaught exception.

### Added

- Add minimum and maximum to internal measurement statistics.
- Add `runTime` and `waitTime` to pool information.
- Check worker inactive time only on dynamic worker.

## [2.6.8] - 2023-07-03

### Fixed

- Brown paper bag release to fix version handling in pool information.

## [2.6.7] - 2023-07-03

### Fixed

- Ensure worker queued tasks at error are reassigned to other pool workers.

### Added

- Add pool `utilization` ratio to pool information.
- Add `version` to pool information.
- Add worker information to worker nodes.

## [2.6.6] - 2023-07-01

### Added

- Add safe helper `availableParallelism()` to help sizing the pool.

### Fixed

- Ensure message handler is only registered in worker.

## [2.6.5] - 2023-06-27

### Known issues

- Cluster pools tasks execution are not working by using ESM files extension: https://github.com/poolifier/poolifier/issues/782

### Fixed

- Artificial version bump to 2.6.5 to workaround publication issue.
- Ensure cluster pool `destroy()` gracefully shutdowns worker's server.
- Ensure pool event is emitted before task error promise rejection.
- Fix queued tasks count computation.

### Removed

- Remove unneeded worker_threads worker `MessageChannel` internal usage for IPC.

## [2.6.4] - 2023-06-27

### Known issues

- Cluster pools tasks execution are not working by using ESM files extension: https://github.com/poolifier/poolifier/issues/782

### Fixed

- Ensure cluster pool `destroy()` gracefully shutdowns worker's server.
- Ensure pool event is emitted before task error promise rejection.
- Fix queued tasks count computation.

### Removed

- Remove unneeded worker_threads worker `MessageChannel` internal usage for IPC.

## [2.6.3] - 2023-06-19

### Fixed

- Ensure no tasks are queued when trying to soft kill a dynamic worker.
- Update strategies internals after statistics computation.

### Changed

- Optimize O(1) queue implementation.

## [2.6.2] - 2023-06-12

### Fixed

- Fix new worker use after creation in dynamic pool given the current worker choice strategy.

## [2.6.1] - 2023-06-10

### Added

- Add worker choice strategy documentation: [README.md](./docs/worker-choice-strategies.md).

### Fixed

- Fix average statistics computation: ensure failed tasks are not accounted.

## [2.6.0] - 2023-06-09

### Added

- Add `LEAST_ELU` worker choice strategy (experimental).
- Add tasks ELU instead of runtime support to `FAIR_SHARE` worker choice strategy.

### Changed

- Refactor pool worker node usage internals.
- Breaking change: refactor worker choice strategy statistics requirements: the syntax of the worker choice strategy options has changed.
- Breaking change: pool information `info` property object fields have been renamed.

### Fixed

- Fix wait time accounting.
- Ensure worker choice strategy `LEAST_BUSY` accounts also tasks wait time.
- Ensure worker choice strategy `LEAST_USED` accounts also queued tasks.

## [2.5.4] - 2023-06-07

### Added

- Add Event Loop Utilization (ELU) statistics to worker tasks usage.

### Changed

- Compute statistics at the worker level only if needed.
- Add `worker_threads` options to thread pool options.

### Fixed

- Make the `LEAST_BUSY` strategy only relies on task runtime.

## [2.5.3] - 2023-06-04

### Changed

- Refine pool information content.
- Limit pool internals public exposure.

## [2.5.2] - 2023-06-02

### Added

- Add `taskError` pool event for task execution error.
- Add pool information `info` property to pool.
- Emit pool information on `busy` and `full` pool events.

## [2.5.1] - 2023-06-01

### Added

- Add pool option `restartWorkerOnError` to restart worker on uncaught error. Default to `true`.
- Add `error` pool event for uncaught worker error.

## [2.5.0] - 2023-05-31

### Added

- Switch pool event emitter to `EventEmitterAsyncResource`.
- Add tasks wait time accounting in per worker tasks usage.
- Add interleaved weighted round robin `INTERLEAVED_WEIGHTED_ROUND_ROBIN` worker choice strategy (experimental).

### Changed

- Renamed worker choice strategy `LESS_BUSY` to `LEAST_BUSY` and `LESS_USED` to `LEAST_USED`.

## [2.4.14] - 2023-05-09

### Fixed

- Ensure no undefined task runtime can land in the tasks history.
- Fix median computation implementation once again.

### Added

- Unit tests for median and queue implementations.

## [2.4.13] - 2023-05-08

### Fixed

- Fix worker choice strategy options validation.
- Fix fair share worker choice strategy internals update: ensure virtual task end timestamp is computed at task submission.

## [2.4.12] - 2023-05-06

### Added

- Support multiple task functions per worker.
- Add custom worker weights support to worker choice strategies options.

### Changed

- Use O(1) queue implementation for tasks queueing.

### Fixed

- Fix median computation implementation.
- Fix fair share worker choice strategy internals update.

## [2.4.11] - 2023-04-23

### Changed

- Optimize free worker finding in worker choice strategies.

## [2.4.10] - 2023-04-15

### Fixed

- Fix typescript type definition for task function: ensure the input data is optional.
- Fix typescript type definition for pool execute(): ensure the input data is optional.

## [2.4.9] - 2023-04-15

### Added

- Add tasks queue enablement runtime setter to pool.
- Add tasks queue options runtime setter to pool.
- Add worker choice strategy options runtime setter to pool.

### Changed

- Remove the tasks queuing experimental status.

### Fixed

- Fix task function type definition and validation.
- Fix worker choice strategy options handling.

## [2.4.8] - 2023-04-12

### Fixed

- Fix message between main worker and worker type definition for tasks.
- Fix code documentation.

## [2.4.7] - 2023-04-11

### Added

- Add worker tasks queue options to pool options.

### Fixed

- Fix missing documentation.

## [2.4.6] - 2023-04-10

### Fixed

- Ensure one task at a time is executed per worker with tasks queueing enabled.
- Properly count worker executing tasks with tasks queueing enabled.

## [2.4.5] - 2023-04-09

### Added

- Use monotonic high resolution timer for worker tasks runtime.
- Add worker tasks median runtime to statistics.
- Add worker tasks queue (experimental).

## [2.4.4] - 2023-04-07

### Added

- Add `PoolEvents` enumeration and `PoolEvent` type.

### Fixed

- Destroy worker only on alive check.

## [2.4.3] - 2023-04-07

### Fixed

- Fix typedoc generation with inheritance.

## [2.4.2] - 2023-04-06

### Added

- Add `full` event to dynamic pool.
- Keep worker choice strategy in memory for conditional reuse.

### Fixed

- Fix possible negative worker key at worker removal in worker choice strategies.

## [2.4.1] - 2023-04-05

### Changed

- Optimize worker choice strategy for dynamic pool.

### Fixed

- Ensure dynamic pool does not alter worker choice strategy expected behavior.

## [2.4.0] - 2023-04-04

### Added

- Add `LESS_BUSY` worker choice strategy.

### Changed

- Optimize worker storage in pool.
- Optimize worker alive status check.
- BREAKING CHANGE: Rename worker choice strategy `LESS_RECENTLY_USED` to `LESS_USED`.
- Optimize `LESS_USED` worker choice strategy.
- Update benchmark versus external threads pools.
- Optimize tasks usage statistics requirements for worker choice strategy.

### Fixed

- Ensure trimmable characters are checked at pool initialization.
- Fix message id integer overflow.
- Fix pool worker removal in worker choice strategy internals.
- Fix package publication with pnpm.

## [2.4.0-3] - 2023-04-04

### Added

- Add `LESS_BUSY` worker choice strategy.

### Changed

- Optimize worker storage in pool.
- Optimize worker alive status check.
- BREAKING CHANGE: Rename worker choice strategy `LESS_RECENTLY_USED` to `LESS_USED`.
- Optimize `LESS_USED` worker choice strategy.
- Update benchmark versus external threads pools.

### Fixed

- Ensure trimmable characters are checked at pool initialization.
- Fix message id integer overflow.
- Fix pool worker removal in worker choice strategy internals.
- Fix package publication with pnpm.

## [2.4.0-2] - 2023-04-03

### Added

- Add `LESS_BUSY` worker choice strategy.

### Changed

- Optimize worker storage in pool.
- Optimize worker alive status check.
- BREAKING CHANGE: Rename worker choice strategy `LESS_RECENTLY_USED` to `LESS_USED`.
- Optimize `LESS_USED` worker choice strategy.

### Fixed

- Ensure trimmable characters are checked at pool initialization.
- Fix message id integer overflow.
- Fix pool worker removal in worker choice strategy internals.
- Fix package publication with pnpm.

## [2.4.0-1] - 2023-04-03

### Added

- Add `LESS_BUSY` worker choice strategy.

### Changed

- Optimize worker storage in pool.
- Optimize worker alive status check.
- BREAKING CHANGE: Rename worker choice strategy `LESS_RECENTLY_USED` to `LESS_USED`.
- Optimize `LESS_USED` worker choice strategy.

### Fixed

- Ensure trimmable characters are checked at pool initialization.
- Fix message id integer overflow.
- Fix pool worker removal in worker choice strategy internals.

## [2.4.0-0] - 2023-04-03

### Added

- Add `LESS_BUSY` worker choice strategy.

### Changed

- Optimize worker storage in pool.
- Optimize worker alive status check.
- BREAKING CHANGE: Rename worker choice strategy `LESS_RECENTLY_USED` to `LESS_USED`.
- Optimize `LESS_USED` worker choice strategy.

### Fixed

- Ensure trimmable characters are checked at pool initialization.
- Fix message id integer overflow.
- Fix pool worker removal in worker choice strategy internals.

## [2.3.10] - 2023-03-18

### Fixed

- Fix package.json `exports` syntax for ESM and CommonJS.

### Changed

- Permit SemVer pre-release publication.

## [2.3.10-2] - 2023-03-18

### Fixed

- Fix package.json `exports` syntax for ESM and CommonJS.

## [2.3.10-1] - 2023-03-18

### Changed

- Permit SemVer pre-release publication.

## [2.3.10-0] - 2023-03-18

### Fixed

- Fix package.json `exports` syntax for ESM and CommonJS.

## [2.3.9] - 2023-03-18

### Changed

- Introduce ESM module support along with CommonJS one.

### Fixed

- Fix brown paper bag bug referencing the same object literal.

## [2.3.8] - 2023-03-18

### Changed

- Switch internal benchmarking code to benny.
- Switch to TypeScript 5.x.x.
- Switch rollup bundler plugins to core ones.
- Switch to TSDoc syntax.
- Enforce conventional commits.

### Fixed

- Fix random integer generator.
- Fix worker choice strategy pool type identification at initialization.

## [2.3.7] - 2022-10-23

### Changed

- Switch to open collective FOSS project funding platform.
- Switch to ts-standard linter configuration on TypeScript code.

### Fixed

- Fixed missing async on pool execute method.
- Fixed typing in TypeScript example.
- Fixed types in unit tests.

## [2.3.6] - 2022-10-22

### Changed

- Cleanup pool attributes and methods.
- Refine error types thrown.

### Fixed

- Fix continuous integration build on windows.
- Fix code coverage reporting by using c8 instead of nyc.

## [2.3.5] - 2022-10-21

### Changed

- Improve benchmarks: add IO intensive task workload, add task size option, integrate code into linter.
- Optimize tasks usage lookup implementation.

### Fixed

- Fix missed pool event emitter type export.
- Fix typedoc documentation generation.

## [2.3.4] - 2022-10-17

### Added

- Fully automate release process with release-it.

### Changed

- Optimize fair share task scheduling algorithm implementation.
- Update benchmark versus external pools results with latest version.

## [2.3.3] - 2022-10-15

### Added

- Add support for [cluster settings](https://nodejs.org/api/cluster.html#cluster_cluster_settings) in cluster pool options.

## [2.3.2] - 2022-10-14

### Changed

- Optimize fair share worker selection strategy implementation.

### Fixed

- Fix WRR worker selection strategy: ensure the condition triggering the round robin can be fulfilled.

## [2.3.1] - 2022-10-13

### Added

- Pool worker choice strategies:
  - `WorkerChoiceStrategies.WEIGHTED_ROUND_ROBIN` strategy based on weighted round robin scheduling algorithm using tasks execution time for now.
  - `WorkerChoiceStrategies.FAIR_SHARE` strategy based on fair share scheduling algorithm using tasks execution time for now.

## [2.2.2] - 2022-10-09

### Fixed

- Fixed `README.md` file.

## [2.2.1] - 2022-10-08

### Added

- Dynamic worker choice strategy change at runtime.

## [2.2.0] - 2022-01-05

### Breaking Changes

- Support only Node.js version 16.x.x for cluster pool: upstream cluster API have changed on that version.

## [2.1.0] - 2021-08-29

### Added

- Add an optional pool option `messageHandler` to `PoolOptions<Worker>` for registering a message handler callback on each worker.

### Breaking Changes

- `AbstractWorker` class `maxInactiveTime`, `killBehavior` and `async` attributes have been removed in favour of the same ones in the worker options `opts` public attribute.
- `AbstractWorker` class `lastTask` attribute have been renamed to `lastTaskTimestamp`.
- `AbstractWorker` class `interval` attribute have been renamed to `aliveInterval`.
- `AbstractWorker` class cannot be instantiated without specifying the `mainWorker` argument referencing the main worker.

## [2.0.2] - 2021-05-12

### Bug fixes

- Fix `busy` event emission on fixed pool type

## [2.0.1] - 2021-03-16

### Bug fixes

- Check if pool options are properly set.
- `busy` event is emitted on all pool types.

## [2.0.0] - 2021-03-01

### Bug fixes

- Now a thread/process by default is not deleted when the task submitted take more time than maxInactiveTime configured (issue #70).

### Breaking Changes

- `FullPool` event is now renamed to `busy`.
- `maxInactiveTime` on `ThreadWorker` default behavior is now changed, if you want to keep the old behavior set `killBehavior` to `KillBehaviors.HARD`.
  _Find more details on our JSDoc._

- `maxTasks` option on `FixedThreadPool` and `DynamicThreadPool` is now removed since is no more needed.

- We changed some internal structures, but you shouldn't be too affected by them as these are internal changes.

### Pool options types declaration merge

`FixedThreadPoolOptions` and `DynamicThreadPoolOptions` type declarations have been merged to `PoolOptions<Worker>`.

#### New `export` strategy

```js
// Before
const DynamicThreadPool = require('poolifier/lib/dynamic')
// After
const { DynamicThreadPool } = require('poolifier/lib/dynamic')
```

But you should always prefer just using

```js
const { DynamicThreadPool } = require('poolifier')
```

#### New type definitions for input data and response

For cluster worker and worker-thread pools, you can now only send and receive structured-cloneable data.  
_This is not a limitation by poolifier but Node.js._

#### Public property replacements

`numWorkers` property is now `numberOfWorkers`

#### Internal (protected) properties and methods renaming

These properties are not intended for end users

- `id` => `nextMessageId`

These methods are not intended for end users

- `_chooseWorker` => `chooseWorker`
- `_newWorker` => `createWorker`
- `_execute` => `internalExecute`
- `_chooseWorker` => `chooseWorker`
- `_checkAlive` => `checkAlive`
- `_run` => `run`
- `_runAsync` => `runAsync`

## [1.1.0] - 2020-05-21

### Added

- ThreadWorker support async functions as option
- Various external library patches

## [1.0.0] - 2020-01-24

### Added

- FixedThreadPool implementation
- DynamicThreadPool implementation
- WorkerThread implementation to improve developer experience<|MERGE_RESOLUTION|>--- conflicted
+++ resolved
@@ -7,11 +7,10 @@
 
 ## [Unreleased]
 
-<<<<<<< HEAD
 ### Added
 
 - Add fine grained task abortion support.
-=======
+
 ## [3.1.16] - 2024-01-03
 
 ### Fixed
@@ -29,7 +28,6 @@
 ### Fixed
 
 - Fix CommonJS support with TypeScript: [#1821](https://github.com/poolifier/poolifier/issues/1821).
->>>>>>> 5a8cac09
 
 ## [3.1.14] - 2024-01-01
 
