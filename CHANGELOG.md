--- conflicted
+++ resolved
@@ -7,17 +7,15 @@
 
 ## [Unreleased]
 
-<<<<<<< HEAD
 ### Added
 
 - Add fine grained task abortion support.
-=======
+
 ## [3.1.10] - 2023-12-23
 
 ### Changed
 
 - Avoid useless branching on pool type.
->>>>>>> d1c03778
 
 ## [3.1.9] - 2023-12-22
 
