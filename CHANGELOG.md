--- conflicted
+++ resolved
@@ -7,17 +7,15 @@
 
 ## [Unreleased]
 
-<<<<<<< HEAD
 ### Added
 
 - Add fine grained task abortion support.
-=======
+
 ## [4.0.7] - 2024-05-13
 
 ### Changed
 
 - Add ELU statistics to pool information.
->>>>>>> 7f13b544
 
 ## [4.0.6] - 2024-05-10
 
