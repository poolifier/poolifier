--- conflicted
+++ resolved
@@ -7,19 +7,16 @@
 
 ## [Unreleased]
 
-<<<<<<< HEAD
 ### Added
 
 - Add fine grained task abortion support.
-- 
-=======
+
 ## [3.1.22] - 2024-03-15
 
 ### Fixed
 
 - Fix pool event emitter registered callbacks removal at `destroy()`.
 
->>>>>>> 1bbea1bc
 ## [3.1.21] - 2024-02-22
 
 ### Fixed
