# Changelog

All notable changes to this project will be documented in this file.

The format is based on [Keep a Changelog](https://keepachangelog.com/en/1.1.0/),
and this project adheres to [Semantic Versioning](https://semver.org/spec/v2.0.0.html).

## [Unreleased]

<<<<<<< HEAD
### Added

- Add fine grained task abortion support.
=======
## [3.0.8] - 2023-11-25
>>>>>>> 71218fcd

### Fixed

- Ensure continuous tasks stealing on idle start at worker node idling

## [3.0.7] - 2023-11-24

### Changed

- Make continuous tasks stealing start at worker node idling.

## [3.0.6] - 2023-11-24

### Fixed

- Ensure pool statuses are checked at initialization, `start()` or `destroy()`.
- Ensure pool `ready` event can be emitted after several `start()/destroy()` cycles.

## [3.0.5] - 2023-10-27

### Fixed

- Ensure pool `ready` event can be emitted only once.

## [3.0.4] - 2023-10-20

### Changed

- Switch to Bencher for benchmarking: [https://bencher.dev/perf/poolifier](https://bencher.dev/perf/poolifier).
- Use builtin retry mechanism in worker choice strategies instead of custom one.

## [3.0.3] - 2023-10-19

### Fixed

- Avoid null exception at sending message to worker.
- Avoid null exception at checking worker node readiness.

## [3.0.2] - 2023-10-17

### Fixed

- Fix race condition at dynamic worker node task assignment and scheduled removal. See issue [#1468](https://github.com/poolifier/poolifier/issues/1468) and [#1496](https://github.com/poolifier/poolifier/issues/1496).

## [3.0.1] - 2023-10-16

### Fixed

- Workaround possible race condition at work nodes array element removal and querying. See issue [#1468](https://github.com/poolifier/poolifier/issues/1468).

### Changed

- Switch the worker node eventing code to `EventTarget` API.

## [3.0.0] - 2023-10-08

### Changed

- Remove Node.js 16.x.x (EOL) support.

## [2.7.5] - 2023-10-03

### Changed

- Use `EventEmitterAsyncResource` type from `@types/node` for pool event emitter. TypeScript users will need to update to latest `@types/node` version.

## [2.7.4] - 2023-09-25

### Fixed

- Fix source maps (bundler issue).

## [2.7.3] - 2023-09-24

### Changed

- Convert pool event emitter to event emitter async resource.

## [2.7.2] - 2023-09-23

### Changed

- Add source maps to npm package to ease debugging.

### Added

- Continuous benchmarking versus other worker pools: [https://poolifier.github.io/benchmark](https://poolifier.github.io/benchmark).

## [2.7.1] - 2023-09-20

### Fixed

- Ensure worker message listener used one time are removed after usage.

## [2.7.0] - 2023-09-19

### Fixed

- Fix task stealing related tasks queue options handling at runtime.

### Changed

- Rename `listTaskFunctions()` to `listTaskFunctionNames()` in pool and worker API.

### Added

- Add `hasTaskFunction()`, `addTaskFunction()`, `removeTaskFunction()`, `setDefaultTaskFunction()` methods to pool API: [PR #1148](https://github.com/poolifier/poolifier/pull/1148).
- Stricter worker constructor arguments validation.

## [2.6.45] - 2023-09-17

### Changed

- Disable publication on GitHub packages registry on release until authentication issue is fixed.

### Added

- Add `startWorkers` to pool options to whether start the minimum number of workers at pool initialization or not.
- Add `start()` method to pool API to start the minimum number of workers.
- Add `taskStealing` and `tasksStealingOnPressure` to tasks queue options to whether enable task stealing or not and whether enable tasks stealing under back pressure or not.
- Continuous internal benchmarking: [https://poolifier.github.io/benchmark-results/dev/bench](https://poolifier.github.io/benchmark-results/dev/bench).

## [2.6.44] - 2023-09-08

### Fixed

- Use a dedicated PAT to publish on GitHub packages registry.

### Added

- Publish on GitHub packages registry on release.

### Changed

- Switch from rome to biome: [PR #1128](https://github.com/poolifier/poolifier/pull/1128).

## [2.6.43] - 2023-09-08

### Added

- Publish on GitHub packages registry on release.

### Changed

- Switch from rome to biome: [PR #1128](https://github.com/poolifier/poolifier/pull/1128).

## [2.6.42] - 2023-09-06

### Changed

- Optimize hot code paths implementation: avoid unnecessary branching, add and use optimized helpers (min, max), use reduce() array helper, ...

## [2.6.41] - 2023-09-03

### Changed

- Optimize worker choice strategies implementation.

## [2.6.40] - 2023-09-01

### Fixed

- Do not pre-choose in WRR worker choice strategy to avoid bias.
- Avoid array out of bound in worker choice strategies after worker node removal.

## [2.6.39] - 2023-08-30

### Fixed

- Fix race condition in worker choice strategies at worker node info querying while not yet initialized.

## [2.6.38] - 2023-08-30

### Added

- Bundle typescript types declaration into one file.

### Changed

- Improve interleaved weighted round robin worker choice strategy implementation.

## [2.6.37] - 2023-08-28

### Fixed

- Ensure unused worker usage statistics are deleted at runtime.

### Changed

- Rename worker choice strategy options `choiceRetries` to `retries`.
- Avoid unnecessary branching in worker choice strategies.

## [2.6.36] - 2023-08-27

### Fixed

- Fix pool `execute()` arguments check.

### Changed

- Make continuous tasks stealing algorithm less aggressive.
- Fine tune tasks stealing algorithm under back pressure.

## [2.6.35] - 2023-08-25

### Fixed

- Don't account worker usage statistics for tasks that have failed.
- Fix pool information runtime and wait time median computation.

### Changed

- Update simple moving average implementation to use a circular buffer.
- Update simple moving median implementation to use a circular buffer.
- Account for stolen tasks in worker usage statistics and pool information.

### Added

- Continuous tasks stealing algorithm.

## [2.6.34] - 2023-08-24

### Fixes

- Avoid cascading tasks stealing under back pressure.

### Changed

- Add fastpath to queued tasks rescheduling.

## [2.6.33] - 2023-08-24

### Fixed

- Fix queued tasks rescheduling.

### Changed

- Rename tasks queue options `queueMaxSize` to `size`.

### Added

- Task stealing scheduling algorithm if tasks queueing is enabled.

## [2.6.32] - 2023-08-23

### Fixed

- Ensure no task can be executed when the pool is destroyed.

### Added

- Add `queueMaxSize` option to tasks queue options.
- Add O(1) deque implementation implemented with doubly linked list and use it for tasks queueing.
- Add tasks stealing algorithm when a worker node queue is back pressured if tasks queueing is enabled.

## [2.6.31] - 2023-08-20

### Fixed

- Fix worker choice strategy retries mechanism in some edge cases.

### Changed

- Make orthogonal worker choice strategies tasks distribution and created dynamic worker usage.
- Remove the experimental status of the `LEAST_ELU` worker choice strategy.

## [2.6.30] - 2023-08-19

### Fixed

- Ensure pool event `backPressure` is emitted.
- Ensure pool event `full` is emitted only once.
- Ensure worker node cannot be instantiated without proper arguments.

## [2.6.29] - 2023-08-18

### Fixed

- Fix race condition between readiness and task functions worker message handling at startup.
- Fix duplicate task function worker usage statistics computation per task function.
- Update task function worker usage statistics if and only if there's at least two different task functions.
- Fix race condition at task function worker usage executing task computation leading to negative value.

### Added

- Add back pressure detection on the worker node queue. Event `backPressure` is emitted when all worker node queues are full (worker node queue size >= poolMaxSize^2).
- Use back pressure detection in worker choice strategies.
- Add worker choice strategies retries mechanism if no worker is eligible.

## [2.6.28] - 2023-08-16

### Fixed

- Ensure pool workers are properly initialized.

### Added

- HTTP server pool examples: express-cluster, express-hybrid.

### Changed

- Remove now useless branching in worker hot code path.

## [2.6.27] - 2023-08-15

### Fixed

- Add `KillHandler` type definition to exported types.

### Added

- Add `destroy` event to pool API.

## [2.6.26] - 2023-08-15

### Added

- Add kill handler to worker options allowing to execute custom code when worker is killed.
- Add `listTaskFunctions()` method to pool API.
- SMTP client pool example: nodemailer.

## [2.6.25] - 2023-08-13

### Added

- HTTP server pool examples: fastify-cluster, fastify-hybrid.
- WebSocket server pool examples: ws-cluster, ws-hybrid.

## [2.6.24] - 2023-08-12

### Added

- Add array of transferable objects to the `execute()` method arguments.
- WebSocket server pool examples: ws-worker_threads.

## [2.6.23] - 2023-08-11

### Fixed

- Fix pool busyness semantic when tasks queueing is enabled: the pool is busy when the number of executing tasks on each worker has reached the maximum tasks concurrency per worker.

### Added

- HTTP client pool examples: fetch, node-fetch and axios with multiple task functions.
- HTTP server pool examples: express-worker_threads, fastify-worker_threads.

## [2.6.22] - 2023-08-10

### Fixed

- Add missing `types` field to package.json `exports`.

### Changed

- Structure markdown documentation (PR #811).

## [2.6.21] - 2023-08-03

### Changed

- Improve code documentation.
- Code refactoring and cleanup for better maintainability and readability.

## [2.6.20] - 2023-07-21

### Fixed

- Fix queued tasks redistribution on error task execution starvation.
- Ensure tasks queueing per worker condition is untangled from the pool busyness semantic.

### Changed

- Drastically reduce lookups by worker in the worker nodes.

## [2.6.19] - 2023-07-20

### Added

- Dedicated internal communication channel for worker_threads pools.

## [2.6.18] - 2023-07-19

### Changed

- Code refactoring and cleanup for better maintainability and readability. Bundle size is a bit smaller.

## [2.6.17] - 2023-07-16

### Added

- Add `listTaskFunctions()` method to worker API.

## [2.6.16] - 2023-07-12

### Fixed

- Fix pool startup detection.
- Fix worker task functions handling.

## [2.6.15] - 2023-07-11

### Added

- Take into account worker node readiness in worker choice strategies.

## [2.6.14] - 2023-07-10

### Fixed

- Fix task function statistics tracking.

## [2.6.13] - 2023-07-10

### Added

- Add per task function statistics tracking.
- Add public methods to manipulate the worker task functions at runtime.

## [2.6.12] - 2023-07-09

### Fixed

- Workaround import issue with `node:os` module in node 16.x.x.

## [2.6.11] - 2023-07-09

### Fixed

- Fix pool readiness semantic.

## [2.6.10] - 2023-07-08

### Fixed

- Ensure workers are not recreated on error at pool startup.

### Added

- Add `ready` and `strategy` fields to pool information.
- Add pool event `ready` to notify when the number of workers created in the pool has reached the maximum size expected and are ready.
- Add dynamic pool sizing checks.

## [2.6.9] - 2023-07-07

### Fixed

- Recreate the right worker type on uncaught exception.

### Added

- Add minimum and maximum to internal measurement statistics.
- Add `runTime` and `waitTime` to pool information.
- Check worker inactive time only on dynamic worker.

## [2.6.8] - 2023-07-03

### Fixed

- Brown paper bag release to fix version handling in pool information.

## [2.6.7] - 2023-07-03

### Fixed

- Ensure worker queued tasks at error are reassigned to other pool workers.

### Added

- Add pool `utilization` ratio to pool information.
- Add `version` to pool information.
- Add worker information to worker nodes.

## [2.6.6] - 2023-07-01

### Added

- Add safe helper `availableParallelism()` to help sizing the pool.

### Fixed

- Ensure message handler is only registered in worker.

## [2.6.5] - 2023-06-27

### Known issues

- Cluster pools tasks execution are not working by using ESM files extension: https://github.com/poolifier/poolifier/issues/782

### Fixed

- Artificial version bump to 2.6.5 to workaround publication issue.
- Ensure cluster pool `destroy()` gracefully shutdowns worker's server.
- Ensure pool event is emitted before task error promise rejection.
- Fix queued tasks count computation.

### Removed

- Remove unneeded worker_threads worker `MessageChannel` internal usage for IPC.

## [2.6.4] - 2023-06-27

### Known issues

- Cluster pools tasks execution are not working by using ESM files extension: https://github.com/poolifier/poolifier/issues/782

### Fixed

- Ensure cluster pool `destroy()` gracefully shutdowns worker's server.
- Ensure pool event is emitted before task error promise rejection.
- Fix queued tasks count computation.

### Removed

- Remove unneeded worker_threads worker `MessageChannel` internal usage for IPC.

## [2.6.3] - 2023-06-19

### Fixed

- Ensure no tasks are queued when trying to soft kill a dynamic worker.
- Update strategies internals after statistics computation.

### Changed

- Optimize O(1) queue implementation.

## [2.6.2] - 2023-06-12

### Fixed

- Fix new worker use after creation in dynamic pool given the current worker choice strategy.

## [2.6.1] - 2023-06-10

### Added

- Add worker choice strategy documentation: [README.md](./docs/worker-choice-strategies.md).

### Fixed

- Fix average statistics computation: ensure failed tasks are not accounted.

## [2.6.0] - 2023-06-09

### Added

- Add `LEAST_ELU` worker choice strategy (experimental).
- Add tasks ELU instead of runtime support to `FAIR_SHARE` worker choice strategy.

### Changed

- Refactor pool worker node usage internals.
- Breaking change: refactor worker choice strategy statistics requirements: the syntax of the worker choice strategy options has changed.
- Breaking change: pool information `info` property object fields have been renamed.

### Fixed

- Fix wait time accounting.
- Ensure worker choice strategy `LEAST_BUSY` accounts also tasks wait time.
- Ensure worker choice strategy `LEAST_USED` accounts also queued tasks.

## [2.5.4] - 2023-06-07

### Added

- Add Event Loop Utilization (ELU) statistics to worker tasks usage.

### Changed

- Compute statistics at the worker level only if needed.
- Add `worker_threads` options to thread pool options.

### Fixed

- Make the `LEAST_BUSY` strategy only relies on task runtime.

## [2.5.3] - 2023-06-04

### Changed

- Refine pool information content.
- Limit pool internals public exposure.

## [2.5.2] - 2023-06-02

### Added

- Add `taskError` pool event for task execution error.
- Add pool information `info` property to pool.
- Emit pool information on `busy` and `full` pool events.

## [2.5.1] - 2023-06-01

### Added

- Add pool option `restartWorkerOnError` to restart worker on uncaught error. Default to `true`.
- Add `error` pool event for uncaught worker error.

## [2.5.0] - 2023-05-31

### Added

- Switch pool event emitter to `EventEmitterAsyncResource`.
- Add tasks wait time accounting in per worker tasks usage.
- Add interleaved weighted round robin `INTERLEAVED_WEIGHTED_ROUND_ROBIN` worker choice strategy (experimental).

### Changed

- Renamed worker choice strategy `LESS_BUSY` to `LEAST_BUSY` and `LESS_USED` to `LEAST_USED`.

## [2.4.14] - 2023-05-09

### Fixed

- Ensure no undefined task runtime can land in the tasks history.
- Fix median computation implementation once again.

### Added

- Unit tests for median and queue implementations.

## [2.4.13] - 2023-05-08

### Fixed

- Fix worker choice strategy options validation.
- Fix fair share worker choice strategy internals update: ensure virtual task end timestamp is computed at task submission.

## [2.4.12] - 2023-05-06

### Added

- Support multiple task functions per worker.
- Add custom worker weights support to worker choice strategies options.

### Changed

- Use O(1) queue implementation for tasks queueing.

### Fixed

- Fix median computation implementation.
- Fix fair share worker choice strategy internals update.

## [2.4.11] - 2023-04-23

### Changed

- Optimize free worker finding in worker choice strategies.

## [2.4.10] - 2023-04-15

### Fixed

- Fix typescript type definition for task function: ensure the input data is optional.
- Fix typescript type definition for pool execute(): ensure the input data is optional.

## [2.4.9] - 2023-04-15

### Added

- Add tasks queue enablement runtime setter to pool.
- Add tasks queue options runtime setter to pool.
- Add worker choice strategy options runtime setter to pool.

### Changed

- Remove the tasks queuing experimental status.

### Fixed

- Fix task function type definition and validation.
- Fix worker choice strategy options handling.

## [2.4.8] - 2023-04-12

### Fixed

- Fix message between main worker and worker type definition for tasks.
- Fix code documentation.

## [2.4.7] - 2023-04-11

### Added

- Add worker tasks queue options to pool options.

### Fixed

- Fix missing documentation.

## [2.4.6] - 2023-04-10

### Fixed

- Ensure one task at a time is executed per worker with tasks queueing enabled.
- Properly count worker executing tasks with tasks queueing enabled.

## [2.4.5] - 2023-04-09

### Added

- Use monotonic high resolution timer for worker tasks runtime.
- Add worker tasks median runtime to statistics.
- Add worker tasks queue (experimental).

## [2.4.4] - 2023-04-07

### Added

- Add `PoolEvents` enumeration and `PoolEvent` type.

### Fixed

- Destroy worker only on alive check.

## [2.4.3] - 2023-04-07

### Fixed

- Fix typedoc generation with inheritance.

## [2.4.2] - 2023-04-06

### Added

- Add `full` event to dynamic pool.
- Keep worker choice strategy in memory for conditional reuse.

### Fixed

- Fix possible negative worker key at worker removal in worker choice strategies.

## [2.4.1] - 2023-04-05

### Changed

- Optimize worker choice strategy for dynamic pool.

### Fixed

- Ensure dynamic pool does not alter worker choice strategy expected behavior.

## [2.4.0] - 2023-04-04

### Added

- Add `LESS_BUSY` worker choice strategy.

### Changed

- Optimize worker storage in pool.
- Optimize worker alive status check.
- BREAKING CHANGE: Rename worker choice strategy `LESS_RECENTLY_USED` to `LESS_USED`.
- Optimize `LESS_USED` worker choice strategy.
- Update benchmark versus external threads pools.
- Optimize tasks usage statistics requirements for worker choice strategy.

### Fixed

- Ensure trimmable characters are checked at pool initialization.
- Fix message id integer overflow.
- Fix pool worker removal in worker choice strategy internals.
- Fix package publication with pnpm.

## [2.4.0-3] - 2023-04-04

### Added

- Add `LESS_BUSY` worker choice strategy.

### Changed

- Optimize worker storage in pool.
- Optimize worker alive status check.
- BREAKING CHANGE: Rename worker choice strategy `LESS_RECENTLY_USED` to `LESS_USED`.
- Optimize `LESS_USED` worker choice strategy.
- Update benchmark versus external threads pools.

### Fixed

- Ensure trimmable characters are checked at pool initialization.
- Fix message id integer overflow.
- Fix pool worker removal in worker choice strategy internals.
- Fix package publication with pnpm.

## [2.4.0-2] - 2023-04-03

### Added

- Add `LESS_BUSY` worker choice strategy.

### Changed

- Optimize worker storage in pool.
- Optimize worker alive status check.
- BREAKING CHANGE: Rename worker choice strategy `LESS_RECENTLY_USED` to `LESS_USED`.
- Optimize `LESS_USED` worker choice strategy.

### Fixed

- Ensure trimmable characters are checked at pool initialization.
- Fix message id integer overflow.
- Fix pool worker removal in worker choice strategy internals.
- Fix package publication with pnpm.

## [2.4.0-1] - 2023-04-03

### Added

- Add `LESS_BUSY` worker choice strategy.

### Changed

- Optimize worker storage in pool.
- Optimize worker alive status check.
- BREAKING CHANGE: Rename worker choice strategy `LESS_RECENTLY_USED` to `LESS_USED`.
- Optimize `LESS_USED` worker choice strategy.

### Fixed

- Ensure trimmable characters are checked at pool initialization.
- Fix message id integer overflow.
- Fix pool worker removal in worker choice strategy internals.

## [2.4.0-0] - 2023-04-03

### Added

- Add `LESS_BUSY` worker choice strategy.

### Changed

- Optimize worker storage in pool.
- Optimize worker alive status check.
- BREAKING CHANGE: Rename worker choice strategy `LESS_RECENTLY_USED` to `LESS_USED`.
- Optimize `LESS_USED` worker choice strategy.

### Fixed

- Ensure trimmable characters are checked at pool initialization.
- Fix message id integer overflow.
- Fix pool worker removal in worker choice strategy internals.

## [2.3.10] - 2023-03-18

### Fixed

- Fix package.json `exports` syntax for ESM and CommonJS.

### Changed

- Permit SemVer pre-release publication.

## [2.3.10-2] - 2023-03-18

### Fixed

- Fix package.json `exports` syntax for ESM and CommonJS.

## [2.3.10-1] - 2023-03-18

### Changed

- Permit SemVer pre-release publication.

## [2.3.10-0] - 2023-03-18

### Fixed

- Fix package.json `exports` syntax for ESM and CommonJS.

## [2.3.9] - 2023-03-18

### Changed

- Introduce ESM module support along with CommonJS one.

### Fixed

- Fix brown paper bag bug referencing the same object literal.

## [2.3.8] - 2023-03-18

### Changed

- Switch internal benchmarking code to benny.
- Switch to TypeScript 5.x.x.
- Switch rollup bundler plugins to core ones.
- Switch to TSDoc syntax.
- Enforce conventional commits.

### Fixed

- Fix random integer generator.
- Fix worker choice strategy pool type identification at initialization.

## [2.3.7] - 2022-10-23

### Changed

- Switch to open collective FOSS project funding platform.
- Switch to ts-standard linter configuration on TypeScript code.

### Fixed

- Fixed missing async on pool execute method.
- Fixed typing in TypeScript example.
- Fixed types in unit tests.

## [2.3.6] - 2022-10-22

### Changed

- Cleanup pool attributes and methods.
- Refine error types thrown.

### Fixed

- Fix continuous integration build on windows.
- Fix code coverage reporting by using c8 instead of nyc.

## [2.3.5] - 2022-10-21

### Changed

- Improve benchmarks: add IO intensive task workload, add task size option, integrate code into linter.
- Optimize tasks usage lookup implementation.

### Fixed

- Fix missed pool event emitter type export.
- Fix typedoc documentation generation.

## [2.3.4] - 2022-10-17

### Added

- Fully automate release process with release-it.

### Changed

- Optimize fair share task scheduling algorithm implementation.
- Update benchmark versus external pools results with latest version.

## [2.3.3] - 2022-10-15

### Added

- Add support for [cluster settings](https://nodejs.org/api/cluster.html#cluster_cluster_settings) in cluster pool options.

## [2.3.2] - 2022-10-14

### Changed

- Optimize fair share worker selection strategy implementation.

### Fixed

- Fix WRR worker selection strategy: ensure the condition triggering the round robin can be fulfilled.

## [2.3.1] - 2022-10-13

### Added

- Pool worker choice strategies:
  - `WorkerChoiceStrategies.WEIGHTED_ROUND_ROBIN` strategy based on weighted round robin scheduling algorithm using tasks execution time for now.
  - `WorkerChoiceStrategies.FAIR_SHARE` strategy based on fair share scheduling algorithm using tasks execution time for now.

## [2.2.2] - 2022-10-09

### Fixed

- Fixed `README.md` file.

## [2.2.1] - 2022-10-08

### Added

- Dynamic worker choice strategy change at runtime.

## [2.2.0] - 2022-01-05

### Breaking Changes

- Support only Node.js version 16.x.x for cluster pool: upstream cluster API have changed on that version.

## [2.1.0] - 2021-08-29

### Added

- Add an optional pool option `messageHandler` to `PoolOptions<Worker>` for registering a message handler callback on each worker.

### Breaking Changes

- `AbstractWorker` class `maxInactiveTime`, `killBehavior` and `async` attributes have been removed in favour of the same ones in the worker options `opts` public attribute.
- `AbstractWorker` class `lastTask` attribute have been renamed to `lastTaskTimestamp`.
- `AbstractWorker` class `interval` attribute have been renamed to `aliveInterval`.
- `AbstractWorker` class cannot be instantiated without specifying the `mainWorker` argument referencing the main worker.

## [2.0.2] - 2021-05-12

### Bug fixes

- Fix `busy` event emission on fixed pool type

## [2.0.1] - 2021-03-16

### Bug fixes

- Check if pool options are properly set.
- `busy` event is emitted on all pool types.

## [2.0.0] - 2021-03-01

### Bug fixes

- Now a thread/process by default is not deleted when the task submitted take more time than maxInactiveTime configured (issue #70).

### Breaking Changes

- `FullPool` event is now renamed to `busy`.
- `maxInactiveTime` on `ThreadWorker` default behavior is now changed, if you want to keep the old behavior set `killBehavior` to `KillBehaviors.HARD`.
  _Find more details on our JSDoc._

- `maxTasks` option on `FixedThreadPool` and `DynamicThreadPool` is now removed since is no more needed.

- We changed some internal structures, but you shouldn't be too affected by them as these are internal changes.

### Pool options types declaration merge

`FixedThreadPoolOptions` and `DynamicThreadPoolOptions` type declarations have been merged to `PoolOptions<Worker>`.

#### New `export` strategy

```js
// Before
const DynamicThreadPool = require('poolifier/lib/dynamic')
// After
const { DynamicThreadPool } = require('poolifier/lib/dynamic')
```

But you should always prefer just using

```js
const { DynamicThreadPool } = require('poolifier')
```

#### New type definitions for input data and response

For cluster worker and worker-thread pools, you can now only send and receive structured-cloneable data.  
_This is not a limitation by poolifier but Node.js._

#### Public property replacements

`numWorkers` property is now `numberOfWorkers`

#### Internal (protected) properties and methods renaming

These properties are not intended for end users

- `id` => `nextMessageId`

These methods are not intended for end users

- `_chooseWorker` => `chooseWorker`
- `_newWorker` => `createWorker`
- `_execute` => `internalExecute`
- `_chooseWorker` => `chooseWorker`
- `_checkAlive` => `checkAlive`
- `_run` => `run`
- `_runAsync` => `runAsync`

## [1.1.0] - 2020-05-21

### Added

- ThreadWorker support async functions as option
- Various external library patches

## [1.0.0] - 2020-01-24

### Added

- FixedThreadPool implementation
- DynamicThreadPool implementation
- WorkerThread implementation to improve developer experience<|MERGE_RESOLUTION|>--- conflicted
+++ resolved
@@ -7,13 +7,11 @@
 
 ## [Unreleased]
 
-<<<<<<< HEAD
 ### Added
 
 - Add fine grained task abortion support.
-=======
+
 ## [3.0.8] - 2023-11-25
->>>>>>> 71218fcd
 
 ### Fixed
 
