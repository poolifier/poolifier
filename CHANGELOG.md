--- conflicted
+++ resolved
@@ -7,17 +7,15 @@
 
 ## [Unreleased]
 
-<<<<<<< HEAD
 ### Added
 
 - Add fine grained task abortion support.
-=======
+
 ## [4.0.8] - 2024-05-15
 
 ### Fixed
 
 - Fix default task function worker choice strategy and priority handling.
->>>>>>> a70d17c0
 
 ## [4.0.7] - 2024-05-13
 
