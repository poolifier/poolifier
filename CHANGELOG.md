# Changelog

All notable changes to this project will be documented in this file.

The format is based on [Keep a Changelog](https://keepachangelog.com/en/1.1.0/),
and this project adheres to [Semantic Versioning](https://semver.org/spec/v2.0.0.html).

## [Unreleased]

<<<<<<< HEAD
### Added

- Add fine grained task abortion support.
=======
## [3.1.6] - 2023-12-18

### Fixed

- Fix pool destroying with tasks queuing enabled.

## [3.1.5] - 2023-12-18

### Added

- Add queued tasks end timeout support to worker node termination.

## [3.1.4] - 2023-12-18

### Fixed

- Make more robust the fix for possible null exception at handling task execution response.
>>>>>>> 6d41131f

## [3.1.3] - 2023-12-17

### Fixed

- Fix possible null exception at handling task execution response.

## [3.1.2] - 2023-12-17

### Fixed

- Wait for queued tasks to end at worker node termination.

## [3.1.1] - 2023-12-16

### Fixed

- Fix pool options TS type definition.

## [3.1.0] - 2023-12-16

### Changed

- TypeScript breaking change: merge ThreadPoolOptions and ClusterPoolOptions types into PoolOptions type.

## [3.0.14] - 2023-12-13

### Fixed

- Fix possible null exception with worker_threads pools.

## [3.0.13] - 2023-12-12

### Fixed

- Ensure worker choice strategy wait for worker nodes readiness.

### Changed

- Remove infinite retries support in worker choice strategy to avoid configuration leading to possible infinite recursion or loop.

## [3.0.12] - 2023-12-12

### Changed

- Add infinite retries support in worker choice strategy.

## [3.0.11] - 2023-12-11

### Fixed

- Ensure pool asynchronous resource properly track tasks execution.

## [3.0.10] - 2023-12-08

### Changed

- Add a fastpath when tasks stealing or redistribution is impossible.

## [3.0.9] - 2023-11-26

### Fixed

- Remove all pool events listener at pool destroying.
- Remove all worker node events listener at worker node destroying.
- Fix worker node event emitter listeners handling memory leak at pool options runtime change.

## [3.0.8] - 2023-11-25

### Fixed

- Ensure continuous tasks stealing on idle start at worker node idling.

## [3.0.7] - 2023-11-24

### Changed

- Make continuous tasks stealing start at worker node idling.

## [3.0.6] - 2023-11-24

### Fixed

- Ensure pool statuses are checked at initialization, `start()` or `destroy()`.
- Ensure pool `ready` event can be emitted after several `start()/destroy()` cycles.

## [3.0.5] - 2023-10-27

### Fixed

- Ensure pool `ready` event can be emitted only once.

## [3.0.4] - 2023-10-20

### Changed

- Switch to Bencher for benchmarking: [https://bencher.dev/perf/poolifier](https://bencher.dev/perf/poolifier).
- Use builtin retry mechanism in worker choice strategies instead of custom one.

## [3.0.3] - 2023-10-19

### Fixed

- Avoid null exception at sending message to worker.
- Avoid null exception at checking worker node readiness.

## [3.0.2] - 2023-10-17

### Fixed

- Fix race condition at dynamic worker node task assignment and scheduled removal. See issue [#1468](https://github.com/poolifier/poolifier/issues/1468) and [#1496](https://github.com/poolifier/poolifier/issues/1496).

## [3.0.1] - 2023-10-16

### Fixed

- Workaround possible race condition at work nodes array element removal and querying. See issue [#1468](https://github.com/poolifier/poolifier/issues/1468).

### Changed

- Switch the worker node eventing code to `EventTarget` API.

## [3.0.0] - 2023-10-08

### Changed

- Remove Node.js 16.x.x (EOL) support.

## [2.7.5] - 2023-10-03

### Changed

- Use `EventEmitterAsyncResource` type from `@types/node` for pool event emitter. TypeScript users will need to update to latest `@types/node` version.

## [2.7.4] - 2023-09-25

### Fixed

- Fix source maps (bundler issue).

## [2.7.3] - 2023-09-24

### Changed

- Convert pool event emitter to event emitter async resource.

## [2.7.2] - 2023-09-23

### Changed

- Add source maps to npm package to ease debugging.

### Added

- Continuous benchmarking versus other worker pools: [https://poolifier.github.io/benchmark](https://poolifier.github.io/benchmark).

## [2.7.1] - 2023-09-20

### Fixed

- Ensure worker message listener used one time are removed after usage.

## [2.7.0] - 2023-09-19

### Fixed

- Fix task stealing related tasks queue options handling at runtime.

### Changed

- Rename `listTaskFunctions()` to `listTaskFunctionNames()` in pool and worker API.

### Added

- Add `hasTaskFunction()`, `addTaskFunction()`, `removeTaskFunction()`, `setDefaultTaskFunction()` methods to pool API: [PR #1148](https://github.com/poolifier/poolifier/pull/1148).
- Stricter worker constructor arguments validation.

## [2.6.45] - 2023-09-17

### Changed

- Disable publication on GitHub packages registry on release until authentication issue is fixed.

### Added

- Add `startWorkers` to pool options to whether start the minimum number of workers at pool initialization or not.
- Add `start()` method to pool API to start the minimum number of workers.
- Add `taskStealing` and `tasksStealingOnPressure` to tasks queue options to whether enable task stealing or not and whether enable tasks stealing under back pressure or not.
- Continuous internal benchmarking: [https://poolifier.github.io/benchmark-results/dev/bench](https://poolifier.github.io/benchmark-results/dev/bench).

## [2.6.44] - 2023-09-08

### Fixed

- Use a dedicated PAT to publish on GitHub packages registry.

### Added

- Publish on GitHub packages registry on release.

### Changed

- Switch from rome to biome: [PR #1128](https://github.com/poolifier/poolifier/pull/1128).

## [2.6.43] - 2023-09-08

### Added

- Publish on GitHub packages registry on release.

### Changed

- Switch from rome to biome: [PR #1128](https://github.com/poolifier/poolifier/pull/1128).

## [2.6.42] - 2023-09-06

### Changed

- Optimize hot code paths implementation: avoid unnecessary branching, add and use optimized helpers (min, max), use reduce() array helper, ...

## [2.6.41] - 2023-09-03

### Changed

- Optimize worker choice strategies implementation.

## [2.6.40] - 2023-09-01

### Fixed

- Do not pre-choose in WRR worker choice strategy to avoid bias.
- Avoid array out of bound in worker choice strategies after worker node removal.

## [2.6.39] - 2023-08-30

### Fixed

- Fix race condition in worker choice strategies at worker node info querying while not yet initialized.

## [2.6.38] - 2023-08-30

### Added

- Bundle typescript types declaration into one file.

### Changed

- Improve interleaved weighted round robin worker choice strategy implementation.

## [2.6.37] - 2023-08-28

### Fixed

- Ensure unused worker usage statistics are deleted at runtime.

### Changed

- Rename worker choice strategy options `choiceRetries` to `retries`.
- Avoid unnecessary branching in worker choice strategies.

## [2.6.36] - 2023-08-27

### Fixed

- Fix pool `execute()` arguments check.

### Changed

- Make continuous tasks stealing algorithm less aggressive.
- Fine tune tasks stealing algorithm under back pressure.

## [2.6.35] - 2023-08-25

### Fixed

- Don't account worker usage statistics for tasks that have failed.
- Fix pool information runtime and wait time median computation.

### Changed

- Update simple moving average implementation to use a circular buffer.
- Update simple moving median implementation to use a circular buffer.
- Account for stolen tasks in worker usage statistics and pool information.

### Added

- Continuous tasks stealing algorithm.

## [2.6.34] - 2023-08-24

### Fixes

- Avoid cascading tasks stealing under back pressure.

### Changed

- Add fastpath to queued tasks rescheduling.

## [2.6.33] - 2023-08-24

### Fixed

- Fix queued tasks rescheduling.

### Changed

- Rename tasks queue options `queueMaxSize` to `size`.

### Added

- Task stealing scheduling algorithm if tasks queueing is enabled.

## [2.6.32] - 2023-08-23

### Fixed

- Ensure no task can be executed when the pool is destroyed.

### Added

- Add `queueMaxSize` option to tasks queue options.
- Add O(1) deque implementation implemented with doubly linked list and use it for tasks queueing.
- Add tasks stealing algorithm when a worker node queue is back pressured if tasks queueing is enabled.

## [2.6.31] - 2023-08-20

### Fixed

- Fix worker choice strategy retries mechanism in some edge cases.

### Changed

- Make orthogonal worker choice strategies tasks distribution and created dynamic worker usage.
- Remove the experimental status of the `LEAST_ELU` worker choice strategy.

## [2.6.30] - 2023-08-19

### Fixed

- Ensure pool event `backPressure` is emitted.
- Ensure pool event `full` is emitted only once.
- Ensure worker node cannot be instantiated without proper arguments.

## [2.6.29] - 2023-08-18

### Fixed

- Fix race condition between readiness and task functions worker message handling at startup.
- Fix duplicate task function worker usage statistics computation per task function.
- Update task function worker usage statistics if and only if there's at least two different task functions.
- Fix race condition at task function worker usage executing task computation leading to negative value.

### Added

- Add back pressure detection on the worker node queue. Event `backPressure` is emitted when all worker node queues are full (worker node queue size >= poolMaxSize^2).
- Use back pressure detection in worker choice strategies.
- Add worker choice strategies retries mechanism if no worker is eligible.

## [2.6.28] - 2023-08-16

### Fixed

- Ensure pool workers are properly initialized.

### Added

- HTTP server pool examples: express-cluster, express-hybrid.

### Changed

- Remove now useless branching in worker hot code path.

## [2.6.27] - 2023-08-15

### Fixed

- Add `KillHandler` type definition to exported types.

### Added

- Add `destroy` event to pool API.

## [2.6.26] - 2023-08-15

### Added

- Add kill handler to worker options allowing to execute custom code when worker is killed.
- Add `listTaskFunctions()` method to pool API.
- SMTP client pool example: nodemailer.

## [2.6.25] - 2023-08-13

### Added

- HTTP server pool examples: fastify-cluster, fastify-hybrid.
- WebSocket server pool examples: ws-cluster, ws-hybrid.

## [2.6.24] - 2023-08-12

### Added

- Add array of transferable objects to the `execute()` method arguments.
- WebSocket server pool examples: ws-worker_threads.

## [2.6.23] - 2023-08-11

### Fixed

- Fix pool busyness semantic when tasks queueing is enabled: the pool is busy when the number of executing tasks on each worker has reached the maximum tasks concurrency per worker.

### Added

- HTTP client pool examples: fetch, node-fetch and axios with multiple task functions.
- HTTP server pool examples: express-worker_threads, fastify-worker_threads.

## [2.6.22] - 2023-08-10

### Fixed

- Add missing `types` field to package.json `exports`.

### Changed

- Structure markdown documentation (PR #811).

## [2.6.21] - 2023-08-03

### Changed

- Improve code documentation.
- Code refactoring and cleanup for better maintainability and readability.

## [2.6.20] - 2023-07-21

### Fixed

- Fix queued tasks redistribution on error task execution starvation.
- Ensure tasks queueing per worker condition is untangled from the pool busyness semantic.

### Changed

- Drastically reduce lookups by worker in the worker nodes.

## [2.6.19] - 2023-07-20

### Added

- Dedicated internal communication channel for worker_threads pools.

## [2.6.18] - 2023-07-19

### Changed

- Code refactoring and cleanup for better maintainability and readability. Bundle size is a bit smaller.

## [2.6.17] - 2023-07-16

### Added

- Add `listTaskFunctions()` method to worker API.

## [2.6.16] - 2023-07-12

### Fixed

- Fix pool startup detection.
- Fix worker task functions handling.

## [2.6.15] - 2023-07-11

### Added

- Take into account worker node readiness in worker choice strategies.

## [2.6.14] - 2023-07-10

### Fixed

- Fix task function statistics tracking.

## [2.6.13] - 2023-07-10

### Added

- Add per task function statistics tracking.
- Add public methods to manipulate the worker task functions at runtime.

## [2.6.12] - 2023-07-09

### Fixed

- Workaround import issue with `node:os` module in node 16.x.x.

## [2.6.11] - 2023-07-09

### Fixed

- Fix pool readiness semantic.

## [2.6.10] - 2023-07-08

### Fixed

- Ensure workers are not recreated on error at pool startup.

### Added

- Add `ready` and `strategy` fields to pool information.
- Add pool event `ready` to notify when the number of workers created in the pool has reached the maximum size expected and are ready.
- Add dynamic pool sizing checks.

## [2.6.9] - 2023-07-07

### Fixed

- Recreate the right worker type on uncaught exception.

### Added

- Add minimum and maximum to internal measurement statistics.
- Add `runTime` and `waitTime` to pool information.
- Check worker inactive time only on dynamic worker.

## [2.6.8] - 2023-07-03

### Fixed

- Brown paper bag release to fix version handling in pool information.

## [2.6.7] - 2023-07-03

### Fixed

- Ensure worker queued tasks at error are reassigned to other pool workers.

### Added

- Add pool `utilization` ratio to pool information.
- Add `version` to pool information.
- Add worker information to worker nodes.

## [2.6.6] - 2023-07-01

### Added

- Add safe helper `availableParallelism()` to help sizing the pool.

### Fixed

- Ensure message handler is only registered in worker.

## [2.6.5] - 2023-06-27

### Known issues

- Cluster pools tasks execution are not working by using ESM files extension: https://github.com/poolifier/poolifier/issues/782

### Fixed

- Artificial version bump to 2.6.5 to workaround publication issue.
- Ensure cluster pool `destroy()` gracefully shutdowns worker's server.
- Ensure pool event is emitted before task error promise rejection.
- Fix queued tasks count computation.

### Removed

- Remove unneeded worker_threads worker `MessageChannel` internal usage for IPC.

## [2.6.4] - 2023-06-27

### Known issues

- Cluster pools tasks execution are not working by using ESM files extension: https://github.com/poolifier/poolifier/issues/782

### Fixed

- Ensure cluster pool `destroy()` gracefully shutdowns worker's server.
- Ensure pool event is emitted before task error promise rejection.
- Fix queued tasks count computation.

### Removed

- Remove unneeded worker_threads worker `MessageChannel` internal usage for IPC.

## [2.6.3] - 2023-06-19

### Fixed

- Ensure no tasks are queued when trying to soft kill a dynamic worker.
- Update strategies internals after statistics computation.

### Changed

- Optimize O(1) queue implementation.

## [2.6.2] - 2023-06-12

### Fixed

- Fix new worker use after creation in dynamic pool given the current worker choice strategy.

## [2.6.1] - 2023-06-10

### Added

- Add worker choice strategy documentation: [README.md](./docs/worker-choice-strategies.md).

### Fixed

- Fix average statistics computation: ensure failed tasks are not accounted.

## [2.6.0] - 2023-06-09

### Added

- Add `LEAST_ELU` worker choice strategy (experimental).
- Add tasks ELU instead of runtime support to `FAIR_SHARE` worker choice strategy.

### Changed

- Refactor pool worker node usage internals.
- Breaking change: refactor worker choice strategy statistics requirements: the syntax of the worker choice strategy options has changed.
- Breaking change: pool information `info` property object fields have been renamed.

### Fixed

- Fix wait time accounting.
- Ensure worker choice strategy `LEAST_BUSY` accounts also tasks wait time.
- Ensure worker choice strategy `LEAST_USED` accounts also queued tasks.

## [2.5.4] - 2023-06-07

### Added

- Add Event Loop Utilization (ELU) statistics to worker tasks usage.

### Changed

- Compute statistics at the worker level only if needed.
- Add `worker_threads` options to thread pool options.

### Fixed

- Make the `LEAST_BUSY` strategy only relies on task runtime.

## [2.5.3] - 2023-06-04

### Changed

- Refine pool information content.
- Limit pool internals public exposure.

## [2.5.2] - 2023-06-02

### Added

- Add `taskError` pool event for task execution error.
- Add pool information `info` property to pool.
- Emit pool information on `busy` and `full` pool events.

## [2.5.1] - 2023-06-01

### Added

- Add pool option `restartWorkerOnError` to restart worker on uncaught error. Default to `true`.
- Add `error` pool event for uncaught worker error.

## [2.5.0] - 2023-05-31

### Added

- Switch pool event emitter to `EventEmitterAsyncResource`.
- Add tasks wait time accounting in per worker tasks usage.
- Add interleaved weighted round robin `INTERLEAVED_WEIGHTED_ROUND_ROBIN` worker choice strategy (experimental).

### Changed

- Renamed worker choice strategy `LESS_BUSY` to `LEAST_BUSY` and `LESS_USED` to `LEAST_USED`.

## [2.4.14] - 2023-05-09

### Fixed

- Ensure no undefined task runtime can land in the tasks history.
- Fix median computation implementation once again.

### Added

- Unit tests for median and queue implementations.

## [2.4.13] - 2023-05-08

### Fixed

- Fix worker choice strategy options validation.
- Fix fair share worker choice strategy internals update: ensure virtual task end timestamp is computed at task submission.

## [2.4.12] - 2023-05-06

### Added

- Support multiple task functions per worker.
- Add custom worker weights support to worker choice strategies options.

### Changed

- Use O(1) queue implementation for tasks queueing.

### Fixed

- Fix median computation implementation.
- Fix fair share worker choice strategy internals update.

## [2.4.11] - 2023-04-23

### Changed

- Optimize free worker finding in worker choice strategies.

## [2.4.10] - 2023-04-15

### Fixed

- Fix typescript type definition for task function: ensure the input data is optional.
- Fix typescript type definition for pool execute(): ensure the input data is optional.

## [2.4.9] - 2023-04-15

### Added

- Add tasks queue enablement runtime setter to pool.
- Add tasks queue options runtime setter to pool.
- Add worker choice strategy options runtime setter to pool.

### Changed

- Remove the tasks queuing experimental status.

### Fixed

- Fix task function type definition and validation.
- Fix worker choice strategy options handling.

## [2.4.8] - 2023-04-12

### Fixed

- Fix message between main worker and worker type definition for tasks.
- Fix code documentation.

## [2.4.7] - 2023-04-11

### Added

- Add worker tasks queue options to pool options.

### Fixed

- Fix missing documentation.

## [2.4.6] - 2023-04-10

### Fixed

- Ensure one task at a time is executed per worker with tasks queueing enabled.
- Properly count worker executing tasks with tasks queueing enabled.

## [2.4.5] - 2023-04-09

### Added

- Use monotonic high resolution timer for worker tasks runtime.
- Add worker tasks median runtime to statistics.
- Add worker tasks queue (experimental).

## [2.4.4] - 2023-04-07

### Added

- Add `PoolEvents` enumeration and `PoolEvent` type.

### Fixed

- Destroy worker only on alive check.

## [2.4.3] - 2023-04-07

### Fixed

- Fix typedoc generation with inheritance.

## [2.4.2] - 2023-04-06

### Added

- Add `full` event to dynamic pool.
- Keep worker choice strategy in memory for conditional reuse.

### Fixed

- Fix possible negative worker key at worker removal in worker choice strategies.

## [2.4.1] - 2023-04-05

### Changed

- Optimize worker choice strategy for dynamic pool.

### Fixed

- Ensure dynamic pool does not alter worker choice strategy expected behavior.

## [2.4.0] - 2023-04-04

### Added

- Add `LESS_BUSY` worker choice strategy.

### Changed

- Optimize worker storage in pool.
- Optimize worker alive status check.
- BREAKING CHANGE: Rename worker choice strategy `LESS_RECENTLY_USED` to `LESS_USED`.
- Optimize `LESS_USED` worker choice strategy.
- Update benchmark versus external threads pools.
- Optimize tasks usage statistics requirements for worker choice strategy.

### Fixed

- Ensure trimmable characters are checked at pool initialization.
- Fix message id integer overflow.
- Fix pool worker removal in worker choice strategy internals.
- Fix package publication with pnpm.

## [2.4.0-3] - 2023-04-04

### Added

- Add `LESS_BUSY` worker choice strategy.

### Changed

- Optimize worker storage in pool.
- Optimize worker alive status check.
- BREAKING CHANGE: Rename worker choice strategy `LESS_RECENTLY_USED` to `LESS_USED`.
- Optimize `LESS_USED` worker choice strategy.
- Update benchmark versus external threads pools.

### Fixed

- Ensure trimmable characters are checked at pool initialization.
- Fix message id integer overflow.
- Fix pool worker removal in worker choice strategy internals.
- Fix package publication with pnpm.

## [2.4.0-2] - 2023-04-03

### Added

- Add `LESS_BUSY` worker choice strategy.

### Changed

- Optimize worker storage in pool.
- Optimize worker alive status check.
- BREAKING CHANGE: Rename worker choice strategy `LESS_RECENTLY_USED` to `LESS_USED`.
- Optimize `LESS_USED` worker choice strategy.

### Fixed

- Ensure trimmable characters are checked at pool initialization.
- Fix message id integer overflow.
- Fix pool worker removal in worker choice strategy internals.
- Fix package publication with pnpm.

## [2.4.0-1] - 2023-04-03

### Added

- Add `LESS_BUSY` worker choice strategy.

### Changed

- Optimize worker storage in pool.
- Optimize worker alive status check.
- BREAKING CHANGE: Rename worker choice strategy `LESS_RECENTLY_USED` to `LESS_USED`.
- Optimize `LESS_USED` worker choice strategy.

### Fixed

- Ensure trimmable characters are checked at pool initialization.
- Fix message id integer overflow.
- Fix pool worker removal in worker choice strategy internals.

## [2.4.0-0] - 2023-04-03

### Added

- Add `LESS_BUSY` worker choice strategy.

### Changed

- Optimize worker storage in pool.
- Optimize worker alive status check.
- BREAKING CHANGE: Rename worker choice strategy `LESS_RECENTLY_USED` to `LESS_USED`.
- Optimize `LESS_USED` worker choice strategy.

### Fixed

- Ensure trimmable characters are checked at pool initialization.
- Fix message id integer overflow.
- Fix pool worker removal in worker choice strategy internals.

## [2.3.10] - 2023-03-18

### Fixed

- Fix package.json `exports` syntax for ESM and CommonJS.

### Changed

- Permit SemVer pre-release publication.

## [2.3.10-2] - 2023-03-18

### Fixed

- Fix package.json `exports` syntax for ESM and CommonJS.

## [2.3.10-1] - 2023-03-18

### Changed

- Permit SemVer pre-release publication.

## [2.3.10-0] - 2023-03-18

### Fixed

- Fix package.json `exports` syntax for ESM and CommonJS.

## [2.3.9] - 2023-03-18

### Changed

- Introduce ESM module support along with CommonJS one.

### Fixed

- Fix brown paper bag bug referencing the same object literal.

## [2.3.8] - 2023-03-18

### Changed

- Switch internal benchmarking code to benny.
- Switch to TypeScript 5.x.x.
- Switch rollup bundler plugins to core ones.
- Switch to TSDoc syntax.
- Enforce conventional commits.

### Fixed

- Fix random integer generator.
- Fix worker choice strategy pool type identification at initialization.

## [2.3.7] - 2022-10-23

### Changed

- Switch to open collective FOSS project funding platform.
- Switch to ts-standard linter configuration on TypeScript code.

### Fixed

- Fixed missing async on pool execute method.
- Fixed typing in TypeScript example.
- Fixed types in unit tests.

## [2.3.6] - 2022-10-22

### Changed

- Cleanup pool attributes and methods.
- Refine error types thrown.

### Fixed

- Fix continuous integration build on windows.
- Fix code coverage reporting by using c8 instead of nyc.

## [2.3.5] - 2022-10-21

### Changed

- Improve benchmarks: add IO intensive task workload, add task size option, integrate code into linter.
- Optimize tasks usage lookup implementation.

### Fixed

- Fix missed pool event emitter type export.
- Fix typedoc documentation generation.

## [2.3.4] - 2022-10-17

### Added

- Fully automate release process with release-it.

### Changed

- Optimize fair share task scheduling algorithm implementation.
- Update benchmark versus external pools results with latest version.

## [2.3.3] - 2022-10-15

### Added

- Add support for [cluster settings](https://nodejs.org/api/cluster.html#cluster_cluster_settings) in cluster pool options.

## [2.3.2] - 2022-10-14

### Changed

- Optimize fair share worker selection strategy implementation.

### Fixed

- Fix WRR worker selection strategy: ensure the condition triggering the round robin can be fulfilled.

## [2.3.1] - 2022-10-13

### Added

- Pool worker choice strategies:
  - `WorkerChoiceStrategies.WEIGHTED_ROUND_ROBIN` strategy based on weighted round robin scheduling algorithm using tasks execution time for now.
  - `WorkerChoiceStrategies.FAIR_SHARE` strategy based on fair share scheduling algorithm using tasks execution time for now.

## [2.2.2] - 2022-10-09

### Fixed

- Fixed `README.md` file.

## [2.2.1] - 2022-10-08

### Added

- Dynamic worker choice strategy change at runtime.

## [2.2.0] - 2022-01-05

### Breaking Changes

- Support only Node.js version 16.x.x for cluster pool: upstream cluster API have changed on that version.

## [2.1.0] - 2021-08-29

### Added

- Add an optional pool option `messageHandler` to `PoolOptions<Worker>` for registering a message handler callback on each worker.

### Breaking Changes

- `AbstractWorker` class `maxInactiveTime`, `killBehavior` and `async` attributes have been removed in favour of the same ones in the worker options `opts` public attribute.
- `AbstractWorker` class `lastTask` attribute have been renamed to `lastTaskTimestamp`.
- `AbstractWorker` class `interval` attribute have been renamed to `aliveInterval`.
- `AbstractWorker` class cannot be instantiated without specifying the `mainWorker` argument referencing the main worker.

## [2.0.2] - 2021-05-12

### Bug fixes

- Fix `busy` event emission on fixed pool type

## [2.0.1] - 2021-03-16

### Bug fixes

- Check if pool options are properly set.
- `busy` event is emitted on all pool types.

## [2.0.0] - 2021-03-01

### Bug fixes

- Now a thread/process by default is not deleted when the task submitted take more time than maxInactiveTime configured (issue #70).

### Breaking Changes

- `FullPool` event is now renamed to `busy`.
- `maxInactiveTime` on `ThreadWorker` default behavior is now changed, if you want to keep the old behavior set `killBehavior` to `KillBehaviors.HARD`.
  _Find more details on our JSDoc._

- `maxTasks` option on `FixedThreadPool` and `DynamicThreadPool` is now removed since is no more needed.

- We changed some internal structures, but you shouldn't be too affected by them as these are internal changes.

### Pool options types declaration merge

`FixedThreadPoolOptions` and `DynamicThreadPoolOptions` type declarations have been merged to `PoolOptions<Worker>`.

#### New `export` strategy

```js
// Before
const DynamicThreadPool = require('poolifier/lib/dynamic')
// After
const { DynamicThreadPool } = require('poolifier/lib/dynamic')
```

But you should always prefer just using

```js
const { DynamicThreadPool } = require('poolifier')
```

#### New type definitions for input data and response

For cluster worker and worker-thread pools, you can now only send and receive structured-cloneable data.  
_This is not a limitation by poolifier but Node.js._

#### Public property replacements

`numWorkers` property is now `numberOfWorkers`

#### Internal (protected) properties and methods renaming

These properties are not intended for end users

- `id` => `nextMessageId`

These methods are not intended for end users

- `_chooseWorker` => `chooseWorker`
- `_newWorker` => `createWorker`
- `_execute` => `internalExecute`
- `_chooseWorker` => `chooseWorker`
- `_checkAlive` => `checkAlive`
- `_run` => `run`
- `_runAsync` => `runAsync`

## [1.1.0] - 2020-05-21

### Added

- ThreadWorker support async functions as option
- Various external library patches

## [1.0.0] - 2020-01-24

### Added

- FixedThreadPool implementation
- DynamicThreadPool implementation
- WorkerThread implementation to improve developer experience<|MERGE_RESOLUTION|>--- conflicted
+++ resolved
@@ -7,11 +7,10 @@
 
 ## [Unreleased]
 
-<<<<<<< HEAD
 ### Added
 
 - Add fine grained task abortion support.
-=======
+
 ## [3.1.6] - 2023-12-18
 
 ### Fixed
@@ -29,7 +28,6 @@
 ### Fixed
 
 - Make more robust the fix for possible null exception at handling task execution response.
->>>>>>> 6d41131f
 
 ## [3.1.3] - 2023-12-17
 
