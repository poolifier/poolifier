--- conflicted
+++ resolved
@@ -7,17 +7,15 @@
 
 ## [Unreleased]
 
-<<<<<<< HEAD
 ### Added
 
 - Add fine grained task abortion support.
-=======
+
 ## [4.0.10] - 2024-05-20
 
 ### Fixed
 
 - Ensure tasks stealing dynamic worker node is not destroyed on inactivity.
->>>>>>> 74111331
 
 ## [4.0.9] - 2024-05-19
 
