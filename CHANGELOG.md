# Changelog

All notable changes to this project will be documented in this file.

The format is based on [Keep a Changelog](https://keepachangelog.com/en/1.1.0/),
and this project adheres to [Semantic Versioning](https://semver.org/spec/v2.0.0.html).

## [Unreleased]

<<<<<<< HEAD
### Added

- Add fine grained task abortion support.
=======
## [4.0.12] - 2024-05-25

### Changed

- Optimize circular buffer implementation to store task execution measurements.
>>>>>>> 4311a5f6

## [4.0.11] - 2024-05-21

### Changed

- Switch to optimized circular buffer implementation to store task execution measurements.

## [4.0.10] - 2024-05-20

### Fixed

- Ensure tasks stealing dynamic worker node is not destroyed on inactivity.

## [4.0.9] - 2024-05-19

### Changed

- Add ELU `utilization` statistics to pool information.

## [4.0.8] - 2024-05-15

### Fixed

- Fix default task function worker choice strategy and priority handling.

## [4.0.7] - 2024-05-13

### Changed

- Add ELU statistics to pool information.

## [4.0.6] - 2024-05-10

### Fixed

- Fix pools' `addTaskFunction()` type definition.

## [4.0.5] - 2024-05-09

### Fixed

- Avoid queued tasks redistribution on the errored worker node.

## [4.0.4] - 2024-05-08

### Fixed

- Disable `tasksStealingOnBackPressure` by default until performance issues under heavy load are sorted out.

## [4.0.3] - 2024-05-08

### Changed

- Optimize task(s) stealing by dequeuing task(s) from the last prioritized bucket.

## [4.0.2] - 2024-05-06

### Fixed

- Ensure poolifier worker task performance measurement requirements are synchronized with task function objects' worker choice strategies.

## [4.0.1] - 2024-05-02

### Fixed

- Ensure dynamic worker node are initialized with sensible worker node usage default values to avoid worker choice strategies biased decisions.
- Account for tasks wait time in task execution time computation in worker choice strategies to avoid biased decisions under load with several prioritized task functions and tasks queue enabled.

## [4.0.0] - 2024-04-30

### Changed

- Support per task function(s) priority and worker choice strategy definition via a task function object: `{ taskFunction: (data?: Data) => Response | Promise<Response>, priority?: number, strategy?: WorkerChoiceStrategy }`.
- Add priority queue based tasks queueing. One priority queue is divided into prioritized buckets to avoid queued tasks starvation under load.
- BREAKING CHANGE: `listTaskFunctionNames()` to `listTaskFunctionsProperties()` in pool and worker API returning registered task functions properties.
- BREAKING CHANGE: `strategy` field in pool information renamed to `defaultStrategy`.

### Fixed

- Ensure worker choice strategy options changes at runtime are propagated to poolifier workers.

## [3.1.30] - 2024-04-22

### Fixed

- Fix `transferList` argument type definition.

## [3.1.29] - 2024-04-02

### Fixed

- Fix possible race condition at worker node recreation on worker `error` and `exit` events.

## [3.1.28] - 2024-04-01

### Fixed

- Ensure the minimum number of workers on a started pool is guaranteed.

## [3.1.27] - 2024-03-27

### Fixed

- Fix publishing on JSR, take 4.

## [3.1.26] - 2024-03-27

### Fixed

- Fix publishing on JSR, take 3.

## [3.1.25] - 2024-03-27

### Fixed

- Fix publishing on JSR, take 2.

## [3.1.24] - 2024-03-27

### Fixed

- Fix publishing on JSR.

## [3.1.23] - 2024-03-27

### Changed

- Publish on JSR.

## [3.1.22] - 2024-03-15

### Fixed

- Fix pool event emitter registered callbacks removal at `destroy()`.

## [3.1.21] - 2024-02-22

### Fixed

- Fix null exception regression: [#1496](https://github.com/poolifier/poolifier/issues/1496).

## [3.1.20] - 2024-02-11

### Fixed

- Ensure `worker_threads` workers are unreferenced at termination.

## [3.1.19] - 2024-01-16

### Fixed

- Fix possible null exception at task finishing handling.

### Changed

- Optimize Deque implementation to improve tasks queueing performance.

## [3.1.18] - 2024-01-06

### Fixed

- Fix dynamic pool with minimum number of workers set to zero: [#1748](https://github.com/poolifier/poolifier/issues/1748).

## [3.1.17] - 2024-01-05

### Changed

- Improve performance by clean up unneeded condition checks on hot code paths.

## [3.1.16] - 2024-01-03

### Fixed

- Add missing type to TS type definitions.

## [3.1.15] - 2024-01-02

### Fixed

- Fix CommonJS support with TypeScript: [#1821](https://github.com/poolifier/poolifier/issues/1821).

## [3.1.15-0] - 2024-01-02

### Fixed

- Fix CommonJS support with TypeScript: [#1821](https://github.com/poolifier/poolifier/issues/1821).

## [3.1.14] - 2024-01-01

### Fixed

- Properly handle dynamic pool with zero minimum size.

## [3.1.13] - 2023-12-30

### Changed

- Reduce branching in several hot code paths.
- Use faster object cloning implementation.

## [3.1.12] - 2023-12-27

### Fixed

- Fix tasks redistribution triggers at pool destroying.

### Changed

- Switch TypeScript module resolution to Node16.

## [3.1.12-0] - 2023-12-27

### Fixed

- Fix tasks redistribution triggers at pool destroying.

## [3.1.11] - 2023-12-24

### Fixed

- Avoid worker node cross tasks stealing.
- Ensure only half the pool worker nodes can steal tasks.

## [3.1.10] - 2023-12-23

### Changed

- Avoid useless branching on pool type.

## [3.1.9] - 2023-12-22

### Changed

- Readd ThreadPoolOptions and ClusterPoolOptions TS type aliases to PoolOptions.

## [3.1.8] - 2023-12-21

### Fixed

- Fix default worker weight computation.
- Fix possible null exception at pool destroying.

## [3.1.7] - 2023-12-20

### Fixed

- Ensure worker choice strategies implementation wait for worker node readiness: [#1748](https://github.com/poolifier/poolifier/issues/1748).

## [3.1.6] - 2023-12-18

### Fixed

- Fix pool destroying with tasks queuing enabled.

## [3.1.5] - 2023-12-18

### Added

- Add queued tasks end timeout support to worker node termination.

## [3.1.4] - 2023-12-18

### Fixed

- Make more robust the fix for possible null exception at handling task execution response.

## [3.1.3] - 2023-12-17

### Fixed

- Fix possible null exception at handling task execution response.

## [3.1.2] - 2023-12-17

### Fixed

- Wait for queued tasks to end at worker node termination.

## [3.1.1] - 2023-12-16

### Fixed

- Fix pool options TS type definition.

## [3.1.0] - 2023-12-16

### Changed

- TypeScript breaking change: merge ThreadPoolOptions and ClusterPoolOptions types into PoolOptions type.

## [3.0.14] - 2023-12-13

### Fixed

- Fix possible null exception with worker_threads pools.

## [3.0.13] - 2023-12-12

### Fixed

- Ensure worker choice strategy wait for worker nodes readiness.

### Changed

- Remove infinite retries support in worker choice strategy to avoid configuration leading to possible infinite recursion or loop.

## [3.0.12] - 2023-12-12

### Changed

- Add infinite retries support in worker choice strategy.

## [3.0.11] - 2023-12-11

### Fixed

- Ensure pool asynchronous resource properly track tasks execution.

## [3.0.10] - 2023-12-08

### Changed

- Add a fastpath when tasks stealing or redistribution is impossible.

## [3.0.9] - 2023-11-26

### Fixed

- Remove all pool events listener at pool destroying.
- Remove all worker node events listener at worker node destroying.
- Fix worker node event emitter listeners handling memory leak at pool options runtime change.

## [3.0.8] - 2023-11-25

### Fixed

- Ensure continuous tasks stealing on idle start at worker node idling.

## [3.0.7] - 2023-11-24

### Changed

- Make continuous tasks stealing start at worker node idling.

## [3.0.6] - 2023-11-24

### Fixed

- Ensure pool statuses are checked at initialization, `start()` or `destroy()`.
- Ensure pool `ready` event can be emitted after several `start()/destroy()` cycles.

## [3.0.5] - 2023-10-27

### Fixed

- Ensure pool `ready` event can be emitted only once.

## [3.0.4] - 2023-10-20

### Changed

- Switch to Bencher for benchmarking: [https://bencher.dev/perf/poolifier](https://bencher.dev/perf/poolifier).
- Use builtin retry mechanism in worker choice strategies instead of custom one.

## [3.0.3] - 2023-10-19

### Fixed

- Avoid null exception at sending message to worker.
- Avoid null exception at checking worker node readiness.

## [3.0.2] - 2023-10-17

### Fixed

- Fix race condition at dynamic worker node task assignment and scheduled removal. See issue [#1468](https://github.com/poolifier/poolifier/issues/1468) and [#1496](https://github.com/poolifier/poolifier/issues/1496).

## [3.0.1] - 2023-10-16

### Fixed

- Workaround possible race condition at work nodes array element removal and querying. See issue [#1468](https://github.com/poolifier/poolifier/issues/1468).

### Changed

- Switch the worker node eventing code to `EventTarget` API.

## [3.0.0] - 2023-10-08

### Changed

- Remove Node.js 16.x.x (EOL) support.

## [2.7.5] - 2023-10-03

### Changed

- Use `EventEmitterAsyncResource` type from `@types/node` for pool event emitter. TypeScript users will need to update to latest `@types/node` version.

## [2.7.4] - 2023-09-25

### Fixed

- Fix source maps (bundler issue).

## [2.7.3] - 2023-09-24

### Changed

- Convert pool event emitter to event emitter async resource.

## [2.7.2] - 2023-09-23

### Changed

- Add source maps to npm package to ease debugging.

### Added

- Continuous benchmarking versus other worker pools: [https://poolifier.github.io/benchmark](https://poolifier.github.io/benchmark).

## [2.7.1] - 2023-09-20

### Fixed

- Ensure worker message listener used one time are removed after usage.

## [2.7.0] - 2023-09-19

### Fixed

- Fix task stealing related tasks queue options handling at runtime.

### Changed

- Rename `listTaskFunctions()` to `listTaskFunctionNames()` in pool and worker API.

### Added

- Add `hasTaskFunction()`, `addTaskFunction()`, `removeTaskFunction()`, `setDefaultTaskFunction()` methods to pool API: [PR #1148](https://github.com/poolifier/poolifier/pull/1148).
- Stricter worker constructor arguments validation.

## [2.6.45] - 2023-09-17

### Changed

- Disable publication on GitHub packages registry on release until authentication issue is fixed.

### Added

- Add `startWorkers` to pool options to whether start the minimum number of workers at pool initialization or not.
- Add `start()` method to pool API to start the minimum number of workers.
- Add `taskStealing` and `tasksStealingOnBackPressure` to tasks queue options to whether enable task stealing or not and whether enable tasks stealing under back pressure or not.
- Continuous internal benchmarking: [https://poolifier.github.io/benchmark-results/dev/bench](https://poolifier.github.io/benchmark-results/dev/bench).

## [2.6.44] - 2023-09-08

### Fixed

- Use a dedicated PAT to publish on GitHub packages registry.

### Added

- Publish on GitHub packages registry on release.

### Changed

- Switch from rome to biome: [PR #1128](https://github.com/poolifier/poolifier/pull/1128).

## [2.6.43] - 2023-09-08

### Added

- Publish on GitHub packages registry on release.

### Changed

- Switch from rome to biome: [PR #1128](https://github.com/poolifier/poolifier/pull/1128).

## [2.6.42] - 2023-09-06

### Changed

- Optimize hot code paths implementation: avoid unnecessary branching, add and use optimized helpers (min, max), use reduce() array helper, ...

## [2.6.41] - 2023-09-03

### Changed

- Optimize worker choice strategies implementation.

## [2.6.40] - 2023-09-01

### Fixed

- Do not pre-choose in WRR worker choice strategy to avoid bias.
- Avoid array out of bound in worker choice strategies after worker node removal.

## [2.6.39] - 2023-08-30

### Fixed

- Fix race condition in worker choice strategies at worker node info querying while not yet initialized.

## [2.6.38] - 2023-08-30

### Added

- Bundle typescript types declaration into one file.

### Changed

- Improve interleaved weighted round robin worker choice strategy implementation.

## [2.6.37] - 2023-08-28

### Fixed

- Ensure unused worker usage statistics are deleted at runtime.

### Changed

- Rename worker choice strategy options `choiceRetries` to `retries`.
- Avoid unnecessary branching in worker choice strategies.

## [2.6.36] - 2023-08-27

### Fixed

- Fix pool `execute()` arguments check.

### Changed

- Make continuous tasks stealing algorithm less aggressive.
- Fine tune tasks stealing algorithm under back pressure.

## [2.6.35] - 2023-08-25

### Fixed

- Don't account worker usage statistics for tasks that have failed.
- Fix pool information runtime and wait time median computation.

### Changed

- Update simple moving average implementation to use a circular buffer.
- Update simple moving median implementation to use a circular buffer.
- Account for stolen tasks in worker usage statistics and pool information.

### Added

- Continuous tasks stealing algorithm.

## [2.6.34] - 2023-08-24

### Fixes

- Avoid cascading tasks stealing under back pressure.

### Changed

- Add fastpath to queued tasks rescheduling.

## [2.6.33] - 2023-08-24

### Fixed

- Fix queued tasks rescheduling.

### Changed

- Rename tasks queue options `queueMaxSize` to `size`.

### Added

- Task stealing scheduling algorithm if tasks queueing is enabled.

## [2.6.32] - 2023-08-23

### Fixed

- Ensure no task can be executed when the pool is destroyed.

### Added

- Add `queueMaxSize` option to tasks queue options.
- Add O(1) deque implementation implemented with doubly linked list and use it for tasks queueing.
- Add tasks stealing algorithm when a worker node queue is back pressured if tasks queueing is enabled.

## [2.6.31] - 2023-08-20

### Fixed

- Fix worker choice strategy retries mechanism in some edge cases.

### Changed

- Make orthogonal worker choice strategies tasks distribution and created dynamic worker usage.
- Remove the experimental status of the `LEAST_ELU` worker choice strategy.

## [2.6.30] - 2023-08-19

### Fixed

- Ensure pool event `backPressure` is emitted.
- Ensure pool event `full` is emitted only once.
- Ensure worker node cannot be instantiated without proper arguments.

## [2.6.29] - 2023-08-18

### Fixed

- Fix race condition between readiness and task functions worker message handling at startup.
- Fix duplicate task function worker usage statistics computation per task function.
- Update task function worker usage statistics if and only if there's at least two different task functions.
- Fix race condition at task function worker usage executing task computation leading to negative value.

### Added

- Add back pressure detection on the worker node queue. Event `backPressure` is emitted when all worker node queues are full (worker node queue size >= poolMaxSize^2).
- Use back pressure detection in worker choice strategies.
- Add worker choice strategies retries mechanism if no worker is eligible.

## [2.6.28] - 2023-08-16

### Fixed

- Ensure pool workers are properly initialized.

### Added

- HTTP server pool examples: express-cluster, express-hybrid.

### Changed

- Remove now useless branching in worker hot code path.

## [2.6.27] - 2023-08-15

### Fixed

- Add `KillHandler` type definition to exported types.

### Added

- Add `destroy` event to pool API.

## [2.6.26] - 2023-08-15

### Added

- Add kill handler to worker options allowing to execute custom code when worker is killed.
- Add `listTaskFunctions()` method to pool API.
- SMTP client pool example: nodemailer.

## [2.6.25] - 2023-08-13

### Added

- HTTP server pool examples: fastify-cluster, fastify-hybrid.
- WebSocket server pool examples: ws-cluster, ws-hybrid.

## [2.6.24] - 2023-08-12

### Added

- Add array of transferable objects to the `execute()` method arguments.
- WebSocket server pool examples: ws-worker_threads.

## [2.6.23] - 2023-08-11

### Fixed

- Fix pool busyness semantic when tasks queueing is enabled: the pool is busy when the number of executing tasks on each worker has reached the maximum tasks concurrency per worker.

### Added

- HTTP client pool examples: fetch, node-fetch and axios with multiple task functions.
- HTTP server pool examples: express-worker_threads, fastify-worker_threads.

## [2.6.22] - 2023-08-10

### Fixed

- Add missing `types` field to package.json `exports`.

### Changed

- Structure markdown documentation (PR #811).

## [2.6.21] - 2023-08-03

### Changed

- Improve code documentation.
- Code refactoring and cleanup for better maintainability and readability.

## [2.6.20] - 2023-07-21

### Fixed

- Fix queued tasks redistribution on error task execution starvation.
- Ensure tasks queueing per worker condition is untangled from the pool busyness semantic.

### Changed

- Drastically reduce lookups by worker in the worker nodes.

## [2.6.19] - 2023-07-20

### Added

- Dedicated internal communication channel for worker_threads pools.

## [2.6.18] - 2023-07-19

### Changed

- Code refactoring and cleanup for better maintainability and readability. Bundle size is a bit smaller.

## [2.6.17] - 2023-07-16

### Added

- Add `listTaskFunctions()` method to worker API.

## [2.6.16] - 2023-07-12

### Fixed

- Fix pool startup detection.
- Fix worker task functions handling.

## [2.6.15] - 2023-07-11

### Added

- Take into account worker node readiness in worker choice strategies.

## [2.6.14] - 2023-07-10

### Fixed

- Fix task function statistics tracking.

## [2.6.13] - 2023-07-10

### Added

- Add per task function statistics tracking.
- Add public methods to manipulate the worker task functions at runtime.

## [2.6.12] - 2023-07-09

### Fixed

- Workaround import issue with `node:os` module in node 16.x.x.

## [2.6.11] - 2023-07-09

### Fixed

- Fix pool readiness semantic.

## [2.6.10] - 2023-07-08

### Fixed

- Ensure workers are not recreated on error at pool startup.

### Added

- Add `ready` and `strategy` fields to pool information.
- Add pool event `ready` to notify when the number of workers created in the pool has reached the maximum size expected and are ready.
- Add dynamic pool sizing checks.

## [2.6.9] - 2023-07-07

### Fixed

- Recreate the right worker type on uncaught exception.

### Added

- Add minimum and maximum to internal measurement statistics.
- Add `runTime` and `waitTime` to pool information.
- Check worker inactive time only on dynamic worker.

## [2.6.8] - 2023-07-03

### Fixed

- Brown paper bag release to fix version handling in pool information.

## [2.6.7] - 2023-07-03

### Fixed

- Ensure worker queued tasks at error are reassigned to other pool workers.

### Added

- Add pool `utilization` ratio to pool information.
- Add `version` to pool information.
- Add worker information to worker nodes.

## [2.6.6] - 2023-07-01

### Added

- Add safe helper `availableParallelism()` to help sizing the pool.

### Fixed

- Ensure message handler is only registered in worker.

## [2.6.5] - 2023-06-27

### Known issues

- Cluster pools tasks execution are not working by using ESM files extension: https://github.com/poolifier/poolifier/issues/782

### Fixed

- Artificial version bump to 2.6.5 to workaround publication issue.
- Ensure cluster pool `destroy()` gracefully shutdowns worker's server.
- Ensure pool event is emitted before task error promise rejection.
- Fix queued tasks count computation.

### Removed

- Remove unneeded worker_threads worker `MessageChannel` internal usage for IPC.

## [2.6.4] - 2023-06-27

### Known issues

- Cluster pools tasks execution are not working by using ESM files extension: https://github.com/poolifier/poolifier/issues/782

### Fixed

- Ensure cluster pool `destroy()` gracefully shutdowns worker's server.
- Ensure pool event is emitted before task error promise rejection.
- Fix queued tasks count computation.

### Removed

- Remove unneeded worker_threads worker `MessageChannel` internal usage for IPC.

## [2.6.3] - 2023-06-19

### Fixed

- Ensure no tasks are queued when trying to soft kill a dynamic worker.
- Update strategies internals after statistics computation.

### Changed

- Optimize O(1) queue implementation.

## [2.6.2] - 2023-06-12

### Fixed

- Fix new worker use after creation in dynamic pool given the current worker choice strategy.

## [2.6.1] - 2023-06-10

### Added

- Add worker choice strategy documentation: [README.md](./docs/worker-choice-strategies.md).

### Fixed

- Fix average statistics computation: ensure failed tasks are not accounted.

## [2.6.0] - 2023-06-09

### Added

- Add `LEAST_ELU` worker choice strategy (experimental).
- Add tasks ELU instead of runtime support to `FAIR_SHARE` worker choice strategy.

### Changed

- Refactor pool worker node usage internals.
- Breaking change: refactor worker choice strategy statistics requirements: the syntax of the worker choice strategy options has changed.
- Breaking change: pool information `info` property object fields have been renamed.

### Fixed

- Fix wait time accounting.
- Ensure worker choice strategy `LEAST_BUSY` accounts also tasks wait time.
- Ensure worker choice strategy `LEAST_USED` accounts also queued tasks.

## [2.5.4] - 2023-06-07

### Added

- Add Event Loop Utilization (ELU) statistics to worker tasks usage.

### Changed

- Compute statistics at the worker level only if needed.
- Add `worker_threads` options to thread pool options.

### Fixed

- Make the `LEAST_BUSY` strategy only relies on task runtime.

## [2.5.3] - 2023-06-04

### Changed

- Refine pool information content.
- Limit pool internals public exposure.

## [2.5.2] - 2023-06-02

### Added

- Add `taskError` pool event for task execution error.
- Add pool information `info` property to pool.
- Emit pool information on `busy` and `full` pool events.

## [2.5.1] - 2023-06-01

### Added

- Add pool option `restartWorkerOnError` to restart worker on uncaught error. Default to `true`.
- Add `error` pool event for uncaught worker error.

## [2.5.0] - 2023-05-31

### Added

- Switch pool event emitter to `EventEmitterAsyncResource`.
- Add tasks wait time accounting in per worker tasks usage.
- Add interleaved weighted round robin `INTERLEAVED_WEIGHTED_ROUND_ROBIN` worker choice strategy (experimental).

### Changed

- Renamed worker choice strategy `LESS_BUSY` to `LEAST_BUSY` and `LESS_USED` to `LEAST_USED`.

## [2.4.14] - 2023-05-09

### Fixed

- Ensure no undefined task runtime can land in the tasks history.
- Fix median computation implementation once again.

### Added

- Unit tests for median and queue implementations.

## [2.4.13] - 2023-05-08

### Fixed

- Fix worker choice strategy options validation.
- Fix fair share worker choice strategy internals update: ensure virtual task end timestamp is computed at task submission.

## [2.4.12] - 2023-05-06

### Added

- Support multiple task functions per worker.
- Add custom worker weights support to worker choice strategies options.

### Changed

- Use O(1) queue implementation for tasks queueing.

### Fixed

- Fix median computation implementation.
- Fix fair share worker choice strategy internals update.

## [2.4.11] - 2023-04-23

### Changed

- Optimize free worker finding in worker choice strategies.

## [2.4.10] - 2023-04-15

### Fixed

- Fix typescript type definition for task function: ensure the input data is optional.
- Fix typescript type definition for pool execute(): ensure the input data is optional.

## [2.4.9] - 2023-04-15

### Added

- Add tasks queue enablement runtime setter to pool.
- Add tasks queue options runtime setter to pool.
- Add worker choice strategy options runtime setter to pool.

### Changed

- Remove the tasks queuing experimental status.

### Fixed

- Fix task function type definition and validation.
- Fix worker choice strategy options handling.

## [2.4.8] - 2023-04-12

### Fixed

- Fix message between main worker and worker type definition for tasks.
- Fix code documentation.

## [2.4.7] - 2023-04-11

### Added

- Add worker tasks queue options to pool options.

### Fixed

- Fix missing documentation.

## [2.4.6] - 2023-04-10

### Fixed

- Ensure one task at a time is executed per worker with tasks queueing enabled.
- Properly count worker executing tasks with tasks queueing enabled.

## [2.4.5] - 2023-04-09

### Added

- Use monotonic high resolution timer for worker tasks runtime.
- Add worker tasks median runtime to statistics.
- Add worker tasks queue (experimental).

## [2.4.4] - 2023-04-07

### Added

- Add `PoolEvents` enumeration and `PoolEvent` type.

### Fixed

- Destroy worker only on alive check.

## [2.4.3] - 2023-04-07

### Fixed

- Fix typedoc generation with inheritance.

## [2.4.2] - 2023-04-06

### Added

- Add `full` event to dynamic pool.
- Keep worker choice strategy in memory for conditional reuse.

### Fixed

- Fix possible negative worker key at worker removal in worker choice strategies.

## [2.4.1] - 2023-04-05

### Changed

- Optimize worker choice strategy for dynamic pool.

### Fixed

- Ensure dynamic pool does not alter worker choice strategy expected behavior.

## [2.4.0] - 2023-04-04

### Added

- Add `LESS_BUSY` worker choice strategy.

### Changed

- Optimize worker storage in pool.
- Optimize worker alive status check.
- BREAKING CHANGE: Rename worker choice strategy `LESS_RECENTLY_USED` to `LESS_USED`.
- Optimize `LESS_USED` worker choice strategy.
- Update benchmark versus external threads pools.
- Optimize tasks usage statistics requirements for worker choice strategy.

### Fixed

- Ensure trimmable characters are checked at pool initialization.
- Fix message id integer overflow.
- Fix pool worker removal in worker choice strategy internals.
- Fix package publication with pnpm.

## [2.4.0-3] - 2023-04-04

### Added

- Add `LESS_BUSY` worker choice strategy.

### Changed

- Optimize worker storage in pool.
- Optimize worker alive status check.
- BREAKING CHANGE: Rename worker choice strategy `LESS_RECENTLY_USED` to `LESS_USED`.
- Optimize `LESS_USED` worker choice strategy.
- Update benchmark versus external threads pools.

### Fixed

- Ensure trimmable characters are checked at pool initialization.
- Fix message id integer overflow.
- Fix pool worker removal in worker choice strategy internals.
- Fix package publication with pnpm.

## [2.4.0-2] - 2023-04-03

### Added

- Add `LESS_BUSY` worker choice strategy.

### Changed

- Optimize worker storage in pool.
- Optimize worker alive status check.
- BREAKING CHANGE: Rename worker choice strategy `LESS_RECENTLY_USED` to `LESS_USED`.
- Optimize `LESS_USED` worker choice strategy.

### Fixed

- Ensure trimmable characters are checked at pool initialization.
- Fix message id integer overflow.
- Fix pool worker removal in worker choice strategy internals.
- Fix package publication with pnpm.

## [2.4.0-1] - 2023-04-03

### Added

- Add `LESS_BUSY` worker choice strategy.

### Changed

- Optimize worker storage in pool.
- Optimize worker alive status check.
- BREAKING CHANGE: Rename worker choice strategy `LESS_RECENTLY_USED` to `LESS_USED`.
- Optimize `LESS_USED` worker choice strategy.

### Fixed

- Ensure trimmable characters are checked at pool initialization.
- Fix message id integer overflow.
- Fix pool worker removal in worker choice strategy internals.

## [2.4.0-0] - 2023-04-03

### Added

- Add `LESS_BUSY` worker choice strategy.

### Changed

- Optimize worker storage in pool.
- Optimize worker alive status check.
- BREAKING CHANGE: Rename worker choice strategy `LESS_RECENTLY_USED` to `LESS_USED`.
- Optimize `LESS_USED` worker choice strategy.

### Fixed

- Ensure trimmable characters are checked at pool initialization.
- Fix message id integer overflow.
- Fix pool worker removal in worker choice strategy internals.

## [2.3.10] - 2023-03-18

### Fixed

- Fix package.json `exports` syntax for ESM and CommonJS.

### Changed

- Permit SemVer pre-release publication.

## [2.3.10-2] - 2023-03-18

### Fixed

- Fix package.json `exports` syntax for ESM and CommonJS.

## [2.3.10-1] - 2023-03-18

### Changed

- Permit SemVer pre-release publication.

## [2.3.10-0] - 2023-03-18

### Fixed

- Fix package.json `exports` syntax for ESM and CommonJS.

## [2.3.9] - 2023-03-18

### Changed

- Introduce ESM module support along with CommonJS one.

### Fixed

- Fix brown paper bag bug referencing the same object literal.

## [2.3.8] - 2023-03-18

### Changed

- Switch internal benchmarking code to benny.
- Switch to TypeScript 5.x.x.
- Switch rollup bundler plugins to core ones.
- Switch to TSDoc syntax.
- Enforce conventional commits.

### Fixed

- Fix random integer generator.
- Fix worker choice strategy pool type identification at initialization.

## [2.3.7] - 2022-10-23

### Changed

- Switch to open collective FOSS project funding platform.
- Switch to ts-standard linter configuration on TypeScript code.

### Fixed

- Fixed missing async on pool execute method.
- Fixed typing in TypeScript example.
- Fixed types in unit tests.

## [2.3.6] - 2022-10-22

### Changed

- Cleanup pool attributes and methods.
- Refine error types thrown.

### Fixed

- Fix continuous integration build on windows.
- Fix code coverage reporting by using c8 instead of nyc.

## [2.3.5] - 2022-10-21

### Changed

- Improve benchmarks: add IO intensive task workload, add task size option, integrate code into linter.
- Optimize tasks usage lookup implementation.

### Fixed

- Fix missed pool event emitter type export.
- Fix typedoc documentation generation.

## [2.3.4] - 2022-10-17

### Added

- Fully automate release process with release-it.

### Changed

- Optimize fair share task scheduling algorithm implementation.
- Update benchmark versus external pools results with latest version.

## [2.3.3] - 2022-10-15

### Added

- Add support for [cluster settings](https://nodejs.org/api/cluster.html#cluster_cluster_settings) in cluster pool options.

## [2.3.2] - 2022-10-14

### Changed

- Optimize fair share worker selection strategy implementation.

### Fixed

- Fix WRR worker selection strategy: ensure the condition triggering the round robin can be fulfilled.

## [2.3.1] - 2022-10-13

### Added

- Pool worker choice strategies:
  - `WorkerChoiceStrategies.WEIGHTED_ROUND_ROBIN` strategy based on weighted round robin scheduling algorithm using tasks execution time for now.
  - `WorkerChoiceStrategies.FAIR_SHARE` strategy based on fair share scheduling algorithm using tasks execution time for now.

## [2.2.2] - 2022-10-09

### Fixed

- Fixed `README.md` file.

## [2.2.1] - 2022-10-08

### Added

- Dynamic worker choice strategy change at runtime.

## [2.2.0] - 2022-01-05

### Breaking Changes

- Support only Node.js version 16.x.x for cluster pool: upstream cluster API have changed on that version.

## [2.1.0] - 2021-08-29

### Added

- Add an optional pool option `messageHandler` to `PoolOptions<Worker>` for registering a message handler callback on each worker.

### Breaking Changes

- `AbstractWorker` class `maxInactiveTime`, `killBehavior` and `async` attributes have been removed in favour of the same ones in the worker options `opts` public attribute.
- `AbstractWorker` class `lastTask` attribute have been renamed to `lastTaskTimestamp`.
- `AbstractWorker` class `interval` attribute have been renamed to `aliveInterval`.
- `AbstractWorker` class cannot be instantiated without specifying the `mainWorker` argument referencing the main worker.

## [2.0.2] - 2021-05-12

### Bug fixes

- Fix `busy` event emission on fixed pool type

## [2.0.1] - 2021-03-16

### Bug fixes

- Check if pool options are properly set.
- `busy` event is emitted on all pool types.

## [2.0.0] - 2021-03-01

### Bug fixes

- Now a thread/process by default is not deleted when the task submitted take more time than maxInactiveTime configured (issue #70).

### Breaking Changes

- `FullPool` event is now renamed to `busy`.
- `maxInactiveTime` on `ThreadWorker` default behavior is now changed, if you want to keep the old behavior set `killBehavior` to `KillBehaviors.HARD`.
  _Find more details on our JSDoc._

- `maxTasks` option on `FixedThreadPool` and `DynamicThreadPool` is now removed since is no more needed.

- We changed some internal structures, but you shouldn't be too affected by them as these are internal changes.

### Pool options types declaration merge

`FixedThreadPoolOptions` and `DynamicThreadPoolOptions` type declarations have been merged to `PoolOptions<Worker>`.

#### New `export` strategy

```js
// Before
const DynamicThreadPool = require('poolifier/lib/dynamic')
// After
const { DynamicThreadPool } = require('poolifier/lib/dynamic')
```

But you should always prefer just using

```js
const { DynamicThreadPool } = require('poolifier')
```

#### New type definitions for input data and response

For cluster worker and worker-thread pools, you can now only send and receive structured-cloneable data.  
_This is not a limitation by poolifier but Node.js._

#### Public property replacements

`numWorkers` property is now `numberOfWorkers`

#### Internal (protected) properties and methods renaming

These properties are not intended for end users

- `id` => `nextMessageId`

These methods are not intended for end users

- `_chooseWorker` => `chooseWorker`
- `_newWorker` => `createWorker`
- `_execute` => `internalExecute`
- `_chooseWorker` => `chooseWorker`
- `_checkAlive` => `checkAlive`
- `_run` => `run`
- `_runAsync` => `runAsync`

## [1.1.0] - 2020-05-21

### Added

- ThreadWorker support async functions as option
- Various external library patches

## [1.0.0] - 2020-01-24

### Added

- FixedThreadPool implementation
- DynamicThreadPool implementation
- WorkerThread implementation to improve developer experience<|MERGE_RESOLUTION|>--- conflicted
+++ resolved
@@ -7,17 +7,15 @@
 
 ## [Unreleased]
 
-<<<<<<< HEAD
 ### Added
 
 - Add fine grained task abortion support.
-=======
+
 ## [4.0.12] - 2024-05-25
 
 ### Changed
 
 - Optimize circular buffer implementation to store task execution measurements.
->>>>>>> 4311a5f6
 
 ## [4.0.11] - 2024-05-21
 
