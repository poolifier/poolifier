# Changelog

All notable changes to this project will be documented in this file.

The format is based on [Keep a Changelog](https://keepachangelog.com/en/1.1.0/),
and this project adheres to [Semantic Versioning](https://semver.org/spec/v2.0.0.html).

## [Unreleased]

<<<<<<< HEAD
### Added

- Add fine grained task abortion support.
=======
## [3.1.8] - 2023-12-21

### Fixed

- Fix default worker weight computation.
- Fix possible null exception at pool destroying.
>>>>>>> c24ff34d

## [3.1.7] - 2023-12-20

### Fixed

- Ensure worker choice strategies implementation wait for worker node readiness: [#1748](https://github.com/poolifier/poolifier/issues/1748).

## [3.1.6] - 2023-12-18

### Fixed

- Fix pool destroying with tasks queuing enabled.

## [3.1.5] - 2023-12-18

### Added

- Add queued tasks end timeout support to worker node termination.

## [3.1.4] - 2023-12-18

### Fixed

- Make more robust the fix for possible null exception at handling task execution response.

## [3.1.3] - 2023-12-17

### Fixed

- Fix possible null exception at handling task execution response.

## [3.1.2] - 2023-12-17

### Fixed

- Wait for queued tasks to end at worker node termination.

## [3.1.1] - 2023-12-16

### Fixed

- Fix pool options TS type definition.

## [3.1.0] - 2023-12-16

### Changed

- TypeScript breaking change: merge ThreadPoolOptions and ClusterPoolOptions types into PoolOptions type.

## [3.0.14] - 2023-12-13

### Fixed

- Fix possible null exception with worker_threads pools.

## [3.0.13] - 2023-12-12

### Fixed

- Ensure worker choice strategy wait for worker nodes readiness.

### Changed

- Remove infinite retries support in worker choice strategy to avoid configuration leading to possible infinite recursion or loop.

## [3.0.12] - 2023-12-12

### Changed

- Add infinite retries support in worker choice strategy.

## [3.0.11] - 2023-12-11

### Fixed

- Ensure pool asynchronous resource properly track tasks execution.

## [3.0.10] - 2023-12-08

### Changed

- Add a fastpath when tasks stealing or redistribution is impossible.

## [3.0.9] - 2023-11-26

### Fixed

- Remove all pool events listener at pool destroying.
- Remove all worker node events listener at worker node destroying.
- Fix worker node event emitter listeners handling memory leak at pool options runtime change.

## [3.0.8] - 2023-11-25

### Fixed

- Ensure continuous tasks stealing on idle start at worker node idling.

## [3.0.7] - 2023-11-24

### Changed

- Make continuous tasks stealing start at worker node idling.

## [3.0.6] - 2023-11-24

### Fixed

- Ensure pool statuses are checked at initialization, `start()` or `destroy()`.
- Ensure pool `ready` event can be emitted after several `start()/destroy()` cycles.

## [3.0.5] - 2023-10-27

### Fixed

- Ensure pool `ready` event can be emitted only once.

## [3.0.4] - 2023-10-20

### Changed

- Switch to Bencher for benchmarking: [https://bencher.dev/perf/poolifier](https://bencher.dev/perf/poolifier).
- Use builtin retry mechanism in worker choice strategies instead of custom one.

## [3.0.3] - 2023-10-19

### Fixed

- Avoid null exception at sending message to worker.
- Avoid null exception at checking worker node readiness.

## [3.0.2] - 2023-10-17

### Fixed

- Fix race condition at dynamic worker node task assignment and scheduled removal. See issue [#1468](https://github.com/poolifier/poolifier/issues/1468) and [#1496](https://github.com/poolifier/poolifier/issues/1496).

## [3.0.1] - 2023-10-16

### Fixed

- Workaround possible race condition at work nodes array element removal and querying. See issue [#1468](https://github.com/poolifier/poolifier/issues/1468).

### Changed

- Switch the worker node eventing code to `EventTarget` API.

## [3.0.0] - 2023-10-08

### Changed

- Remove Node.js 16.x.x (EOL) support.

## [2.7.5] - 2023-10-03

### Changed

- Use `EventEmitterAsyncResource` type from `@types/node` for pool event emitter. TypeScript users will need to update to latest `@types/node` version.

## [2.7.4] - 2023-09-25

### Fixed

- Fix source maps (bundler issue).

## [2.7.3] - 2023-09-24

### Changed

- Convert pool event emitter to event emitter async resource.

## [2.7.2] - 2023-09-23

### Changed

- Add source maps to npm package to ease debugging.

### Added

- Continuous benchmarking versus other worker pools: [https://poolifier.github.io/benchmark](https://poolifier.github.io/benchmark).

## [2.7.1] - 2023-09-20

### Fixed

- Ensure worker message listener used one time are removed after usage.

## [2.7.0] - 2023-09-19

### Fixed

- Fix task stealing related tasks queue options handling at runtime.

### Changed

- Rename `listTaskFunctions()` to `listTaskFunctionNames()` in pool and worker API.

### Added

- Add `hasTaskFunction()`, `addTaskFunction()`, `removeTaskFunction()`, `setDefaultTaskFunction()` methods to pool API: [PR #1148](https://github.com/poolifier/poolifier/pull/1148).
- Stricter worker constructor arguments validation.

## [2.6.45] - 2023-09-17

### Changed

- Disable publication on GitHub packages registry on release until authentication issue is fixed.

### Added

- Add `startWorkers` to pool options to whether start the minimum number of workers at pool initialization or not.
- Add `start()` method to pool API to start the minimum number of workers.
- Add `taskStealing` and `tasksStealingOnPressure` to tasks queue options to whether enable task stealing or not and whether enable tasks stealing under back pressure or not.
- Continuous internal benchmarking: [https://poolifier.github.io/benchmark-results/dev/bench](https://poolifier.github.io/benchmark-results/dev/bench).

## [2.6.44] - 2023-09-08

### Fixed

- Use a dedicated PAT to publish on GitHub packages registry.

### Added

- Publish on GitHub packages registry on release.

### Changed

- Switch from rome to biome: [PR #1128](https://github.com/poolifier/poolifier/pull/1128).

## [2.6.43] - 2023-09-08

### Added

- Publish on GitHub packages registry on release.

### Changed

- Switch from rome to biome: [PR #1128](https://github.com/poolifier/poolifier/pull/1128).

## [2.6.42] - 2023-09-06

### Changed

- Optimize hot code paths implementation: avoid unnecessary branching, add and use optimized helpers (min, max), use reduce() array helper, ...

## [2.6.41] - 2023-09-03

### Changed

- Optimize worker choice strategies implementation.

## [2.6.40] - 2023-09-01

### Fixed

- Do not pre-choose in WRR worker choice strategy to avoid bias.
- Avoid array out of bound in worker choice strategies after worker node removal.

## [2.6.39] - 2023-08-30

### Fixed

- Fix race condition in worker choice strategies at worker node info querying while not yet initialized.

## [2.6.38] - 2023-08-30

### Added

- Bundle typescript types declaration into one file.

### Changed

- Improve interleaved weighted round robin worker choice strategy implementation.

## [2.6.37] - 2023-08-28

### Fixed

- Ensure unused worker usage statistics are deleted at runtime.

### Changed

- Rename worker choice strategy options `choiceRetries` to `retries`.
- Avoid unnecessary branching in worker choice strategies.

## [2.6.36] - 2023-08-27

### Fixed

- Fix pool `execute()` arguments check.

### Changed

- Make continuous tasks stealing algorithm less aggressive.
- Fine tune tasks stealing algorithm under back pressure.

## [2.6.35] - 2023-08-25

### Fixed

- Don't account worker usage statistics for tasks that have failed.
- Fix pool information runtime and wait time median computation.

### Changed

- Update simple moving average implementation to use a circular buffer.
- Update simple moving median implementation to use a circular buffer.
- Account for stolen tasks in worker usage statistics and pool information.

### Added

- Continuous tasks stealing algorithm.

## [2.6.34] - 2023-08-24

### Fixes

- Avoid cascading tasks stealing under back pressure.

### Changed

- Add fastpath to queued tasks rescheduling.

## [2.6.33] - 2023-08-24

### Fixed

- Fix queued tasks rescheduling.

### Changed

- Rename tasks queue options `queueMaxSize` to `size`.

### Added

- Task stealing scheduling algorithm if tasks queueing is enabled.

## [2.6.32] - 2023-08-23

### Fixed

- Ensure no task can be executed when the pool is destroyed.

### Added

- Add `queueMaxSize` option to tasks queue options.
- Add O(1) deque implementation implemented with doubly linked list and use it for tasks queueing.
- Add tasks stealing algorithm when a worker node queue is back pressured if tasks queueing is enabled.

## [2.6.31] - 2023-08-20

### Fixed

- Fix worker choice strategy retries mechanism in some edge cases.

### Changed

- Make orthogonal worker choice strategies tasks distribution and created dynamic worker usage.
- Remove the experimental status of the `LEAST_ELU` worker choice strategy.

## [2.6.30] - 2023-08-19

### Fixed

- Ensure pool event `backPressure` is emitted.
- Ensure pool event `full` is emitted only once.
- Ensure worker node cannot be instantiated without proper arguments.

## [2.6.29] - 2023-08-18

### Fixed

- Fix race condition between readiness and task functions worker message handling at startup.
- Fix duplicate task function worker usage statistics computation per task function.
- Update task function worker usage statistics if and only if there's at least two different task functions.
- Fix race condition at task function worker usage executing task computation leading to negative value.

### Added

- Add back pressure detection on the worker node queue. Event `backPressure` is emitted when all worker node queues are full (worker node queue size >= poolMaxSize^2).
- Use back pressure detection in worker choice strategies.
- Add worker choice strategies retries mechanism if no worker is eligible.

## [2.6.28] - 2023-08-16

### Fixed

- Ensure pool workers are properly initialized.

### Added

- HTTP server pool examples: express-cluster, express-hybrid.

### Changed

- Remove now useless branching in worker hot code path.

## [2.6.27] - 2023-08-15

### Fixed

- Add `KillHandler` type definition to exported types.

### Added

- Add `destroy` event to pool API.

## [2.6.26] - 2023-08-15

### Added

- Add kill handler to worker options allowing to execute custom code when worker is killed.
- Add `listTaskFunctions()` method to pool API.
- SMTP client pool example: nodemailer.

## [2.6.25] - 2023-08-13

### Added

- HTTP server pool examples: fastify-cluster, fastify-hybrid.
- WebSocket server pool examples: ws-cluster, ws-hybrid.

## [2.6.24] - 2023-08-12

### Added

- Add array of transferable objects to the `execute()` method arguments.
- WebSocket server pool examples: ws-worker_threads.

## [2.6.23] - 2023-08-11

### Fixed

- Fix pool busyness semantic when tasks queueing is enabled: the pool is busy when the number of executing tasks on each worker has reached the maximum tasks concurrency per worker.

### Added

- HTTP client pool examples: fetch, node-fetch and axios with multiple task functions.
- HTTP server pool examples: express-worker_threads, fastify-worker_threads.

## [2.6.22] - 2023-08-10

### Fixed

- Add missing `types` field to package.json `exports`.

### Changed

- Structure markdown documentation (PR #811).

## [2.6.21] - 2023-08-03

### Changed

- Improve code documentation.
- Code refactoring and cleanup for better maintainability and readability.

## [2.6.20] - 2023-07-21

### Fixed

- Fix queued tasks redistribution on error task execution starvation.
- Ensure tasks queueing per worker condition is untangled from the pool busyness semantic.

### Changed

- Drastically reduce lookups by worker in the worker nodes.

## [2.6.19] - 2023-07-20

### Added

- Dedicated internal communication channel for worker_threads pools.

## [2.6.18] - 2023-07-19

### Changed

- Code refactoring and cleanup for better maintainability and readability. Bundle size is a bit smaller.

## [2.6.17] - 2023-07-16

### Added

- Add `listTaskFunctions()` method to worker API.

## [2.6.16] - 2023-07-12

### Fixed

- Fix pool startup detection.
- Fix worker task functions handling.

## [2.6.15] - 2023-07-11

### Added

- Take into account worker node readiness in worker choice strategies.

## [2.6.14] - 2023-07-10

### Fixed

- Fix task function statistics tracking.

## [2.6.13] - 2023-07-10

### Added

- Add per task function statistics tracking.
- Add public methods to manipulate the worker task functions at runtime.

## [2.6.12] - 2023-07-09

### Fixed

- Workaround import issue with `node:os` module in node 16.x.x.

## [2.6.11] - 2023-07-09

### Fixed

- Fix pool readiness semantic.

## [2.6.10] - 2023-07-08

### Fixed

- Ensure workers are not recreated on error at pool startup.

### Added

- Add `ready` and `strategy` fields to pool information.
- Add pool event `ready` to notify when the number of workers created in the pool has reached the maximum size expected and are ready.
- Add dynamic pool sizing checks.

## [2.6.9] - 2023-07-07

### Fixed

- Recreate the right worker type on uncaught exception.

### Added

- Add minimum and maximum to internal measurement statistics.
- Add `runTime` and `waitTime` to pool information.
- Check worker inactive time only on dynamic worker.

## [2.6.8] - 2023-07-03

### Fixed

- Brown paper bag release to fix version handling in pool information.

## [2.6.7] - 2023-07-03

### Fixed

- Ensure worker queued tasks at error are reassigned to other pool workers.

### Added

- Add pool `utilization` ratio to pool information.
- Add `version` to pool information.
- Add worker information to worker nodes.

## [2.6.6] - 2023-07-01

### Added

- Add safe helper `availableParallelism()` to help sizing the pool.

### Fixed

- Ensure message handler is only registered in worker.

## [2.6.5] - 2023-06-27

### Known issues

- Cluster pools tasks execution are not working by using ESM files extension: https://github.com/poolifier/poolifier/issues/782

### Fixed

- Artificial version bump to 2.6.5 to workaround publication issue.
- Ensure cluster pool `destroy()` gracefully shutdowns worker's server.
- Ensure pool event is emitted before task error promise rejection.
- Fix queued tasks count computation.

### Removed

- Remove unneeded worker_threads worker `MessageChannel` internal usage for IPC.

## [2.6.4] - 2023-06-27

### Known issues

- Cluster pools tasks execution are not working by using ESM files extension: https://github.com/poolifier/poolifier/issues/782

### Fixed

- Ensure cluster pool `destroy()` gracefully shutdowns worker's server.
- Ensure pool event is emitted before task error promise rejection.
- Fix queued tasks count computation.

### Removed

- Remove unneeded worker_threads worker `MessageChannel` internal usage for IPC.

## [2.6.3] - 2023-06-19

### Fixed

- Ensure no tasks are queued when trying to soft kill a dynamic worker.
- Update strategies internals after statistics computation.

### Changed

- Optimize O(1) queue implementation.

## [2.6.2] - 2023-06-12

### Fixed

- Fix new worker use after creation in dynamic pool given the current worker choice strategy.

## [2.6.1] - 2023-06-10

### Added

- Add worker choice strategy documentation: [README.md](./docs/worker-choice-strategies.md).

### Fixed

- Fix average statistics computation: ensure failed tasks are not accounted.

## [2.6.0] - 2023-06-09

### Added

- Add `LEAST_ELU` worker choice strategy (experimental).
- Add tasks ELU instead of runtime support to `FAIR_SHARE` worker choice strategy.

### Changed

- Refactor pool worker node usage internals.
- Breaking change: refactor worker choice strategy statistics requirements: the syntax of the worker choice strategy options has changed.
- Breaking change: pool information `info` property object fields have been renamed.

### Fixed

- Fix wait time accounting.
- Ensure worker choice strategy `LEAST_BUSY` accounts also tasks wait time.
- Ensure worker choice strategy `LEAST_USED` accounts also queued tasks.

## [2.5.4] - 2023-06-07

### Added

- Add Event Loop Utilization (ELU) statistics to worker tasks usage.

### Changed

- Compute statistics at the worker level only if needed.
- Add `worker_threads` options to thread pool options.

### Fixed

- Make the `LEAST_BUSY` strategy only relies on task runtime.

## [2.5.3] - 2023-06-04

### Changed

- Refine pool information content.
- Limit pool internals public exposure.

## [2.5.2] - 2023-06-02

### Added

- Add `taskError` pool event for task execution error.
- Add pool information `info` property to pool.
- Emit pool information on `busy` and `full` pool events.

## [2.5.1] - 2023-06-01

### Added

- Add pool option `restartWorkerOnError` to restart worker on uncaught error. Default to `true`.
- Add `error` pool event for uncaught worker error.

## [2.5.0] - 2023-05-31

### Added

- Switch pool event emitter to `EventEmitterAsyncResource`.
- Add tasks wait time accounting in per worker tasks usage.
- Add interleaved weighted round robin `INTERLEAVED_WEIGHTED_ROUND_ROBIN` worker choice strategy (experimental).

### Changed

- Renamed worker choice strategy `LESS_BUSY` to `LEAST_BUSY` and `LESS_USED` to `LEAST_USED`.

## [2.4.14] - 2023-05-09

### Fixed

- Ensure no undefined task runtime can land in the tasks history.
- Fix median computation implementation once again.

### Added

- Unit tests for median and queue implementations.

## [2.4.13] - 2023-05-08

### Fixed

- Fix worker choice strategy options validation.
- Fix fair share worker choice strategy internals update: ensure virtual task end timestamp is computed at task submission.

## [2.4.12] - 2023-05-06

### Added

- Support multiple task functions per worker.
- Add custom worker weights support to worker choice strategies options.

### Changed

- Use O(1) queue implementation for tasks queueing.

### Fixed

- Fix median computation implementation.
- Fix fair share worker choice strategy internals update.

## [2.4.11] - 2023-04-23

### Changed

- Optimize free worker finding in worker choice strategies.

## [2.4.10] - 2023-04-15

### Fixed

- Fix typescript type definition for task function: ensure the input data is optional.
- Fix typescript type definition for pool execute(): ensure the input data is optional.

## [2.4.9] - 2023-04-15

### Added

- Add tasks queue enablement runtime setter to pool.
- Add tasks queue options runtime setter to pool.
- Add worker choice strategy options runtime setter to pool.

### Changed

- Remove the tasks queuing experimental status.

### Fixed

- Fix task function type definition and validation.
- Fix worker choice strategy options handling.

## [2.4.8] - 2023-04-12

### Fixed

- Fix message between main worker and worker type definition for tasks.
- Fix code documentation.

## [2.4.7] - 2023-04-11

### Added

- Add worker tasks queue options to pool options.

### Fixed

- Fix missing documentation.

## [2.4.6] - 2023-04-10

### Fixed

- Ensure one task at a time is executed per worker with tasks queueing enabled.
- Properly count worker executing tasks with tasks queueing enabled.

## [2.4.5] - 2023-04-09

### Added

- Use monotonic high resolution timer for worker tasks runtime.
- Add worker tasks median runtime to statistics.
- Add worker tasks queue (experimental).

## [2.4.4] - 2023-04-07

### Added

- Add `PoolEvents` enumeration and `PoolEvent` type.

### Fixed

- Destroy worker only on alive check.

## [2.4.3] - 2023-04-07

### Fixed

- Fix typedoc generation with inheritance.

## [2.4.2] - 2023-04-06

### Added

- Add `full` event to dynamic pool.
- Keep worker choice strategy in memory for conditional reuse.

### Fixed

- Fix possible negative worker key at worker removal in worker choice strategies.

## [2.4.1] - 2023-04-05

### Changed

- Optimize worker choice strategy for dynamic pool.

### Fixed

- Ensure dynamic pool does not alter worker choice strategy expected behavior.

## [2.4.0] - 2023-04-04

### Added

- Add `LESS_BUSY` worker choice strategy.

### Changed

- Optimize worker storage in pool.
- Optimize worker alive status check.
- BREAKING CHANGE: Rename worker choice strategy `LESS_RECENTLY_USED` to `LESS_USED`.
- Optimize `LESS_USED` worker choice strategy.
- Update benchmark versus external threads pools.
- Optimize tasks usage statistics requirements for worker choice strategy.

### Fixed

- Ensure trimmable characters are checked at pool initialization.
- Fix message id integer overflow.
- Fix pool worker removal in worker choice strategy internals.
- Fix package publication with pnpm.

## [2.4.0-3] - 2023-04-04

### Added

- Add `LESS_BUSY` worker choice strategy.

### Changed

- Optimize worker storage in pool.
- Optimize worker alive status check.
- BREAKING CHANGE: Rename worker choice strategy `LESS_RECENTLY_USED` to `LESS_USED`.
- Optimize `LESS_USED` worker choice strategy.
- Update benchmark versus external threads pools.

### Fixed

- Ensure trimmable characters are checked at pool initialization.
- Fix message id integer overflow.
- Fix pool worker removal in worker choice strategy internals.
- Fix package publication with pnpm.

## [2.4.0-2] - 2023-04-03

### Added

- Add `LESS_BUSY` worker choice strategy.

### Changed

- Optimize worker storage in pool.
- Optimize worker alive status check.
- BREAKING CHANGE: Rename worker choice strategy `LESS_RECENTLY_USED` to `LESS_USED`.
- Optimize `LESS_USED` worker choice strategy.

### Fixed

- Ensure trimmable characters are checked at pool initialization.
- Fix message id integer overflow.
- Fix pool worker removal in worker choice strategy internals.
- Fix package publication with pnpm.

## [2.4.0-1] - 2023-04-03

### Added

- Add `LESS_BUSY` worker choice strategy.

### Changed

- Optimize worker storage in pool.
- Optimize worker alive status check.
- BREAKING CHANGE: Rename worker choice strategy `LESS_RECENTLY_USED` to `LESS_USED`.
- Optimize `LESS_USED` worker choice strategy.

### Fixed

- Ensure trimmable characters are checked at pool initialization.
- Fix message id integer overflow.
- Fix pool worker removal in worker choice strategy internals.

## [2.4.0-0] - 2023-04-03

### Added

- Add `LESS_BUSY` worker choice strategy.

### Changed

- Optimize worker storage in pool.
- Optimize worker alive status check.
- BREAKING CHANGE: Rename worker choice strategy `LESS_RECENTLY_USED` to `LESS_USED`.
- Optimize `LESS_USED` worker choice strategy.

### Fixed

- Ensure trimmable characters are checked at pool initialization.
- Fix message id integer overflow.
- Fix pool worker removal in worker choice strategy internals.

## [2.3.10] - 2023-03-18

### Fixed

- Fix package.json `exports` syntax for ESM and CommonJS.

### Changed

- Permit SemVer pre-release publication.

## [2.3.10-2] - 2023-03-18

### Fixed

- Fix package.json `exports` syntax for ESM and CommonJS.

## [2.3.10-1] - 2023-03-18

### Changed

- Permit SemVer pre-release publication.

## [2.3.10-0] - 2023-03-18

### Fixed

- Fix package.json `exports` syntax for ESM and CommonJS.

## [2.3.9] - 2023-03-18

### Changed

- Introduce ESM module support along with CommonJS one.

### Fixed

- Fix brown paper bag bug referencing the same object literal.

## [2.3.8] - 2023-03-18

### Changed

- Switch internal benchmarking code to benny.
- Switch to TypeScript 5.x.x.
- Switch rollup bundler plugins to core ones.
- Switch to TSDoc syntax.
- Enforce conventional commits.

### Fixed

- Fix random integer generator.
- Fix worker choice strategy pool type identification at initialization.

## [2.3.7] - 2022-10-23

### Changed

- Switch to open collective FOSS project funding platform.
- Switch to ts-standard linter configuration on TypeScript code.

### Fixed

- Fixed missing async on pool execute method.
- Fixed typing in TypeScript example.
- Fixed types in unit tests.

## [2.3.6] - 2022-10-22

### Changed

- Cleanup pool attributes and methods.
- Refine error types thrown.

### Fixed

- Fix continuous integration build on windows.
- Fix code coverage reporting by using c8 instead of nyc.

## [2.3.5] - 2022-10-21

### Changed

- Improve benchmarks: add IO intensive task workload, add task size option, integrate code into linter.
- Optimize tasks usage lookup implementation.

### Fixed

- Fix missed pool event emitter type export.
- Fix typedoc documentation generation.

## [2.3.4] - 2022-10-17

### Added

- Fully automate release process with release-it.

### Changed

- Optimize fair share task scheduling algorithm implementation.
- Update benchmark versus external pools results with latest version.

## [2.3.3] - 2022-10-15

### Added

- Add support for [cluster settings](https://nodejs.org/api/cluster.html#cluster_cluster_settings) in cluster pool options.

## [2.3.2] - 2022-10-14

### Changed

- Optimize fair share worker selection strategy implementation.

### Fixed

- Fix WRR worker selection strategy: ensure the condition triggering the round robin can be fulfilled.

## [2.3.1] - 2022-10-13

### Added

- Pool worker choice strategies:
  - `WorkerChoiceStrategies.WEIGHTED_ROUND_ROBIN` strategy based on weighted round robin scheduling algorithm using tasks execution time for now.
  - `WorkerChoiceStrategies.FAIR_SHARE` strategy based on fair share scheduling algorithm using tasks execution time for now.

## [2.2.2] - 2022-10-09

### Fixed

- Fixed `README.md` file.

## [2.2.1] - 2022-10-08

### Added

- Dynamic worker choice strategy change at runtime.

## [2.2.0] - 2022-01-05

### Breaking Changes

- Support only Node.js version 16.x.x for cluster pool: upstream cluster API have changed on that version.

## [2.1.0] - 2021-08-29

### Added

- Add an optional pool option `messageHandler` to `PoolOptions<Worker>` for registering a message handler callback on each worker.

### Breaking Changes

- `AbstractWorker` class `maxInactiveTime`, `killBehavior` and `async` attributes have been removed in favour of the same ones in the worker options `opts` public attribute.
- `AbstractWorker` class `lastTask` attribute have been renamed to `lastTaskTimestamp`.
- `AbstractWorker` class `interval` attribute have been renamed to `aliveInterval`.
- `AbstractWorker` class cannot be instantiated without specifying the `mainWorker` argument referencing the main worker.

## [2.0.2] - 2021-05-12

### Bug fixes

- Fix `busy` event emission on fixed pool type

## [2.0.1] - 2021-03-16

### Bug fixes

- Check if pool options are properly set.
- `busy` event is emitted on all pool types.

## [2.0.0] - 2021-03-01

### Bug fixes

- Now a thread/process by default is not deleted when the task submitted take more time than maxInactiveTime configured (issue #70).

### Breaking Changes

- `FullPool` event is now renamed to `busy`.
- `maxInactiveTime` on `ThreadWorker` default behavior is now changed, if you want to keep the old behavior set `killBehavior` to `KillBehaviors.HARD`.
  _Find more details on our JSDoc._

- `maxTasks` option on `FixedThreadPool` and `DynamicThreadPool` is now removed since is no more needed.

- We changed some internal structures, but you shouldn't be too affected by them as these are internal changes.

### Pool options types declaration merge

`FixedThreadPoolOptions` and `DynamicThreadPoolOptions` type declarations have been merged to `PoolOptions<Worker>`.

#### New `export` strategy

```js
// Before
const DynamicThreadPool = require('poolifier/lib/dynamic')
// After
const { DynamicThreadPool } = require('poolifier/lib/dynamic')
```

But you should always prefer just using

```js
const { DynamicThreadPool } = require('poolifier')
```

#### New type definitions for input data and response

For cluster worker and worker-thread pools, you can now only send and receive structured-cloneable data.  
_This is not a limitation by poolifier but Node.js._

#### Public property replacements

`numWorkers` property is now `numberOfWorkers`

#### Internal (protected) properties and methods renaming

These properties are not intended for end users

- `id` => `nextMessageId`

These methods are not intended for end users

- `_chooseWorker` => `chooseWorker`
- `_newWorker` => `createWorker`
- `_execute` => `internalExecute`
- `_chooseWorker` => `chooseWorker`
- `_checkAlive` => `checkAlive`
- `_run` => `run`
- `_runAsync` => `runAsync`

## [1.1.0] - 2020-05-21

### Added

- ThreadWorker support async functions as option
- Various external library patches

## [1.0.0] - 2020-01-24

### Added

- FixedThreadPool implementation
- DynamicThreadPool implementation
- WorkerThread implementation to improve developer experience<|MERGE_RESOLUTION|>--- conflicted
+++ resolved
@@ -7,18 +7,16 @@
 
 ## [Unreleased]
 
-<<<<<<< HEAD
 ### Added
 
 - Add fine grained task abortion support.
-=======
+
 ## [3.1.8] - 2023-12-21
 
 ### Fixed
 
 - Fix default worker weight computation.
 - Fix possible null exception at pool destroying.
->>>>>>> c24ff34d
 
 ## [3.1.7] - 2023-12-20
 
