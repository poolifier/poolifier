# Changelog

All notable changes to this project will be documented in this file.

The format is based on [Keep a Changelog](https://keepachangelog.com/en/1.1.0/),
and this project adheres to [Semantic Versioning](https://semver.org/spec/v2.0.0.html).

## [Unreleased]

<<<<<<< HEAD
### Added

- Add fine grained task abortion support.
=======
## [4.0.11] - 2024-05-21

### Changed

- Switch to optimized circular buffer implementation to store task execution measurements.
>>>>>>> c9c71898

## [4.0.10] - 2024-05-20

### Fixed

- Ensure tasks stealing dynamic worker node is not destroyed on inactivity.

## [4.0.9] - 2024-05-19

### Changed

- Add ELU `utilization` statistics to pool information.

## [4.0.8] - 2024-05-15

### Fixed

- Fix default task function worker choice strategy and priority handling.

## [4.0.7] - 2024-05-13

### Changed

- Add ELU statistics to pool information.

## [4.0.6] - 2024-05-10

### Fixed

- Fix pools' `addTaskFunction()` type definition.

## [4.0.5] - 2024-05-09

### Fixed

- Avoid queued tasks redistribution on the errored worker node.

## [4.0.4] - 2024-05-08

### Fixed

- Disable `tasksStealingOnBackPressure` by default until performance issues under heavy load are sorted out.

## [4.0.3] - 2024-05-08

### Changed

- Optimize task(s) stealing by dequeuing task(s) from the last prioritized bucket.

## [4.0.2] - 2024-05-06

### Fixed

- Ensure poolifier worker task performance measurement requirements are synchronized with task function objects' worker choice strategies.

## [4.0.1] - 2024-05-02

### Fixed

- Ensure dynamic worker node are initialized with sensible worker node usage default values to avoid worker choice strategies biased decisions.
- Account for tasks wait time in task execution time computation in worker choice strategies to avoid biased decisions under load with several prioritized task functions and tasks queue enabled.

## [4.0.0] - 2024-04-30

### Changed

- Support per task function(s) priority and worker choice strategy definition via a task function object: `{ taskFunction: (data?: Data) => Response | Promise<Response>, priority?: number, strategy?: WorkerChoiceStrategy }`.
- Add priority queue based tasks queueing. One priority queue is divided into prioritized buckets to avoid queued tasks starvation under load.
- BREAKING CHANGE: `listTaskFunctionNames()` to `listTaskFunctionsProperties()` in pool and worker API returning registered task functions properties.
- BREAKING CHANGE: `strategy` field in pool information renamed to `defaultStrategy`.

### Fixed

- Ensure worker choice strategy options changes at runtime are propagated to poolifier workers.

## [3.1.30] - 2024-04-22

### Fixed

- Fix `transferList` argument type definition.

## [3.1.29] - 2024-04-02

### Fixed

- Fix possible race condition at worker node recreation on worker `error` and `exit` events.

## [3.1.28] - 2024-04-01

### Fixed

- Ensure the minimum number of workers on a started pool is guaranteed.

## [3.1.27] - 2024-03-27

### Fixed

- Fix publishing on JSR, take 4.

## [3.1.26] - 2024-03-27

### Fixed

- Fix publishing on JSR, take 3.

## [3.1.25] - 2024-03-27

### Fixed

- Fix publishing on JSR, take 2.

## [3.1.24] - 2024-03-27

### Fixed

- Fix publishing on JSR.

## [3.1.23] - 2024-03-27

### Changed

- Publish on JSR.

## [3.1.22] - 2024-03-15

### Fixed

- Fix pool event emitter registered callbacks removal at `destroy()`.

## [3.1.21] - 2024-02-22

### Fixed

- Fix null exception regression: [#1496](https://github.com/poolifier/poolifier/issues/1496).

## [3.1.20] - 2024-02-11

### Fixed

- Ensure `worker_threads` workers are unreferenced at termination.

## [3.1.19] - 2024-01-16

### Fixed

- Fix possible null exception at task finishing handling.

### Changed

- Optimize Deque implementation to improve tasks queueing performance.

## [3.1.18] - 2024-01-06

### Fixed

- Fix dynamic pool with minimum number of workers set to zero: [#1748](https://github.com/poolifier/poolifier/issues/1748).

## [3.1.17] - 2024-01-05

### Changed

- Improve performance by clean up unneeded condition checks on hot code paths.

## [3.1.16] - 2024-01-03

### Fixed

- Add missing type to TS type definitions.

## [3.1.15] - 2024-01-02

### Fixed

- Fix CommonJS support with TypeScript: [#1821](https://github.com/poolifier/poolifier/issues/1821).

## [3.1.15-0] - 2024-01-02

### Fixed

- Fix CommonJS support with TypeScript: [#1821](https://github.com/poolifier/poolifier/issues/1821).

## [3.1.14] - 2024-01-01

### Fixed

- Properly handle dynamic pool with zero minimum size.

## [3.1.13] - 2023-12-30

### Changed

- Reduce branching in several hot code paths.
- Use faster object cloning implementation.

## [3.1.12] - 2023-12-27

### Fixed

- Fix tasks redistribution triggers at pool destroying.

### Changed

- Switch TypeScript module resolution to Node16.

## [3.1.12-0] - 2023-12-27

### Fixed

- Fix tasks redistribution triggers at pool destroying.

## [3.1.11] - 2023-12-24

### Fixed

- Avoid worker node cross tasks stealing.
- Ensure only half the pool worker nodes can steal tasks.

## [3.1.10] - 2023-12-23

### Changed

- Avoid useless branching on pool type.

## [3.1.9] - 2023-12-22

### Changed

- Readd ThreadPoolOptions and ClusterPoolOptions TS type aliases to PoolOptions.

## [3.1.8] - 2023-12-21

### Fixed

- Fix default worker weight computation.
- Fix possible null exception at pool destroying.

## [3.1.7] - 2023-12-20

### Fixed

- Ensure worker choice strategies implementation wait for worker node readiness: [#1748](https://github.com/poolifier/poolifier/issues/1748).

## [3.1.6] - 2023-12-18

### Fixed

- Fix pool destroying with tasks queuing enabled.

## [3.1.5] - 2023-12-18

### Added

- Add queued tasks end timeout support to worker node termination.

## [3.1.4] - 2023-12-18

### Fixed

- Make more robust the fix for possible null exception at handling task execution response.

## [3.1.3] - 2023-12-17

### Fixed

- Fix possible null exception at handling task execution response.

## [3.1.2] - 2023-12-17

### Fixed

- Wait for queued tasks to end at worker node termination.

## [3.1.1] - 2023-12-16

### Fixed

- Fix pool options TS type definition.

## [3.1.0] - 2023-12-16

### Changed

- TypeScript breaking change: merge ThreadPoolOptions and ClusterPoolOptions types into PoolOptions type.

## [3.0.14] - 2023-12-13

### Fixed

- Fix possible null exception with worker_threads pools.

## [3.0.13] - 2023-12-12

### Fixed

- Ensure worker choice strategy wait for worker nodes readiness.

### Changed

- Remove infinite retries support in worker choice strategy to avoid configuration leading to possible infinite recursion or loop.

## [3.0.12] - 2023-12-12

### Changed

- Add infinite retries support in worker choice strategy.

## [3.0.11] - 2023-12-11

### Fixed

- Ensure pool asynchronous resource properly track tasks execution.

## [3.0.10] - 2023-12-08

### Changed

- Add a fastpath when tasks stealing or redistribution is impossible.

## [3.0.9] - 2023-11-26

### Fixed

- Remove all pool events listener at pool destroying.
- Remove all worker node events listener at worker node destroying.
- Fix worker node event emitter listeners handling memory leak at pool options runtime change.

## [3.0.8] - 2023-11-25

### Fixed

- Ensure continuous tasks stealing on idle start at worker node idling.

## [3.0.7] - 2023-11-24

### Changed

- Make continuous tasks stealing start at worker node idling.

## [3.0.6] - 2023-11-24

### Fixed

- Ensure pool statuses are checked at initialization, `start()` or `destroy()`.
- Ensure pool `ready` event can be emitted after several `start()/destroy()` cycles.

## [3.0.5] - 2023-10-27

### Fixed

- Ensure pool `ready` event can be emitted only once.

## [3.0.4] - 2023-10-20

### Changed

- Switch to Bencher for benchmarking: [https://bencher.dev/perf/poolifier](https://bencher.dev/perf/poolifier).
- Use builtin retry mechanism in worker choice strategies instead of custom one.

## [3.0.3] - 2023-10-19

### Fixed

- Avoid null exception at sending message to worker.
- Avoid null exception at checking worker node readiness.

## [3.0.2] - 2023-10-17

### Fixed

- Fix race condition at dynamic worker node task assignment and scheduled removal. See issue [#1468](https://github.com/poolifier/poolifier/issues/1468) and [#1496](https://github.com/poolifier/poolifier/issues/1496).

## [3.0.1] - 2023-10-16

### Fixed

- Workaround possible race condition at work nodes array element removal and querying. See issue [#1468](https://github.com/poolifier/poolifier/issues/1468).

### Changed

- Switch the worker node eventing code to `EventTarget` API.

## [3.0.0] - 2023-10-08

### Changed

- Remove Node.js 16.x.x (EOL) support.

## [2.7.5] - 2023-10-03

### Changed

- Use `EventEmitterAsyncResource` type from `@types/node` for pool event emitter. TypeScript users will need to update to latest `@types/node` version.

## [2.7.4] - 2023-09-25

### Fixed

- Fix source maps (bundler issue).

## [2.7.3] - 2023-09-24

### Changed

- Convert pool event emitter to event emitter async resource.

## [2.7.2] - 2023-09-23

### Changed

- Add source maps to npm package to ease debugging.

### Added

- Continuous benchmarking versus other worker pools: [https://poolifier.github.io/benchmark](https://poolifier.github.io/benchmark).

## [2.7.1] - 2023-09-20

### Fixed

- Ensure worker message listener used one time are removed after usage.

## [2.7.0] - 2023-09-19

### Fixed

- Fix task stealing related tasks queue options handling at runtime.

### Changed

- Rename `listTaskFunctions()` to `listTaskFunctionNames()` in pool and worker API.

### Added

- Add `hasTaskFunction()`, `addTaskFunction()`, `removeTaskFunction()`, `setDefaultTaskFunction()` methods to pool API: [PR #1148](https://github.com/poolifier/poolifier/pull/1148).
- Stricter worker constructor arguments validation.

## [2.6.45] - 2023-09-17

### Changed

- Disable publication on GitHub packages registry on release until authentication issue is fixed.

### Added

- Add `startWorkers` to pool options to whether start the minimum number of workers at pool initialization or not.
- Add `start()` method to pool API to start the minimum number of workers.
- Add `taskStealing` and `tasksStealingOnBackPressure` to tasks queue options to whether enable task stealing or not and whether enable tasks stealing under back pressure or not.
- Continuous internal benchmarking: [https://poolifier.github.io/benchmark-results/dev/bench](https://poolifier.github.io/benchmark-results/dev/bench).

## [2.6.44] - 2023-09-08

### Fixed

- Use a dedicated PAT to publish on GitHub packages registry.

### Added

- Publish on GitHub packages registry on release.

### Changed

- Switch from rome to biome: [PR #1128](https://github.com/poolifier/poolifier/pull/1128).

## [2.6.43] - 2023-09-08

### Added

- Publish on GitHub packages registry on release.

### Changed

- Switch from rome to biome: [PR #1128](https://github.com/poolifier/poolifier/pull/1128).

## [2.6.42] - 2023-09-06

### Changed

- Optimize hot code paths implementation: avoid unnecessary branching, add and use optimized helpers (min, max), use reduce() array helper, ...

## [2.6.41] - 2023-09-03

### Changed

- Optimize worker choice strategies implementation.

## [2.6.40] - 2023-09-01

### Fixed

- Do not pre-choose in WRR worker choice strategy to avoid bias.
- Avoid array out of bound in worker choice strategies after worker node removal.

## [2.6.39] - 2023-08-30

### Fixed

- Fix race condition in worker choice strategies at worker node info querying while not yet initialized.

## [2.6.38] - 2023-08-30

### Added

- Bundle typescript types declaration into one file.

### Changed

- Improve interleaved weighted round robin worker choice strategy implementation.

## [2.6.37] - 2023-08-28

### Fixed

- Ensure unused worker usage statistics are deleted at runtime.

### Changed

- Rename worker choice strategy options `choiceRetries` to `retries`.
- Avoid unnecessary branching in worker choice strategies.

## [2.6.36] - 2023-08-27

### Fixed

- Fix pool `execute()` arguments check.

### Changed

- Make continuous tasks stealing algorithm less aggressive.
- Fine tune tasks stealing algorithm under back pressure.

## [2.6.35] - 2023-08-25

### Fixed

- Don't account worker usage statistics for tasks that have failed.
- Fix pool information runtime and wait time median computation.

### Changed

- Update simple moving average implementation to use a circular buffer.
- Update simple moving median implementation to use a circular buffer.
- Account for stolen tasks in worker usage statistics and pool information.

### Added

- Continuous tasks stealing algorithm.

## [2.6.34] - 2023-08-24

### Fixes

- Avoid cascading tasks stealing under back pressure.

### Changed

- Add fastpath to queued tasks rescheduling.

## [2.6.33] - 2023-08-24

### Fixed

- Fix queued tasks rescheduling.

### Changed

- Rename tasks queue options `queueMaxSize` to `size`.

### Added

- Task stealing scheduling algorithm if tasks queueing is enabled.

## [2.6.32] - 2023-08-23

### Fixed

- Ensure no task can be executed when the pool is destroyed.

### Added

- Add `queueMaxSize` option to tasks queue options.
- Add O(1) deque implementation implemented with doubly linked list and use it for tasks queueing.
- Add tasks stealing algorithm when a worker node queue is back pressured if tasks queueing is enabled.

## [2.6.31] - 2023-08-20

### Fixed

- Fix worker choice strategy retries mechanism in some edge cases.

### Changed

- Make orthogonal worker choice strategies tasks distribution and created dynamic worker usage.
- Remove the experimental status of the `LEAST_ELU` worker choice strategy.

## [2.6.30] - 2023-08-19

### Fixed

- Ensure pool event `backPressure` is emitted.
- Ensure pool event `full` is emitted only once.
- Ensure worker node cannot be instantiated without proper arguments.

## [2.6.29] - 2023-08-18

### Fixed

- Fix race condition between readiness and task functions worker message handling at startup.
- Fix duplicate task function worker usage statistics computation per task function.
- Update task function worker usage statistics if and only if there's at least two different task functions.
- Fix race condition at task function worker usage executing task computation leading to negative value.

### Added

- Add back pressure detection on the worker node queue. Event `backPressure` is emitted when all worker node queues are full (worker node queue size >= poolMaxSize^2).
- Use back pressure detection in worker choice strategies.
- Add worker choice strategies retries mechanism if no worker is eligible.

## [2.6.28] - 2023-08-16

### Fixed

- Ensure pool workers are properly initialized.

### Added

- HTTP server pool examples: express-cluster, express-hybrid.

### Changed

- Remove now useless branching in worker hot code path.

## [2.6.27] - 2023-08-15

### Fixed

- Add `KillHandler` type definition to exported types.

### Added

- Add `destroy` event to pool API.

## [2.6.26] - 2023-08-15

### Added

- Add kill handler to worker options allowing to execute custom code when worker is killed.
- Add `listTaskFunctions()` method to pool API.
- SMTP client pool example: nodemailer.

## [2.6.25] - 2023-08-13

### Added

- HTTP server pool examples: fastify-cluster, fastify-hybrid.
- WebSocket server pool examples: ws-cluster, ws-hybrid.

## [2.6.24] - 2023-08-12

### Added

- Add array of transferable objects to the `execute()` method arguments.
- WebSocket server pool examples: ws-worker_threads.

## [2.6.23] - 2023-08-11

### Fixed

- Fix pool busyness semantic when tasks queueing is enabled: the pool is busy when the number of executing tasks on each worker has reached the maximum tasks concurrency per worker.

### Added

- HTTP client pool examples: fetch, node-fetch and axios with multiple task functions.
- HTTP server pool examples: express-worker_threads, fastify-worker_threads.

## [2.6.22] - 2023-08-10

### Fixed

- Add missing `types` field to package.json `exports`.

### Changed

- Structure markdown documentation (PR #811).

## [2.6.21] - 2023-08-03

### Changed

- Improve code documentation.
- Code refactoring and cleanup for better maintainability and readability.

## [2.6.20] - 2023-07-21

### Fixed

- Fix queued tasks redistribution on error task execution starvation.
- Ensure tasks queueing per worker condition is untangled from the pool busyness semantic.

### Changed

- Drastically reduce lookups by worker in the worker nodes.

## [2.6.19] - 2023-07-20

### Added

- Dedicated internal communication channel for worker_threads pools.

## [2.6.18] - 2023-07-19

### Changed

- Code refactoring and cleanup for better maintainability and readability. Bundle size is a bit smaller.

## [2.6.17] - 2023-07-16

### Added

- Add `listTaskFunctions()` method to worker API.

## [2.6.16] - 2023-07-12

### Fixed

- Fix pool startup detection.
- Fix worker task functions handling.

## [2.6.15] - 2023-07-11

### Added

- Take into account worker node readiness in worker choice strategies.

## [2.6.14] - 2023-07-10

### Fixed

- Fix task function statistics tracking.

## [2.6.13] - 2023-07-10

### Added

- Add per task function statistics tracking.
- Add public methods to manipulate the worker task functions at runtime.

## [2.6.12] - 2023-07-09

### Fixed

- Workaround import issue with `node:os` module in node 16.x.x.

## [2.6.11] - 2023-07-09

### Fixed

- Fix pool readiness semantic.

## [2.6.10] - 2023-07-08

### Fixed

- Ensure workers are not recreated on error at pool startup.

### Added

- Add `ready` and `strategy` fields to pool information.
- Add pool event `ready` to notify when the number of workers created in the pool has reached the maximum size expected and are ready.
- Add dynamic pool sizing checks.

## [2.6.9] - 2023-07-07

### Fixed

- Recreate the right worker type on uncaught exception.

### Added

- Add minimum and maximum to internal measurement statistics.
- Add `runTime` and `waitTime` to pool information.
- Check worker inactive time only on dynamic worker.

## [2.6.8] - 2023-07-03

### Fixed

- Brown paper bag release to fix version handling in pool information.

## [2.6.7] - 2023-07-03

### Fixed

- Ensure worker queued tasks at error are reassigned to other pool workers.

### Added

- Add pool `utilization` ratio to pool information.
- Add `version` to pool information.
- Add worker information to worker nodes.

## [2.6.6] - 2023-07-01

### Added

- Add safe helper `availableParallelism()` to help sizing the pool.

### Fixed

- Ensure message handler is only registered in worker.

## [2.6.5] - 2023-06-27

### Known issues

- Cluster pools tasks execution are not working by using ESM files extension: https://github.com/poolifier/poolifier/issues/782

### Fixed

- Artificial version bump to 2.6.5 to workaround publication issue.
- Ensure cluster pool `destroy()` gracefully shutdowns worker's server.
- Ensure pool event is emitted before task error promise rejection.
- Fix queued tasks count computation.

### Removed

- Remove unneeded worker_threads worker `MessageChannel` internal usage for IPC.

## [2.6.4] - 2023-06-27

### Known issues

- Cluster pools tasks execution are not working by using ESM files extension: https://github.com/poolifier/poolifier/issues/782

### Fixed

- Ensure cluster pool `destroy()` gracefully shutdowns worker's server.
- Ensure pool event is emitted before task error promise rejection.
- Fix queued tasks count computation.

### Removed

- Remove unneeded worker_threads worker `MessageChannel` internal usage for IPC.

## [2.6.3] - 2023-06-19

### Fixed

- Ensure no tasks are queued when trying to soft kill a dynamic worker.
- Update strategies internals after statistics computation.

### Changed

- Optimize O(1) queue implementation.

## [2.6.2] - 2023-06-12

### Fixed

- Fix new worker use after creation in dynamic pool given the current worker choice strategy.

## [2.6.1] - 2023-06-10

### Added

- Add worker choice strategy documentation: [README.md](./docs/worker-choice-strategies.md).

### Fixed

- Fix average statistics computation: ensure failed tasks are not accounted.

## [2.6.0] - 2023-06-09

### Added

- Add `LEAST_ELU` worker choice strategy (experimental).
- Add tasks ELU instead of runtime support to `FAIR_SHARE` worker choice strategy.

### Changed

- Refactor pool worker node usage internals.
- Breaking change: refactor worker choice strategy statistics requirements: the syntax of the worker choice strategy options has changed.
- Breaking change: pool information `info` property object fields have been renamed.

### Fixed

- Fix wait time accounting.
- Ensure worker choice strategy `LEAST_BUSY` accounts also tasks wait time.
- Ensure worker choice strategy `LEAST_USED` accounts also queued tasks.

## [2.5.4] - 2023-06-07

### Added

- Add Event Loop Utilization (ELU) statistics to worker tasks usage.

### Changed

- Compute statistics at the worker level only if needed.
- Add `worker_threads` options to thread pool options.

### Fixed

- Make the `LEAST_BUSY` strategy only relies on task runtime.

## [2.5.3] - 2023-06-04

### Changed

- Refine pool information content.
- Limit pool internals public exposure.

## [2.5.2] - 2023-06-02

### Added

- Add `taskError` pool event for task execution error.
- Add pool information `info` property to pool.
- Emit pool information on `busy` and `full` pool events.

## [2.5.1] - 2023-06-01

### Added

- Add pool option `restartWorkerOnError` to restart worker on uncaught error. Default to `true`.
- Add `error` pool event for uncaught worker error.

## [2.5.0] - 2023-05-31

### Added

- Switch pool event emitter to `EventEmitterAsyncResource`.
- Add tasks wait time accounting in per worker tasks usage.
- Add interleaved weighted round robin `INTERLEAVED_WEIGHTED_ROUND_ROBIN` worker choice strategy (experimental).

### Changed

- Renamed worker choice strategy `LESS_BUSY` to `LEAST_BUSY` and `LESS_USED` to `LEAST_USED`.

## [2.4.14] - 2023-05-09

### Fixed

- Ensure no undefined task runtime can land in the tasks history.
- Fix median computation implementation once again.

### Added

- Unit tests for median and queue implementations.

## [2.4.13] - 2023-05-08

### Fixed

- Fix worker choice strategy options validation.
- Fix fair share worker choice strategy internals update: ensure virtual task end timestamp is computed at task submission.

## [2.4.12] - 2023-05-06

### Added

- Support multiple task functions per worker.
- Add custom worker weights support to worker choice strategies options.

### Changed

- Use O(1) queue implementation for tasks queueing.

### Fixed

- Fix median computation implementation.
- Fix fair share worker choice strategy internals update.

## [2.4.11] - 2023-04-23

### Changed

- Optimize free worker finding in worker choice strategies.

## [2.4.10] - 2023-04-15

### Fixed

- Fix typescript type definition for task function: ensure the input data is optional.
- Fix typescript type definition for pool execute(): ensure the input data is optional.

## [2.4.9] - 2023-04-15

### Added

- Add tasks queue enablement runtime setter to pool.
- Add tasks queue options runtime setter to pool.
- Add worker choice strategy options runtime setter to pool.

### Changed

- Remove the tasks queuing experimental status.

### Fixed

- Fix task function type definition and validation.
- Fix worker choice strategy options handling.

## [2.4.8] - 2023-04-12

### Fixed

- Fix message between main worker and worker type definition for tasks.
- Fix code documentation.

## [2.4.7] - 2023-04-11

### Added

- Add worker tasks queue options to pool options.

### Fixed

- Fix missing documentation.

## [2.4.6] - 2023-04-10

### Fixed

- Ensure one task at a time is executed per worker with tasks queueing enabled.
- Properly count worker executing tasks with tasks queueing enabled.

## [2.4.5] - 2023-04-09

### Added

- Use monotonic high resolution timer for worker tasks runtime.
- Add worker tasks median runtime to statistics.
- Add worker tasks queue (experimental).

## [2.4.4] - 2023-04-07

### Added

- Add `PoolEvents` enumeration and `PoolEvent` type.

### Fixed

- Destroy worker only on alive check.

## [2.4.3] - 2023-04-07

### Fixed

- Fix typedoc generation with inheritance.

## [2.4.2] - 2023-04-06

### Added

- Add `full` event to dynamic pool.
- Keep worker choice strategy in memory for conditional reuse.

### Fixed

- Fix possible negative worker key at worker removal in worker choice strategies.

## [2.4.1] - 2023-04-05

### Changed

- Optimize worker choice strategy for dynamic pool.

### Fixed

- Ensure dynamic pool does not alter worker choice strategy expected behavior.

## [2.4.0] - 2023-04-04

### Added

- Add `LESS_BUSY` worker choice strategy.

### Changed

- Optimize worker storage in pool.
- Optimize worker alive status check.
- BREAKING CHANGE: Rename worker choice strategy `LESS_RECENTLY_USED` to `LESS_USED`.
- Optimize `LESS_USED` worker choice strategy.
- Update benchmark versus external threads pools.
- Optimize tasks usage statistics requirements for worker choice strategy.

### Fixed

- Ensure trimmable characters are checked at pool initialization.
- Fix message id integer overflow.
- Fix pool worker removal in worker choice strategy internals.
- Fix package publication with pnpm.

## [2.4.0-3] - 2023-04-04

### Added

- Add `LESS_BUSY` worker choice strategy.

### Changed

- Optimize worker storage in pool.
- Optimize worker alive status check.
- BREAKING CHANGE: Rename worker choice strategy `LESS_RECENTLY_USED` to `LESS_USED`.
- Optimize `LESS_USED` worker choice strategy.
- Update benchmark versus external threads pools.

### Fixed

- Ensure trimmable characters are checked at pool initialization.
- Fix message id integer overflow.
- Fix pool worker removal in worker choice strategy internals.
- Fix package publication with pnpm.

## [2.4.0-2] - 2023-04-03

### Added

- Add `LESS_BUSY` worker choice strategy.

### Changed

- Optimize worker storage in pool.
- Optimize worker alive status check.
- BREAKING CHANGE: Rename worker choice strategy `LESS_RECENTLY_USED` to `LESS_USED`.
- Optimize `LESS_USED` worker choice strategy.

### Fixed

- Ensure trimmable characters are checked at pool initialization.
- Fix message id integer overflow.
- Fix pool worker removal in worker choice strategy internals.
- Fix package publication with pnpm.

## [2.4.0-1] - 2023-04-03

### Added

- Add `LESS_BUSY` worker choice strategy.

### Changed

- Optimize worker storage in pool.
- Optimize worker alive status check.
- BREAKING CHANGE: Rename worker choice strategy `LESS_RECENTLY_USED` to `LESS_USED`.
- Optimize `LESS_USED` worker choice strategy.

### Fixed

- Ensure trimmable characters are checked at pool initialization.
- Fix message id integer overflow.
- Fix pool worker removal in worker choice strategy internals.

## [2.4.0-0] - 2023-04-03

### Added

- Add `LESS_BUSY` worker choice strategy.

### Changed

- Optimize worker storage in pool.
- Optimize worker alive status check.
- BREAKING CHANGE: Rename worker choice strategy `LESS_RECENTLY_USED` to `LESS_USED`.
- Optimize `LESS_USED` worker choice strategy.

### Fixed

- Ensure trimmable characters are checked at pool initialization.
- Fix message id integer overflow.
- Fix pool worker removal in worker choice strategy internals.

## [2.3.10] - 2023-03-18

### Fixed

- Fix package.json `exports` syntax for ESM and CommonJS.

### Changed

- Permit SemVer pre-release publication.

## [2.3.10-2] - 2023-03-18

### Fixed

- Fix package.json `exports` syntax for ESM and CommonJS.

## [2.3.10-1] - 2023-03-18

### Changed

- Permit SemVer pre-release publication.

## [2.3.10-0] - 2023-03-18

### Fixed

- Fix package.json `exports` syntax for ESM and CommonJS.

## [2.3.9] - 2023-03-18

### Changed

- Introduce ESM module support along with CommonJS one.

### Fixed

- Fix brown paper bag bug referencing the same object literal.

## [2.3.8] - 2023-03-18

### Changed

- Switch internal benchmarking code to benny.
- Switch to TypeScript 5.x.x.
- Switch rollup bundler plugins to core ones.
- Switch to TSDoc syntax.
- Enforce conventional commits.

### Fixed

- Fix random integer generator.
- Fix worker choice strategy pool type identification at initialization.

## [2.3.7] - 2022-10-23

### Changed

- Switch to open collective FOSS project funding platform.
- Switch to ts-standard linter configuration on TypeScript code.

### Fixed

- Fixed missing async on pool execute method.
- Fixed typing in TypeScript example.
- Fixed types in unit tests.

## [2.3.6] - 2022-10-22

### Changed

- Cleanup pool attributes and methods.
- Refine error types thrown.

### Fixed

- Fix continuous integration build on windows.
- Fix code coverage reporting by using c8 instead of nyc.

## [2.3.5] - 2022-10-21

### Changed

- Improve benchmarks: add IO intensive task workload, add task size option, integrate code into linter.
- Optimize tasks usage lookup implementation.

### Fixed

- Fix missed pool event emitter type export.
- Fix typedoc documentation generation.

## [2.3.4] - 2022-10-17

### Added

- Fully automate release process with release-it.

### Changed

- Optimize fair share task scheduling algorithm implementation.
- Update benchmark versus external pools results with latest version.

## [2.3.3] - 2022-10-15

### Added

- Add support for [cluster settings](https://nodejs.org/api/cluster.html#cluster_cluster_settings) in cluster pool options.

## [2.3.2] - 2022-10-14

### Changed

- Optimize fair share worker selection strategy implementation.

### Fixed

- Fix WRR worker selection strategy: ensure the condition triggering the round robin can be fulfilled.

## [2.3.1] - 2022-10-13

### Added

- Pool worker choice strategies:
  - `WorkerChoiceStrategies.WEIGHTED_ROUND_ROBIN` strategy based on weighted round robin scheduling algorithm using tasks execution time for now.
  - `WorkerChoiceStrategies.FAIR_SHARE` strategy based on fair share scheduling algorithm using tasks execution time for now.

## [2.2.2] - 2022-10-09

### Fixed

- Fixed `README.md` file.

## [2.2.1] - 2022-10-08

### Added

- Dynamic worker choice strategy change at runtime.

## [2.2.0] - 2022-01-05

### Breaking Changes

- Support only Node.js version 16.x.x for cluster pool: upstream cluster API have changed on that version.

## [2.1.0] - 2021-08-29

### Added

- Add an optional pool option `messageHandler` to `PoolOptions<Worker>` for registering a message handler callback on each worker.

### Breaking Changes

- `AbstractWorker` class `maxInactiveTime`, `killBehavior` and `async` attributes have been removed in favour of the same ones in the worker options `opts` public attribute.
- `AbstractWorker` class `lastTask` attribute have been renamed to `lastTaskTimestamp`.
- `AbstractWorker` class `interval` attribute have been renamed to `aliveInterval`.
- `AbstractWorker` class cannot be instantiated without specifying the `mainWorker` argument referencing the main worker.

## [2.0.2] - 2021-05-12

### Bug fixes

- Fix `busy` event emission on fixed pool type

## [2.0.1] - 2021-03-16

### Bug fixes

- Check if pool options are properly set.
- `busy` event is emitted on all pool types.

## [2.0.0] - 2021-03-01

### Bug fixes

- Now a thread/process by default is not deleted when the task submitted take more time than maxInactiveTime configured (issue #70).

### Breaking Changes

- `FullPool` event is now renamed to `busy`.
- `maxInactiveTime` on `ThreadWorker` default behavior is now changed, if you want to keep the old behavior set `killBehavior` to `KillBehaviors.HARD`.
  _Find more details on our JSDoc._

- `maxTasks` option on `FixedThreadPool` and `DynamicThreadPool` is now removed since is no more needed.

- We changed some internal structures, but you shouldn't be too affected by them as these are internal changes.

### Pool options types declaration merge

`FixedThreadPoolOptions` and `DynamicThreadPoolOptions` type declarations have been merged to `PoolOptions<Worker>`.

#### New `export` strategy

```js
// Before
const DynamicThreadPool = require('poolifier/lib/dynamic')
// After
const { DynamicThreadPool } = require('poolifier/lib/dynamic')
```

But you should always prefer just using

```js
const { DynamicThreadPool } = require('poolifier')
```

#### New type definitions for input data and response

For cluster worker and worker-thread pools, you can now only send and receive structured-cloneable data.  
_This is not a limitation by poolifier but Node.js._

#### Public property replacements

`numWorkers` property is now `numberOfWorkers`

#### Internal (protected) properties and methods renaming

These properties are not intended for end users

- `id` => `nextMessageId`

These methods are not intended for end users

- `_chooseWorker` => `chooseWorker`
- `_newWorker` => `createWorker`
- `_execute` => `internalExecute`
- `_chooseWorker` => `chooseWorker`
- `_checkAlive` => `checkAlive`
- `_run` => `run`
- `_runAsync` => `runAsync`

## [1.1.0] - 2020-05-21

### Added

- ThreadWorker support async functions as option
- Various external library patches

## [1.0.0] - 2020-01-24

### Added

- FixedThreadPool implementation
- DynamicThreadPool implementation
- WorkerThread implementation to improve developer experience<|MERGE_RESOLUTION|>--- conflicted
+++ resolved
@@ -7,17 +7,15 @@
 
 ## [Unreleased]
 
-<<<<<<< HEAD
 ### Added
 
 - Add fine grained task abortion support.
-=======
+
 ## [4.0.11] - 2024-05-21
 
 ### Changed
 
 - Switch to optimized circular buffer implementation to store task execution measurements.
->>>>>>> c9c71898
 
 ## [4.0.10] - 2024-05-20
 
