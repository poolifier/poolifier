# Changelog

All notable changes to this project will be documented in this file.

The format is based on [Keep a Changelog](https://keepachangelog.com/en/1.1.0/),
and this project adheres to [Semantic Versioning](https://semver.org/spec/v2.0.0.html).

## [Unreleased]

<<<<<<< HEAD
### Added

- Add fine grained task abortion support.
=======
## [3.1.20] - 2024-02-11

### Fixed

- Ensure `worker_threads` workers are unreferenced at termination.
>>>>>>> 1cecc2f5

## [3.1.19] - 2024-01-16

### Fixed

- Fix possible null exception at task finishing handling.

### Changed

- Optimize Deque implementation to improve tasks queueing performance.

## [3.1.18] - 2024-01-06

### Fixed

- Fix dynamic pool with minimum number of workers set to zero: [#1748](https://github.com/poolifier/poolifier/issues/1748).

## [3.1.17] - 2024-01-05

### Changed

- Improve performance by clean up unneeded condition checks on hot code paths.

## [3.1.16] - 2024-01-03

### Fixed

- Add missing type to TS type definitions.

## [3.1.15] - 2024-01-02

### Fixed

- Fix CommonJS support with TypeScript: [#1821](https://github.com/poolifier/poolifier/issues/1821).

## [3.1.15-0] - 2024-01-02

### Fixed

- Fix CommonJS support with TypeScript: [#1821](https://github.com/poolifier/poolifier/issues/1821).

## [3.1.14] - 2024-01-01

### Fixed

- Properly handle dynamic pool with zero minimum size.

## [3.1.13] - 2023-12-30

### Changed

- Reduce branching in several hot code paths.
- Use faster object cloning implementation.

## [3.1.12] - 2023-12-27

### Fixed

- Fix tasks redistribution triggers at pool destroying.

### Changed

- Switch TypeScript module resolution to Node16.

## [3.1.12-0] - 2023-12-27

### Fixed

- Fix tasks redistribution triggers at pool destroying.

## [3.1.11] - 2023-12-24

### Fixed

- Avoid worker node cross tasks stealing.
- Ensure only half the pool worker nodes can steal tasks.

## [3.1.10] - 2023-12-23

### Changed

- Avoid useless branching on pool type.

## [3.1.9] - 2023-12-22

### Changed

- Readd ThreadPoolOptions and ClusterPoolOptions TS type aliases to PoolOptions.

## [3.1.8] - 2023-12-21

### Fixed

- Fix default worker weight computation.
- Fix possible null exception at pool destroying.

## [3.1.7] - 2023-12-20

### Fixed

- Ensure worker choice strategies implementation wait for worker node readiness: [#1748](https://github.com/poolifier/poolifier/issues/1748).

## [3.1.6] - 2023-12-18

### Fixed

- Fix pool destroying with tasks queuing enabled.

## [3.1.5] - 2023-12-18

### Added

- Add queued tasks end timeout support to worker node termination.

## [3.1.4] - 2023-12-18

### Fixed

- Make more robust the fix for possible null exception at handling task execution response.

## [3.1.3] - 2023-12-17

### Fixed

- Fix possible null exception at handling task execution response.

## [3.1.2] - 2023-12-17

### Fixed

- Wait for queued tasks to end at worker node termination.

## [3.1.1] - 2023-12-16

### Fixed

- Fix pool options TS type definition.

## [3.1.0] - 2023-12-16

### Changed

- TypeScript breaking change: merge ThreadPoolOptions and ClusterPoolOptions types into PoolOptions type.

## [3.0.14] - 2023-12-13

### Fixed

- Fix possible null exception with worker_threads pools.

## [3.0.13] - 2023-12-12

### Fixed

- Ensure worker choice strategy wait for worker nodes readiness.

### Changed

- Remove infinite retries support in worker choice strategy to avoid configuration leading to possible infinite recursion or loop.

## [3.0.12] - 2023-12-12

### Changed

- Add infinite retries support in worker choice strategy.

## [3.0.11] - 2023-12-11

### Fixed

- Ensure pool asynchronous resource properly track tasks execution.

## [3.0.10] - 2023-12-08

### Changed

- Add a fastpath when tasks stealing or redistribution is impossible.

## [3.0.9] - 2023-11-26

### Fixed

- Remove all pool events listener at pool destroying.
- Remove all worker node events listener at worker node destroying.
- Fix worker node event emitter listeners handling memory leak at pool options runtime change.

## [3.0.8] - 2023-11-25

### Fixed

- Ensure continuous tasks stealing on idle start at worker node idling.

## [3.0.7] - 2023-11-24

### Changed

- Make continuous tasks stealing start at worker node idling.

## [3.0.6] - 2023-11-24

### Fixed

- Ensure pool statuses are checked at initialization, `start()` or `destroy()`.
- Ensure pool `ready` event can be emitted after several `start()/destroy()` cycles.

## [3.0.5] - 2023-10-27

### Fixed

- Ensure pool `ready` event can be emitted only once.

## [3.0.4] - 2023-10-20

### Changed

- Switch to Bencher for benchmarking: [https://bencher.dev/perf/poolifier](https://bencher.dev/perf/poolifier).
- Use builtin retry mechanism in worker choice strategies instead of custom one.

## [3.0.3] - 2023-10-19

### Fixed

- Avoid null exception at sending message to worker.
- Avoid null exception at checking worker node readiness.

## [3.0.2] - 2023-10-17

### Fixed

- Fix race condition at dynamic worker node task assignment and scheduled removal. See issue [#1468](https://github.com/poolifier/poolifier/issues/1468) and [#1496](https://github.com/poolifier/poolifier/issues/1496).

## [3.0.1] - 2023-10-16

### Fixed

- Workaround possible race condition at work nodes array element removal and querying. See issue [#1468](https://github.com/poolifier/poolifier/issues/1468).

### Changed

- Switch the worker node eventing code to `EventTarget` API.

## [3.0.0] - 2023-10-08

### Changed

- Remove Node.js 16.x.x (EOL) support.

## [2.7.5] - 2023-10-03

### Changed

- Use `EventEmitterAsyncResource` type from `@types/node` for pool event emitter. TypeScript users will need to update to latest `@types/node` version.

## [2.7.4] - 2023-09-25

### Fixed

- Fix source maps (bundler issue).

## [2.7.3] - 2023-09-24

### Changed

- Convert pool event emitter to event emitter async resource.

## [2.7.2] - 2023-09-23

### Changed

- Add source maps to npm package to ease debugging.

### Added

- Continuous benchmarking versus other worker pools: [https://poolifier.github.io/benchmark](https://poolifier.github.io/benchmark).

## [2.7.1] - 2023-09-20

### Fixed

- Ensure worker message listener used one time are removed after usage.

## [2.7.0] - 2023-09-19

### Fixed

- Fix task stealing related tasks queue options handling at runtime.

### Changed

- Rename `listTaskFunctions()` to `listTaskFunctionNames()` in pool and worker API.

### Added

- Add `hasTaskFunction()`, `addTaskFunction()`, `removeTaskFunction()`, `setDefaultTaskFunction()` methods to pool API: [PR #1148](https://github.com/poolifier/poolifier/pull/1148).
- Stricter worker constructor arguments validation.

## [2.6.45] - 2023-09-17

### Changed

- Disable publication on GitHub packages registry on release until authentication issue is fixed.

### Added

- Add `startWorkers` to pool options to whether start the minimum number of workers at pool initialization or not.
- Add `start()` method to pool API to start the minimum number of workers.
- Add `taskStealing` and `tasksStealingOnPressure` to tasks queue options to whether enable task stealing or not and whether enable tasks stealing under back pressure or not.
- Continuous internal benchmarking: [https://poolifier.github.io/benchmark-results/dev/bench](https://poolifier.github.io/benchmark-results/dev/bench).

## [2.6.44] - 2023-09-08

### Fixed

- Use a dedicated PAT to publish on GitHub packages registry.

### Added

- Publish on GitHub packages registry on release.

### Changed

- Switch from rome to biome: [PR #1128](https://github.com/poolifier/poolifier/pull/1128).

## [2.6.43] - 2023-09-08

### Added

- Publish on GitHub packages registry on release.

### Changed

- Switch from rome to biome: [PR #1128](https://github.com/poolifier/poolifier/pull/1128).

## [2.6.42] - 2023-09-06

### Changed

- Optimize hot code paths implementation: avoid unnecessary branching, add and use optimized helpers (min, max), use reduce() array helper, ...

## [2.6.41] - 2023-09-03

### Changed

- Optimize worker choice strategies implementation.

## [2.6.40] - 2023-09-01

### Fixed

- Do not pre-choose in WRR worker choice strategy to avoid bias.
- Avoid array out of bound in worker choice strategies after worker node removal.

## [2.6.39] - 2023-08-30

### Fixed

- Fix race condition in worker choice strategies at worker node info querying while not yet initialized.

## [2.6.38] - 2023-08-30

### Added

- Bundle typescript types declaration into one file.

### Changed

- Improve interleaved weighted round robin worker choice strategy implementation.

## [2.6.37] - 2023-08-28

### Fixed

- Ensure unused worker usage statistics are deleted at runtime.

### Changed

- Rename worker choice strategy options `choiceRetries` to `retries`.
- Avoid unnecessary branching in worker choice strategies.

## [2.6.36] - 2023-08-27

### Fixed

- Fix pool `execute()` arguments check.

### Changed

- Make continuous tasks stealing algorithm less aggressive.
- Fine tune tasks stealing algorithm under back pressure.

## [2.6.35] - 2023-08-25

### Fixed

- Don't account worker usage statistics for tasks that have failed.
- Fix pool information runtime and wait time median computation.

### Changed

- Update simple moving average implementation to use a circular buffer.
- Update simple moving median implementation to use a circular buffer.
- Account for stolen tasks in worker usage statistics and pool information.

### Added

- Continuous tasks stealing algorithm.

## [2.6.34] - 2023-08-24

### Fixes

- Avoid cascading tasks stealing under back pressure.

### Changed

- Add fastpath to queued tasks rescheduling.

## [2.6.33] - 2023-08-24

### Fixed

- Fix queued tasks rescheduling.

### Changed

- Rename tasks queue options `queueMaxSize` to `size`.

### Added

- Task stealing scheduling algorithm if tasks queueing is enabled.

## [2.6.32] - 2023-08-23

### Fixed

- Ensure no task can be executed when the pool is destroyed.

### Added

- Add `queueMaxSize` option to tasks queue options.
- Add O(1) deque implementation implemented with doubly linked list and use it for tasks queueing.
- Add tasks stealing algorithm when a worker node queue is back pressured if tasks queueing is enabled.

## [2.6.31] - 2023-08-20

### Fixed

- Fix worker choice strategy retries mechanism in some edge cases.

### Changed

- Make orthogonal worker choice strategies tasks distribution and created dynamic worker usage.
- Remove the experimental status of the `LEAST_ELU` worker choice strategy.

## [2.6.30] - 2023-08-19

### Fixed

- Ensure pool event `backPressure` is emitted.
- Ensure pool event `full` is emitted only once.
- Ensure worker node cannot be instantiated without proper arguments.

## [2.6.29] - 2023-08-18

### Fixed

- Fix race condition between readiness and task functions worker message handling at startup.
- Fix duplicate task function worker usage statistics computation per task function.
- Update task function worker usage statistics if and only if there's at least two different task functions.
- Fix race condition at task function worker usage executing task computation leading to negative value.

### Added

- Add back pressure detection on the worker node queue. Event `backPressure` is emitted when all worker node queues are full (worker node queue size >= poolMaxSize^2).
- Use back pressure detection in worker choice strategies.
- Add worker choice strategies retries mechanism if no worker is eligible.

## [2.6.28] - 2023-08-16

### Fixed

- Ensure pool workers are properly initialized.

### Added

- HTTP server pool examples: express-cluster, express-hybrid.

### Changed

- Remove now useless branching in worker hot code path.

## [2.6.27] - 2023-08-15

### Fixed

- Add `KillHandler` type definition to exported types.

### Added

- Add `destroy` event to pool API.

## [2.6.26] - 2023-08-15

### Added

- Add kill handler to worker options allowing to execute custom code when worker is killed.
- Add `listTaskFunctions()` method to pool API.
- SMTP client pool example: nodemailer.

## [2.6.25] - 2023-08-13

### Added

- HTTP server pool examples: fastify-cluster, fastify-hybrid.
- WebSocket server pool examples: ws-cluster, ws-hybrid.

## [2.6.24] - 2023-08-12

### Added

- Add array of transferable objects to the `execute()` method arguments.
- WebSocket server pool examples: ws-worker_threads.

## [2.6.23] - 2023-08-11

### Fixed

- Fix pool busyness semantic when tasks queueing is enabled: the pool is busy when the number of executing tasks on each worker has reached the maximum tasks concurrency per worker.

### Added

- HTTP client pool examples: fetch, node-fetch and axios with multiple task functions.
- HTTP server pool examples: express-worker_threads, fastify-worker_threads.

## [2.6.22] - 2023-08-10

### Fixed

- Add missing `types` field to package.json `exports`.

### Changed

- Structure markdown documentation (PR #811).

## [2.6.21] - 2023-08-03

### Changed

- Improve code documentation.
- Code refactoring and cleanup for better maintainability and readability.

## [2.6.20] - 2023-07-21

### Fixed

- Fix queued tasks redistribution on error task execution starvation.
- Ensure tasks queueing per worker condition is untangled from the pool busyness semantic.

### Changed

- Drastically reduce lookups by worker in the worker nodes.

## [2.6.19] - 2023-07-20

### Added

- Dedicated internal communication channel for worker_threads pools.

## [2.6.18] - 2023-07-19

### Changed

- Code refactoring and cleanup for better maintainability and readability. Bundle size is a bit smaller.

## [2.6.17] - 2023-07-16

### Added

- Add `listTaskFunctions()` method to worker API.

## [2.6.16] - 2023-07-12

### Fixed

- Fix pool startup detection.
- Fix worker task functions handling.

## [2.6.15] - 2023-07-11

### Added

- Take into account worker node readiness in worker choice strategies.

## [2.6.14] - 2023-07-10

### Fixed

- Fix task function statistics tracking.

## [2.6.13] - 2023-07-10

### Added

- Add per task function statistics tracking.
- Add public methods to manipulate the worker task functions at runtime.

## [2.6.12] - 2023-07-09

### Fixed

- Workaround import issue with `node:os` module in node 16.x.x.

## [2.6.11] - 2023-07-09

### Fixed

- Fix pool readiness semantic.

## [2.6.10] - 2023-07-08

### Fixed

- Ensure workers are not recreated on error at pool startup.

### Added

- Add `ready` and `strategy` fields to pool information.
- Add pool event `ready` to notify when the number of workers created in the pool has reached the maximum size expected and are ready.
- Add dynamic pool sizing checks.

## [2.6.9] - 2023-07-07

### Fixed

- Recreate the right worker type on uncaught exception.

### Added

- Add minimum and maximum to internal measurement statistics.
- Add `runTime` and `waitTime` to pool information.
- Check worker inactive time only on dynamic worker.

## [2.6.8] - 2023-07-03

### Fixed

- Brown paper bag release to fix version handling in pool information.

## [2.6.7] - 2023-07-03

### Fixed

- Ensure worker queued tasks at error are reassigned to other pool workers.

### Added

- Add pool `utilization` ratio to pool information.
- Add `version` to pool information.
- Add worker information to worker nodes.

## [2.6.6] - 2023-07-01

### Added

- Add safe helper `availableParallelism()` to help sizing the pool.

### Fixed

- Ensure message handler is only registered in worker.

## [2.6.5] - 2023-06-27

### Known issues

- Cluster pools tasks execution are not working by using ESM files extension: https://github.com/poolifier/poolifier/issues/782

### Fixed

- Artificial version bump to 2.6.5 to workaround publication issue.
- Ensure cluster pool `destroy()` gracefully shutdowns worker's server.
- Ensure pool event is emitted before task error promise rejection.
- Fix queued tasks count computation.

### Removed

- Remove unneeded worker_threads worker `MessageChannel` internal usage for IPC.

## [2.6.4] - 2023-06-27

### Known issues

- Cluster pools tasks execution are not working by using ESM files extension: https://github.com/poolifier/poolifier/issues/782

### Fixed

- Ensure cluster pool `destroy()` gracefully shutdowns worker's server.
- Ensure pool event is emitted before task error promise rejection.
- Fix queued tasks count computation.

### Removed

- Remove unneeded worker_threads worker `MessageChannel` internal usage for IPC.

## [2.6.3] - 2023-06-19

### Fixed

- Ensure no tasks are queued when trying to soft kill a dynamic worker.
- Update strategies internals after statistics computation.

### Changed

- Optimize O(1) queue implementation.

## [2.6.2] - 2023-06-12

### Fixed

- Fix new worker use after creation in dynamic pool given the current worker choice strategy.

## [2.6.1] - 2023-06-10

### Added

- Add worker choice strategy documentation: [README.md](./docs/worker-choice-strategies.md).

### Fixed

- Fix average statistics computation: ensure failed tasks are not accounted.

## [2.6.0] - 2023-06-09

### Added

- Add `LEAST_ELU` worker choice strategy (experimental).
- Add tasks ELU instead of runtime support to `FAIR_SHARE` worker choice strategy.

### Changed

- Refactor pool worker node usage internals.
- Breaking change: refactor worker choice strategy statistics requirements: the syntax of the worker choice strategy options has changed.
- Breaking change: pool information `info` property object fields have been renamed.

### Fixed

- Fix wait time accounting.
- Ensure worker choice strategy `LEAST_BUSY` accounts also tasks wait time.
- Ensure worker choice strategy `LEAST_USED` accounts also queued tasks.

## [2.5.4] - 2023-06-07

### Added

- Add Event Loop Utilization (ELU) statistics to worker tasks usage.

### Changed

- Compute statistics at the worker level only if needed.
- Add `worker_threads` options to thread pool options.

### Fixed

- Make the `LEAST_BUSY` strategy only relies on task runtime.

## [2.5.3] - 2023-06-04

### Changed

- Refine pool information content.
- Limit pool internals public exposure.

## [2.5.2] - 2023-06-02

### Added

- Add `taskError` pool event for task execution error.
- Add pool information `info` property to pool.
- Emit pool information on `busy` and `full` pool events.

## [2.5.1] - 2023-06-01

### Added

- Add pool option `restartWorkerOnError` to restart worker on uncaught error. Default to `true`.
- Add `error` pool event for uncaught worker error.

## [2.5.0] - 2023-05-31

### Added

- Switch pool event emitter to `EventEmitterAsyncResource`.
- Add tasks wait time accounting in per worker tasks usage.
- Add interleaved weighted round robin `INTERLEAVED_WEIGHTED_ROUND_ROBIN` worker choice strategy (experimental).

### Changed

- Renamed worker choice strategy `LESS_BUSY` to `LEAST_BUSY` and `LESS_USED` to `LEAST_USED`.

## [2.4.14] - 2023-05-09

### Fixed

- Ensure no undefined task runtime can land in the tasks history.
- Fix median computation implementation once again.

### Added

- Unit tests for median and queue implementations.

## [2.4.13] - 2023-05-08

### Fixed

- Fix worker choice strategy options validation.
- Fix fair share worker choice strategy internals update: ensure virtual task end timestamp is computed at task submission.

## [2.4.12] - 2023-05-06

### Added

- Support multiple task functions per worker.
- Add custom worker weights support to worker choice strategies options.

### Changed

- Use O(1) queue implementation for tasks queueing.

### Fixed

- Fix median computation implementation.
- Fix fair share worker choice strategy internals update.

## [2.4.11] - 2023-04-23

### Changed

- Optimize free worker finding in worker choice strategies.

## [2.4.10] - 2023-04-15

### Fixed

- Fix typescript type definition for task function: ensure the input data is optional.
- Fix typescript type definition for pool execute(): ensure the input data is optional.

## [2.4.9] - 2023-04-15

### Added

- Add tasks queue enablement runtime setter to pool.
- Add tasks queue options runtime setter to pool.
- Add worker choice strategy options runtime setter to pool.

### Changed

- Remove the tasks queuing experimental status.

### Fixed

- Fix task function type definition and validation.
- Fix worker choice strategy options handling.

## [2.4.8] - 2023-04-12

### Fixed

- Fix message between main worker and worker type definition for tasks.
- Fix code documentation.

## [2.4.7] - 2023-04-11

### Added

- Add worker tasks queue options to pool options.

### Fixed

- Fix missing documentation.

## [2.4.6] - 2023-04-10

### Fixed

- Ensure one task at a time is executed per worker with tasks queueing enabled.
- Properly count worker executing tasks with tasks queueing enabled.

## [2.4.5] - 2023-04-09

### Added

- Use monotonic high resolution timer for worker tasks runtime.
- Add worker tasks median runtime to statistics.
- Add worker tasks queue (experimental).

## [2.4.4] - 2023-04-07

### Added

- Add `PoolEvents` enumeration and `PoolEvent` type.

### Fixed

- Destroy worker only on alive check.

## [2.4.3] - 2023-04-07

### Fixed

- Fix typedoc generation with inheritance.

## [2.4.2] - 2023-04-06

### Added

- Add `full` event to dynamic pool.
- Keep worker choice strategy in memory for conditional reuse.

### Fixed

- Fix possible negative worker key at worker removal in worker choice strategies.

## [2.4.1] - 2023-04-05

### Changed

- Optimize worker choice strategy for dynamic pool.

### Fixed

- Ensure dynamic pool does not alter worker choice strategy expected behavior.

## [2.4.0] - 2023-04-04

### Added

- Add `LESS_BUSY` worker choice strategy.

### Changed

- Optimize worker storage in pool.
- Optimize worker alive status check.
- BREAKING CHANGE: Rename worker choice strategy `LESS_RECENTLY_USED` to `LESS_USED`.
- Optimize `LESS_USED` worker choice strategy.
- Update benchmark versus external threads pools.
- Optimize tasks usage statistics requirements for worker choice strategy.

### Fixed

- Ensure trimmable characters are checked at pool initialization.
- Fix message id integer overflow.
- Fix pool worker removal in worker choice strategy internals.
- Fix package publication with pnpm.

## [2.4.0-3] - 2023-04-04

### Added

- Add `LESS_BUSY` worker choice strategy.

### Changed

- Optimize worker storage in pool.
- Optimize worker alive status check.
- BREAKING CHANGE: Rename worker choice strategy `LESS_RECENTLY_USED` to `LESS_USED`.
- Optimize `LESS_USED` worker choice strategy.
- Update benchmark versus external threads pools.

### Fixed

- Ensure trimmable characters are checked at pool initialization.
- Fix message id integer overflow.
- Fix pool worker removal in worker choice strategy internals.
- Fix package publication with pnpm.

## [2.4.0-2] - 2023-04-03

### Added

- Add `LESS_BUSY` worker choice strategy.

### Changed

- Optimize worker storage in pool.
- Optimize worker alive status check.
- BREAKING CHANGE: Rename worker choice strategy `LESS_RECENTLY_USED` to `LESS_USED`.
- Optimize `LESS_USED` worker choice strategy.

### Fixed

- Ensure trimmable characters are checked at pool initialization.
- Fix message id integer overflow.
- Fix pool worker removal in worker choice strategy internals.
- Fix package publication with pnpm.

## [2.4.0-1] - 2023-04-03

### Added

- Add `LESS_BUSY` worker choice strategy.

### Changed

- Optimize worker storage in pool.
- Optimize worker alive status check.
- BREAKING CHANGE: Rename worker choice strategy `LESS_RECENTLY_USED` to `LESS_USED`.
- Optimize `LESS_USED` worker choice strategy.

### Fixed

- Ensure trimmable characters are checked at pool initialization.
- Fix message id integer overflow.
- Fix pool worker removal in worker choice strategy internals.

## [2.4.0-0] - 2023-04-03

### Added

- Add `LESS_BUSY` worker choice strategy.

### Changed

- Optimize worker storage in pool.
- Optimize worker alive status check.
- BREAKING CHANGE: Rename worker choice strategy `LESS_RECENTLY_USED` to `LESS_USED`.
- Optimize `LESS_USED` worker choice strategy.

### Fixed

- Ensure trimmable characters are checked at pool initialization.
- Fix message id integer overflow.
- Fix pool worker removal in worker choice strategy internals.

## [2.3.10] - 2023-03-18

### Fixed

- Fix package.json `exports` syntax for ESM and CommonJS.

### Changed

- Permit SemVer pre-release publication.

## [2.3.10-2] - 2023-03-18

### Fixed

- Fix package.json `exports` syntax for ESM and CommonJS.

## [2.3.10-1] - 2023-03-18

### Changed

- Permit SemVer pre-release publication.

## [2.3.10-0] - 2023-03-18

### Fixed

- Fix package.json `exports` syntax for ESM and CommonJS.

## [2.3.9] - 2023-03-18

### Changed

- Introduce ESM module support along with CommonJS one.

### Fixed

- Fix brown paper bag bug referencing the same object literal.

## [2.3.8] - 2023-03-18

### Changed

- Switch internal benchmarking code to benny.
- Switch to TypeScript 5.x.x.
- Switch rollup bundler plugins to core ones.
- Switch to TSDoc syntax.
- Enforce conventional commits.

### Fixed

- Fix random integer generator.
- Fix worker choice strategy pool type identification at initialization.

## [2.3.7] - 2022-10-23

### Changed

- Switch to open collective FOSS project funding platform.
- Switch to ts-standard linter configuration on TypeScript code.

### Fixed

- Fixed missing async on pool execute method.
- Fixed typing in TypeScript example.
- Fixed types in unit tests.

## [2.3.6] - 2022-10-22

### Changed

- Cleanup pool attributes and methods.
- Refine error types thrown.

### Fixed

- Fix continuous integration build on windows.
- Fix code coverage reporting by using c8 instead of nyc.

## [2.3.5] - 2022-10-21

### Changed

- Improve benchmarks: add IO intensive task workload, add task size option, integrate code into linter.
- Optimize tasks usage lookup implementation.

### Fixed

- Fix missed pool event emitter type export.
- Fix typedoc documentation generation.

## [2.3.4] - 2022-10-17

### Added

- Fully automate release process with release-it.

### Changed

- Optimize fair share task scheduling algorithm implementation.
- Update benchmark versus external pools results with latest version.

## [2.3.3] - 2022-10-15

### Added

- Add support for [cluster settings](https://nodejs.org/api/cluster.html#cluster_cluster_settings) in cluster pool options.

## [2.3.2] - 2022-10-14

### Changed

- Optimize fair share worker selection strategy implementation.

### Fixed

- Fix WRR worker selection strategy: ensure the condition triggering the round robin can be fulfilled.

## [2.3.1] - 2022-10-13

### Added

- Pool worker choice strategies:
  - `WorkerChoiceStrategies.WEIGHTED_ROUND_ROBIN` strategy based on weighted round robin scheduling algorithm using tasks execution time for now.
  - `WorkerChoiceStrategies.FAIR_SHARE` strategy based on fair share scheduling algorithm using tasks execution time for now.

## [2.2.2] - 2022-10-09

### Fixed

- Fixed `README.md` file.

## [2.2.1] - 2022-10-08

### Added

- Dynamic worker choice strategy change at runtime.

## [2.2.0] - 2022-01-05

### Breaking Changes

- Support only Node.js version 16.x.x for cluster pool: upstream cluster API have changed on that version.

## [2.1.0] - 2021-08-29

### Added

- Add an optional pool option `messageHandler` to `PoolOptions<Worker>` for registering a message handler callback on each worker.

### Breaking Changes

- `AbstractWorker` class `maxInactiveTime`, `killBehavior` and `async` attributes have been removed in favour of the same ones in the worker options `opts` public attribute.
- `AbstractWorker` class `lastTask` attribute have been renamed to `lastTaskTimestamp`.
- `AbstractWorker` class `interval` attribute have been renamed to `aliveInterval`.
- `AbstractWorker` class cannot be instantiated without specifying the `mainWorker` argument referencing the main worker.

## [2.0.2] - 2021-05-12

### Bug fixes

- Fix `busy` event emission on fixed pool type

## [2.0.1] - 2021-03-16

### Bug fixes

- Check if pool options are properly set.
- `busy` event is emitted on all pool types.

## [2.0.0] - 2021-03-01

### Bug fixes

- Now a thread/process by default is not deleted when the task submitted take more time than maxInactiveTime configured (issue #70).

### Breaking Changes

- `FullPool` event is now renamed to `busy`.
- `maxInactiveTime` on `ThreadWorker` default behavior is now changed, if you want to keep the old behavior set `killBehavior` to `KillBehaviors.HARD`.
  _Find more details on our JSDoc._

- `maxTasks` option on `FixedThreadPool` and `DynamicThreadPool` is now removed since is no more needed.

- We changed some internal structures, but you shouldn't be too affected by them as these are internal changes.

### Pool options types declaration merge

`FixedThreadPoolOptions` and `DynamicThreadPoolOptions` type declarations have been merged to `PoolOptions<Worker>`.

#### New `export` strategy

```js
// Before
const DynamicThreadPool = require('poolifier/lib/dynamic')
// After
const { DynamicThreadPool } = require('poolifier/lib/dynamic')
```

But you should always prefer just using

```js
const { DynamicThreadPool } = require('poolifier')
```

#### New type definitions for input data and response

For cluster worker and worker-thread pools, you can now only send and receive structured-cloneable data.  
_This is not a limitation by poolifier but Node.js._

#### Public property replacements

`numWorkers` property is now `numberOfWorkers`

#### Internal (protected) properties and methods renaming

These properties are not intended for end users

- `id` => `nextMessageId`

These methods are not intended for end users

- `_chooseWorker` => `chooseWorker`
- `_newWorker` => `createWorker`
- `_execute` => `internalExecute`
- `_chooseWorker` => `chooseWorker`
- `_checkAlive` => `checkAlive`
- `_run` => `run`
- `_runAsync` => `runAsync`

## [1.1.0] - 2020-05-21

### Added

- ThreadWorker support async functions as option
- Various external library patches

## [1.0.0] - 2020-01-24

### Added

- FixedThreadPool implementation
- DynamicThreadPool implementation
- WorkerThread implementation to improve developer experience<|MERGE_RESOLUTION|>--- conflicted
+++ resolved
@@ -7,17 +7,15 @@
 
 ## [Unreleased]
 
-<<<<<<< HEAD
 ### Added
 
 - Add fine grained task abortion support.
-=======
+
 ## [3.1.20] - 2024-02-11
 
 ### Fixed
 
 - Ensure `worker_threads` workers are unreferenced at termination.
->>>>>>> 1cecc2f5
 
 ## [3.1.19] - 2024-01-16
 
