--- conflicted
+++ resolved
@@ -7,11 +7,10 @@
 
 ## [Unreleased]
 
-<<<<<<< HEAD
 ### Added
 
-- Add shared object support between workers to track worker-threads pool accurate tasks usage statistics.
-=======
+- Add shared object support between worker-threads in thread pools for accurate tasks usage statistics.
+
 ## [2.3.6] - 2022-10-22
 
 ### Changed
@@ -23,7 +22,6 @@
 
 - Fix continuous integration build on windows.
 - Fix code coverage reporting by using c8 instead of nyc.
->>>>>>> 17b0cc58
 
 ## [2.3.5] - 2022-10-21
 
