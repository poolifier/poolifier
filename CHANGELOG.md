# Changelog

All notable changes to this project will be documented in this file.

The format is based on [Keep a Changelog](https://keepachangelog.com/en/1.1.0/),
and this project adheres to [Semantic Versioning](https://semver.org/spec/v2.0.0.html).

## [Unreleased]

### Fixed

- Fix task stealing related tasks queue options handling at runtime.

### Changed

<<<<<<< HEAD
- Rename `listTaskFunctions()` to `listTaskFunctionNames()` in pool and worker API.

### Added

- Add `addTaskFunction()`, `removeTaskFunction()`, `setDefaultTaskFunction()` methods to pool API.
=======
- Stricter worker constructor arguments validation.
>>>>>>> 405896a3

## [2.6.45] - 2023-09-17

### Changed

- Disable publication on GitHub packages registry on release until authentication issue is fixed.

### Added

- Add `startWorkers` to pool options to whether start the minimum number of workers at pool creation or not.
- Add `start()` method to pool API to start the minimum number of workers.
- Add `taskStealing` and `tasksStealingOnPressure` to tasks queue options to whether enable task stealing or not and whether enable tasks stealing on back pressure or not.
- Continuous internal benchmarking: https://poolifier.github.io/benchmark-results/dev/bench.

## [2.6.44] - 2023-09-08

### Fixed

- Use a dedicated PAT to publish on GitHub packages registry.

### Added

- Publish on GitHub packages registry on release.

### Changed

- Switch from rome to biome: [PR #1128](https://github.com/poolifier/poolifier/pull/1128).

## [2.6.43] - 2023-09-08

### Added

- Publish on GitHub packages registry on release.

### Changed

- Switch from rome to biome: [PR #1128](https://github.com/poolifier/poolifier/pull/1128).

## [2.6.42] - 2023-09-06

### Changed

- Optimize hot code paths implementation: avoid unnecessary branching, add and use optimized helpers (min, max), use reduce() array helper, ...

## [2.6.41] - 2023-09-03

### Changed

- Optimize worker choice strategies implementation.

## [2.6.40] - 2023-09-01

### Fixed

- Do not pre-choose in WRR worker choice strategy to avoid bias.
- Avoid array out of bound in worker choice strategies after worker node removal.

## [2.6.39] - 2023-08-30

### Fixed

- Fix race condition in worker choice strategies at worker node info querying while not yet initialized.

## [2.6.38] - 2023-08-30

### Added

- Bundle typescript types declaration into one file.

### Changed

- Improve interleaved weighted round robin worker choice strategy implementation.

## [2.6.37] - 2023-08-28

### Fixed

- Ensure unused worker usage statistics are deleted at runtime.

### Changed

- Rename worker choice strategy options `choiceRetries` to `retries`.
- Avoid unnecessary branching in worker choice strategies.

## [2.6.36] - 2023-08-27

### Fixed

- Fix pool `execute()` arguments check.

### Changed

- Make continuous tasks stealing algorithm less aggressive.
- Fine tune tasks stealing algorithm under back pressure.

## [2.6.35] - 2023-08-25

### Fixed

- Don't account worker usage statistics for tasks that have failed.
- Fix pool information runtime and wait time median computation.

### Changed

- Update simple moving average implementation to use a circular buffer.
- Update simple moving median implementation to use a circular buffer.
- Account for stolen tasks in worker usage statistics and pool information.

### Added

- Continuous tasks stealing algorithm.

## [2.6.34] - 2023-08-24

### Fixes

- Avoid cascading tasks stealing under back pressure.

### Changed

- Add fastpath to queued tasks rescheduling.

## [2.6.33] - 2023-08-24

### Fixed

- Fix queued tasks rescheduling.

### Changed

- Rename tasks queue options `queueMaxSize` to `size`.

### Added

- Task stealing scheduling algorithm if tasks queueing is enabled.

## [2.6.32] - 2023-08-23

### Fixed

- Ensure no task can be executed when the pool is destroyed.

### Added

- Add `queueMaxSize` option to tasks queue options.
- Add O(1) deque implementation implemented with doubly linked list and use it for tasks queueing.
- Add tasks stealing algorithm when a worker node queue is back pressured if tasks queueing is enabled.

## [2.6.31] - 2023-08-20

### Fixed

- Fix worker choice strategy retries mechanism in some edge cases.

### Changed

- Make orthogonal worker choice strategies tasks distribution and created dynamic worker usage.
- Remove the experimental status of the `LEAST_ELU` worker choice strategy.

## [2.6.30] - 2023-08-19

### Fixed

- Ensure pool event `backPressure` is emitted.
- Ensure pool event `full` is emitted only once.
- Ensure worker node cannot be instantiated without proper arguments.

## [2.6.29] - 2023-08-18

### Fixed

- Fix race condition between ready and task functions worker message handling at startup.
- Fix duplicate task function worker usage statistics computation per task function.
- Update task function worker usage statistics if and only if there's at least two different task functions.
- Fix race condition at task function worker usage executing task computation leading to negative value.

### Added

- Add back pressure detection on the worker node queue. Event `backPressure` is emitted when all worker node queues are full (worker node queue size >= poolMaxSize^2).
- Use back pressure detection in worker choice strategies.
- Add worker choice strategies retries mechanism if no worker is eligible.

## [2.6.28] - 2023-08-16

### Fixed

- Ensure pool workers are properly initialized.

### Added

- HTTP server pool examples: express-cluster, express-hybrid.

### Changed

- Remove now useless branching in worker hot code path.

## [2.6.27] - 2023-08-15

### Fixed

- Add `KillHandler` type definition to exported types.

### Added

- Add `destroy` event to pool API.

## [2.6.26] - 2023-08-15

### Added

- Add kill handler to worker options allowing to execute custom code when worker is killed.
- Add `listTaskFunctions()` method to pool API.
- SMTP client pool example: nodemailer.

## [2.6.25] - 2023-08-13

### Added

- HTTP server pool examples: fastify-cluster, fastify-hybrid.
- WebSocket server pool examples: ws-cluster, ws-hybrid.

## [2.6.24] - 2023-08-12

### Added

- Add array of transferable objects to the `execute()` method arguments.
- WebSocket server pool examples: ws-worker_threads.

## [2.6.23] - 2023-08-11

### Fixed

- Fix pool busyness semantic when tasks queueing is enabled: the pool is busy when the number of executing tasks on each worker has reached the maximum tasks concurrency per worker.

### Added

- HTTP client pool examples: fetch, node-fetch and axios with multiple task functions.
- HTTP server pool examples: express-worker_threads, fastify-worker_threads.

## [2.6.22] - 2023-08-10

### Fixed

- Add missing `types` field to package.json `exports`.

### Changed

- Structure markdown documentation (PR #811).

## [2.6.21] - 2023-08-03

### Changed

- Improve code documentation.
- Code refactoring and cleanup for better maintainability and readability.

## [2.6.20] - 2023-07-21

### Fixed

- Fix queued tasks redistribution on error task execution starvation.
- Ensure tasks queueing per worker condition is untangled from the pool busyness semantic.

### Changed

- Drastically reduce lookups by worker in the worker nodes.

## [2.6.19] - 2023-07-20

### Added

- Dedicated internal communication channel for worker_threads pools.

## [2.6.18] - 2023-07-19

### Changed

- Code refactoring and cleanup for better maintainability and readability. Bundle size is a bit smaller.

## [2.6.17] - 2023-07-16

### Added

- Add `listTaskFunctions()` method to worker API.

## [2.6.16] - 2023-07-12

### Fixed

- Fix pool startup detection.
- Fix worker task functions handling.

## [2.6.15] - 2023-07-11

### Added

- Take into account worker node readiness in worker choice strategies.

## [2.6.14] - 2023-07-10

### Fixed

- Fix task function statistics tracking.

## [2.6.13] - 2023-07-10

### Added

- Add per task function statistics tracking.
- Add public methods to manipulate the worker task functions at runtime.

## [2.6.12] - 2023-07-09

### Fixed

- Workaround import issue with `node:os` module in node 16.x.x.

## [2.6.11] - 2023-07-09

### Fixed

- Fix pool readiness semantic.

## [2.6.10] - 2023-07-08

### Fixed

- Ensure workers are not recreated on error at pool startup.

### Added

- Add `ready` and `strategy` fields to pool information.
- Add pool event `ready` to notify when the number of workers created in the pool has reached the maximum size expected and are ready.
- Add dynamic pool sizing checks.

## [2.6.9] - 2023-07-07

### Fixed

- Recreate the right worker type on uncaught exception.

### Added

- Add minimum and maximum to internal measurement statistics.
- Add `runTime` and `waitTime` to pool information.
- Check worker inactive time only on dynamic worker.

## [2.6.8] - 2023-07-03

### Fixed

- Brown paper bag release to fix version handling in pool information.

## [2.6.7] - 2023-07-03

### Fixed

- Ensure worker queued tasks at error are reassigned to other pool workers.

### Added

- Add pool `utilization` ratio to pool information.
- Add `version` to pool information.
- Add worker information to worker nodes.

## [2.6.6] - 2023-07-01

### Added

- Add safe helper `availableParallelism()` to help sizing the pool.

### Fixed

- Ensure message handler is only registered in worker.

## [2.6.5] - 2023-06-27

### Known issues

- Cluster pools tasks execution are not working by using ESM files extension: https://github.com/poolifier/poolifier/issues/782

### Fixed

- Artificial version bump to 2.6.5 to workaround publication issue.
- Ensure cluster pool `destroy()` gracefully shutdowns worker's server.
- Ensure pool event is emitted before task error promise rejection.
- Fix queued tasks count computation.

### Removed

- Remove unneeded worker_threads worker `MessageChannel` internal usage for IPC.

## [2.6.4] - 2023-06-27

### Known issues

- Cluster pools tasks execution are not working by using ESM files extension: https://github.com/poolifier/poolifier/issues/782

### Fixed

- Ensure cluster pool `destroy()` gracefully shutdowns worker's server.
- Ensure pool event is emitted before task error promise rejection.
- Fix queued tasks count computation.

### Removed

- Remove unneeded worker_threads worker `MessageChannel` internal usage for IPC.

## [2.6.3] - 2023-06-19

### Fixed

- Ensure no tasks are queued when trying to soft kill a dynamic worker.
- Update strategies internals after statistics computation.

### Changed

- Optimize O(1) queue implementation.

## [2.6.2] - 2023-06-12

### Fixed

- Fix new worker use after creation in dynamic pool given the current worker choice strategy.

## [2.6.1] - 2023-06-10

### Added

- Add worker choice strategy documentation: [README.md](./docs/worker-choice-strategies.md).

### Fixed

- Fix average statistics computation: ensure failed tasks are not accounted.

## [2.6.0] - 2023-06-09

### Added

- Add `LEAST_ELU` worker choice strategy (experimental).
- Add tasks ELU instead of runtime support to `FAIR_SHARE` worker choice strategy.

### Changed

- Refactor pool worker node usage internals.
- Breaking change: refactor worker choice strategy statistics requirements: the syntax of the worker choice strategy options has changed.
- Breaking change: pool information `info` property object fields have been renamed.

### Fixed

- Fix wait time accounting.
- Ensure worker choice strategy `LEAST_BUSY` accounts also tasks wait time.
- Ensure worker choice strategy `LEAST_USED` accounts also queued tasks.

## [2.5.4] - 2023-06-07

### Added

- Add Event Loop Utilization (ELU) statistics to worker tasks usage.

### Changed

- Compute statistics at the worker level only if needed.
- Add `worker_threads` options to thread pool options.

### Fixed

- Make the `LEAST_BUSY` strategy only relies on task runtime.

## [2.5.3] - 2023-06-04

### Changed

- Refine pool information content.
- Limit pool internals public exposure.

## [2.5.2] - 2023-06-02

### Added

- Add `taskError` pool event for task execution error.
- Add pool information `info` property to pool.
- Emit pool information on `busy` and `full` pool events.

## [2.5.1] - 2023-06-01

### Added

- Add pool option `restartWorkerOnError` to restart worker on uncaught error. Default to `true`.
- Add `error` pool event for uncaught worker error.

## [2.5.0] - 2023-05-31

### Added

- Switch pool event emitter to `EventEmitterAsyncResource`.
- Add tasks wait time accounting in per worker tasks usage.
- Add interleaved weighted round robin `INTERLEAVED_WEIGHTED_ROUND_ROBIN` worker choice strategy (experimental).

### Changed

- Renamed worker choice strategy `LESS_BUSY` to `LEAST_BUSY` and `LESS_USED` to `LEAST_USED`.

## [2.4.14] - 2023-05-09

### Fixed

- Ensure no undefined task runtime can land in the tasks history.
- Fix median computation implementation once again.

### Added

- Unit tests for median and queue implementations.

## [2.4.13] - 2023-05-08

### Fixed

- Fix worker choice strategy options validation.
- Fix fair share worker choice strategy internals update: ensure virtual task end timestamp is computed at task submission.

## [2.4.12] - 2023-05-06

### Added

- Support multiple task functions per worker.
- Add custom worker weights support to worker choice strategies options.

### Changed

- Use O(1) queue implementation for tasks queueing.

### Fixed

- Fix median computation implementation.
- Fix fair share worker choice strategy internals update.

## [2.4.11] - 2023-04-23

### Changed

- Optimize free worker finding in worker choice strategies.

## [2.4.10] - 2023-04-15

### Fixed

- Fix typescript type definition for task function: ensure the input data is optional.
- Fix typescript type definition for pool execute(): ensure the input data is optional.

## [2.4.9] - 2023-04-15

### Added

- Add tasks queue enablement runtime setter to pool.
- Add tasks queue options runtime setter to pool.
- Add worker choice strategy options runtime setter to pool.

### Changed

- Remove the tasks queuing experimental status.

### Fixed

- Fix task function type definition and validation.
- Fix worker choice strategy options handling.

## [2.4.8] - 2023-04-12

### Fixed

- Fix message between main worker and worker type definition for tasks.
- Fix code documentation.

## [2.4.7] - 2023-04-11

### Added

- Add worker tasks queue options to pool options.

### Fixed

- Fix missing documentation.

## [2.4.6] - 2023-04-10

### Fixed

- Ensure one task at a time is executed per worker with tasks queueing enabled.
- Properly count worker executing tasks with tasks queueing enabled.

## [2.4.5] - 2023-04-09

### Added

- Use monotonic high resolution timer for worker tasks runtime.
- Add worker tasks median runtime to statistics.
- Add worker tasks queue (experimental).

## [2.4.4] - 2023-04-07

### Added

- Add `PoolEvents` enumeration and `PoolEvent` type.

### Fixed

- Destroy worker only on alive check.

## [2.4.3] - 2023-04-07

### Fixed

- Fix typedoc generation with inheritance.

## [2.4.2] - 2023-04-06

### Added

- Add `full` event to dynamic pool.
- Keep worker choice strategy in memory for conditional reuse.

### Fixed

- Fix possible negative worker key at worker removal in worker choice strategies.

## [2.4.1] - 2023-04-05

### Changed

- Optimize worker choice strategy for dynamic pool.

### Fixed

- Ensure dynamic pool does not alter worker choice strategy expected behavior.

## [2.4.0] - 2023-04-04

### Added

- Add `LESS_BUSY` worker choice strategy.

### Changed

- Optimize worker storage in pool.
- Optimize worker alive status check.
- BREAKING CHANGE: Rename worker choice strategy `LESS_RECENTLY_USED` to `LESS_USED`.
- Optimize `LESS_USED` worker choice strategy.
- Update benchmark versus external threads pools.
- Optimize tasks usage statistics requirements for worker choice strategy.

### Fixed

- Ensure trimmable characters are checked at pool initialization.
- Fix message id integer overflow.
- Fix pool worker removal in worker choice strategy internals.
- Fix package publication with pnpm.

## [2.4.0-3] - 2023-04-04

### Added

- Add `LESS_BUSY` worker choice strategy.

### Changed

- Optimize worker storage in pool.
- Optimize worker alive status check.
- BREAKING CHANGE: Rename worker choice strategy `LESS_RECENTLY_USED` to `LESS_USED`.
- Optimize `LESS_USED` worker choice strategy.
- Update benchmark versus external threads pools.

### Fixed

- Ensure trimmable characters are checked at pool initialization.
- Fix message id integer overflow.
- Fix pool worker removal in worker choice strategy internals.
- Fix package publication with pnpm.

## [2.4.0-2] - 2023-04-03

### Added

- Add `LESS_BUSY` worker choice strategy.

### Changed

- Optimize worker storage in pool.
- Optimize worker alive status check.
- BREAKING CHANGE: Rename worker choice strategy `LESS_RECENTLY_USED` to `LESS_USED`.
- Optimize `LESS_USED` worker choice strategy.

### Fixed

- Ensure trimmable characters are checked at pool initialization.
- Fix message id integer overflow.
- Fix pool worker removal in worker choice strategy internals.
- Fix package publication with pnpm.

## [2.4.0-1] - 2023-04-03

### Added

- Add `LESS_BUSY` worker choice strategy.

### Changed

- Optimize worker storage in pool.
- Optimize worker alive status check.
- BREAKING CHANGE: Rename worker choice strategy `LESS_RECENTLY_USED` to `LESS_USED`.
- Optimize `LESS_USED` worker choice strategy.

### Fixed

- Ensure trimmable characters are checked at pool initialization.
- Fix message id integer overflow.
- Fix pool worker removal in worker choice strategy internals.

## [2.4.0-0] - 2023-04-03

### Added

- Add `LESS_BUSY` worker choice strategy.

### Changed

- Optimize worker storage in pool.
- Optimize worker alive status check.
- BREAKING CHANGE: Rename worker choice strategy `LESS_RECENTLY_USED` to `LESS_USED`.
- Optimize `LESS_USED` worker choice strategy.

### Fixed

- Ensure trimmable characters are checked at pool initialization.
- Fix message id integer overflow.
- Fix pool worker removal in worker choice strategy internals.

## [2.3.10] - 2023-03-18

### Fixed

- Fix package.json `exports` syntax for ESM and CommonJS.

### Changed

- Permit SemVer pre-release publication.

## [2.3.10-2] - 2023-03-18

### Fixed

- Fix package.json `exports` syntax for ESM and CommonJS.

## [2.3.10-1] - 2023-03-18

### Changed

- Permit SemVer pre-release publication.

## [2.3.10-0] - 2023-03-18

### Fixed

- Fix package.json `exports` syntax for ESM and CommonJS.

## [2.3.9] - 2023-03-18

### Changed

- Introduce ESM module support along with CommonJS one.

### Fixed

- Fix brown paper bag bug referencing the same object literal.

## [2.3.8] - 2023-03-18

### Changed

- Switch internal benchmarking code to benny.
- Switch to TypeScript 5.x.x.
- Switch rollup bundler plugins to core ones.
- Switch to TSDoc syntax.
- Enforce conventional commits.

### Fixed

- Fix random integer generator.
- Fix worker choice strategy pool type identification at initialization.

## [2.3.7] - 2022-10-23

### Changed

- Switch to open collective FOSS project funding platform.
- Switch to ts-standard linter configuration on TypeScript code.

### Fixed

- Fixed missing async on pool execute method.
- Fixed typing in TypeScript example.
- Fixed types in unit tests.

## [2.3.6] - 2022-10-22

### Changed

- Cleanup pool attributes and methods.
- Refine error types thrown.

### Fixed

- Fix continuous integration build on windows.
- Fix code coverage reporting by using c8 instead of nyc.

## [2.3.5] - 2022-10-21

### Changed

- Improve benchmarks: add IO intensive task workload, add task size option, integrate code into linter.
- Optimize tasks usage lookup implementation.

### Fixed

- Fix missed pool event emitter type export.
- Fix typedoc documentation generation.

## [2.3.4] - 2022-10-17

### Added

- Fully automate release process with release-it.

### Changed

- Optimize fair share task scheduling algorithm implementation.
- Update benchmark versus external pools results with latest version.

## [2.3.3] - 2022-10-15

### Added

- Add support for [cluster settings](https://nodejs.org/api/cluster.html#cluster_cluster_settings) in cluster pool options.

## [2.3.2] - 2022-10-14

### Changed

- Optimize fair share worker selection strategy implementation.

### Fixed

- Fix WRR worker selection strategy: ensure the condition triggering the round robin can be fulfilled.

## [2.3.1] - 2022-10-13

### Added

- Pool worker choice strategies:
  - `WorkerChoiceStrategies.WEIGHTED_ROUND_ROBIN` strategy based on weighted round robin scheduling algorithm using tasks execution time for now.
  - `WorkerChoiceStrategies.FAIR_SHARE` strategy based on fair share scheduling algorithm using tasks execution time for now.

## [2.2.2] - 2022-10-09

### Fixed

- Fixed `README.md` file.

## [2.2.1] - 2022-10-08

### Added

- Dynamic worker choice strategy change at runtime.

## [2.2.0] - 2022-01-05

### Breaking Changes

- Support only Node.js version 16.x.x for cluster pool: upstream cluster API have changed on that version.

## [2.1.0] - 2021-08-29

### Added

- Add an optional pool option `messageHandler` to `PoolOptions<Worker>` for registering a message handler callback on each worker.

### Breaking Changes

- `AbstractWorker` class `maxInactiveTime`, `killBehavior` and `async` attributes have been removed in favour of the same ones in the worker options `opts` public attribute.
- `AbstractWorker` class `lastTask` attribute have been renamed to `lastTaskTimestamp`.
- `AbstractWorker` class `interval` attribute have been renamed to `aliveInterval`.
- `AbstractWorker` class cannot be instantiated without specifying the `mainWorker` argument referencing the main worker.

## [2.0.2] - 2021-05-12

### Bug fixes

- Fix `busy` event emission on fixed pool type

## [2.0.1] - 2021-03-16

### Bug fixes

- Check if pool options are properly set.
- `busy` event is emitted on all pool types.

## [2.0.0] - 2021-03-01

### Bug fixes

- Now a thread/process by default is not deleted when the task submitted take more time than maxInactiveTime configured (issue #70).

### Breaking Changes

- `FullPool` event is now renamed to `busy`.
- `maxInactiveTime` on `ThreadWorker` default behavior is now changed, if you want to keep the old behavior set `killBehavior` to `KillBehaviors.HARD`.
  _Find more details on our JSDoc._

- `maxTasks` option on `FixedThreadPool` and `DynamicThreadPool` is now removed since is no more needed.

- We changed some internal structures, but you shouldn't be too affected by them as these are internal changes.

### Pool options types declaration merge

`FixedThreadPoolOptions` and `DynamicThreadPoolOptions` type declarations have been merged to `PoolOptions<Worker>`.

#### New `export` strategy

```js
// Before
const DynamicThreadPool = require('poolifier/lib/dynamic')
// After
const { DynamicThreadPool } = require('poolifier/lib/dynamic')
```

But you should always prefer just using

```js
const { DynamicThreadPool } = require('poolifier')
```

#### New type definitions for input data and response

For cluster worker and worker-thread pools, you can now only send and receive structured-cloneable data.  
_This is not a limitation by poolifier but Node.js._

#### Public property replacements

`numWorkers` property is now `numberOfWorkers`

#### Internal (protected) properties and methods renaming

These properties are not intended for end users

- `id` => `nextMessageId`

These methods are not intended for end users

- `_chooseWorker` => `chooseWorker`
- `_newWorker` => `createWorker`
- `_execute` => `internalExecute`
- `_chooseWorker` => `chooseWorker`
- `_checkAlive` => `checkAlive`
- `_run` => `run`
- `_runAsync` => `runAsync`

## [1.1.0] - 2020-05-21

### Added

- ThreadWorker support async functions as option
- Various external library patches

## [1.0.0] - 2020-01-24

### Added

- FixedThreadPool implementation
- DynamicThreadPool implementation
- WorkerThread implementation to improve developer experience<|MERGE_RESOLUTION|>--- conflicted
+++ resolved
@@ -13,15 +13,12 @@
 
 ### Changed
 
-<<<<<<< HEAD
 - Rename `listTaskFunctions()` to `listTaskFunctionNames()` in pool and worker API.
 
 ### Added
 
 - Add `addTaskFunction()`, `removeTaskFunction()`, `setDefaultTaskFunction()` methods to pool API.
-=======
 - Stricter worker constructor arguments validation.
->>>>>>> 405896a3
 
 ## [2.6.45] - 2023-09-17
 
