--- conflicted
+++ resolved
@@ -4076,13 +4076,8 @@
 
   eslint-plugin-perfectionist@3.2.0(eslint@9.9.0(jiti@1.21.6))(typescript@5.5.4):
     dependencies:
-<<<<<<< HEAD
-      '@typescript-eslint/types': 8.1.0
-      '@typescript-eslint/utils': 8.1.0(eslint@9.9.0(jiti@1.21.6))(typescript@5.5.4)
-=======
       '@typescript-eslint/types': 8.2.0
       '@typescript-eslint/utils': 8.2.0(eslint@9.9.0(jiti@1.21.6))(typescript@5.5.4)
->>>>>>> dd24a543
       eslint: 9.9.0(jiti@1.21.6)
       minimatch: 10.0.1
       natural-compare-lite: 1.4.0
@@ -4897,6 +4892,8 @@
 
   natural-compare-lite@1.4.0: {}
 
+  natural-compare-lite@1.4.0: {}
+
   natural-compare@1.4.0: {}
 
   neostandard@0.11.3(eslint@9.9.0(jiti@1.21.6))(typescript@5.5.4):
