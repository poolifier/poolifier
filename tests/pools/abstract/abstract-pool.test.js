--- conflicted
+++ resolved
@@ -4,26 +4,16 @@
   FixedThreadPool,
   WorkerChoiceStrategies
 } = require('../../../lib/index')
-<<<<<<< HEAD
-const numberOfWorkers = 1
-const workerNotFoundInTasksUsageMapError = new Error(
-  'Worker could not be found in worker tasks usage map'
-)
-class StubPoolWithWorkerTasksUsageMapClear extends FixedClusterPool {
-  removeAllWorker () {
-    this.workersTasksUsage.clear()
-=======
 
 describe('Abstract pool test suite', () => {
   const numberOfWorkers = 1
   const workerNotFoundInTasksUsageMapError = new Error(
     'Worker could not be found in worker tasks usage map'
   )
-  class StubPoolWithWorkerTasksUsageMapClear extends FixedThreadPool {
+  class StubPoolWithWorkerTasksUsageMapClear extends FixedClusterPool {
     removeAllWorker () {
       this.workersTasksUsage.clear()
     }
->>>>>>> 23135a89
   }
   class StubPoolWithIsMainMethod extends FixedThreadPool {
     isMain () {
