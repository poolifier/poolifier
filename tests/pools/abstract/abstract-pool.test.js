--- conflicted
+++ resolved
@@ -14,12 +14,8 @@
   class StubPoolWithRemoveAllWorker extends FixedThreadPool {
     removeAllWorker () {
       this.workers = []
-<<<<<<< HEAD
       // this.workersTasksUsage.clear()
-=======
-      this.workersTasksUsage.clear()
       this.promiseMap.clear()
->>>>>>> a8884ffd
     }
   }
   class StubPoolWithIsMain extends FixedThreadPool {
