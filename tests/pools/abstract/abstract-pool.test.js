const { expect } = require('expect')
const {
  FixedClusterPool,
  FixedThreadPool,
  WorkerChoiceStrategies
} = require('../../../lib/index')
const numberOfWorkers = 1
const workerNotFoundInTasksUsageMapError = new Error(
  'Worker could not be found in worker tasks usage map'
)
<<<<<<< HEAD
class StubPoolWithWorkerTasksUsageMapClear extends FixedClusterPool {
=======
class StubPoolWithWorkerTasksUsageMapClear extends FixedThreadPool {
>>>>>>> 4a297cd5
  removeAllWorker () {
    this.workersTasksUsage.clear()
  }
}
class StubPoolWithIsMainMethod extends FixedThreadPool {
  isMain () {
    return false
  }
}

describe('Abstract pool test suite', () => {
  it('Simulate pool creation from a non main thread/process', () => {
    expect(
      () =>
        new StubPoolWithIsMainMethod(
          numberOfWorkers,
          './tests/worker-files/thread/testWorker.js',
          {
            errorHandler: e => console.error(e)
          }
        )
    ).toThrowError(new Error('Cannot start a pool from a worker!'))
  })

  it('Verify that filePath is checked', () => {
    const expectedError = new Error(
      'Please specify a file with a worker implementation'
    )
    expect(() => new FixedThreadPool(numberOfWorkers)).toThrowError(
      expectedError
    )
    expect(() => new FixedThreadPool(numberOfWorkers, '')).toThrowError(
      expectedError
    )
  })

  it('Verify that numberOfWorkers is checked', () => {
    expect(() => new FixedThreadPool()).toThrowError(
      new Error(
        'Cannot instantiate a pool without specifying the number of workers'
      )
    )
  })

  it('Verify that a negative number of workers is checked', () => {
    expect(
      () =>
        new FixedClusterPool(-1, './tests/worker-files/cluster/testWorker.js')
    ).toThrowError(
      new Error('Cannot instantiate a pool with a negative number of workers')
    )
  })

  it('Verify that a non integer number of workers is checked', () => {
    expect(
      () =>
        new FixedThreadPool(0.25, './tests/worker-files/thread/testWorker.js')
    ).toThrowError(
      new Error(
        'Cannot instantiate a pool with a non integer number of workers'
      )
    )
  })

  it('Verify that pool options are checked', () => {
    let pool = new FixedThreadPool(
      numberOfWorkers,
      './tests/worker-files/thread/testWorker.js'
    )
    expect(pool.opts.enableEvents).toBe(true)
    expect(pool.emitter).toBeDefined()
    expect(pool.opts.workerChoiceStrategy).toBe(
      WorkerChoiceStrategies.ROUND_ROBIN
    )
    expect(pool.opts.messageHandler).toBeUndefined()
    expect(pool.opts.errorHandler).toBeUndefined()
    expect(pool.opts.onlineHandler).toBeUndefined()
    expect(pool.opts.exitHandler).toBeUndefined()
    pool.destroy()
    const testHandler = () => console.log('test handler executed')
    pool = new FixedThreadPool(
      numberOfWorkers,
      './tests/worker-files/thread/testWorker.js',
      {
        workerChoiceStrategy: WorkerChoiceStrategies.LESS_RECENTLY_USED,
        enableEvents: false,
        messageHandler: testHandler,
        errorHandler: testHandler,
        onlineHandler: testHandler,
        exitHandler: testHandler
      }
    )
    expect(pool.opts.enableEvents).toBe(false)
    expect(pool.emitter).toBeUndefined()
    expect(pool.opts.workerChoiceStrategy).toBe(
      WorkerChoiceStrategies.LESS_RECENTLY_USED
    )
    expect(pool.opts.messageHandler).toStrictEqual(testHandler)
    expect(pool.opts.errorHandler).toStrictEqual(testHandler)
    expect(pool.opts.onlineHandler).toStrictEqual(testHandler)
    expect(pool.opts.exitHandler).toStrictEqual(testHandler)
    pool.destroy()
  })

  it('Simulate worker not found during increaseWorkerRunningTasks', () => {
    const pool = new StubPoolWithWorkerTasksUsageMapClear(
      numberOfWorkers,
      './tests/worker-files/cluster/testWorker.js'
    )
    // Simulate worker not found.
    pool.removeAllWorker()
    expect(() => pool.increaseWorkerRunningTasks()).toThrowError(
      workerNotFoundInTasksUsageMapError
    )
    pool.destroy()
  })

  it('Simulate worker not found during decreaseWorkerRunningTasks', () => {
    const pool = new StubPoolWithWorkerTasksUsageMapClear(
      numberOfWorkers,
      './tests/worker-files/cluster/testWorker.js',
      {
        errorHandler: e => console.error(e)
      }
    )
    // Simulate worker not found.
    pool.removeAllWorker()
    expect(() => pool.decreaseWorkerRunningTasks()).toThrowError(
      workerNotFoundInTasksUsageMapError
    )
    pool.destroy()
  })

  it('Simulate worker not found during stepWorkerRunTasks', () => {
    const pool = new StubPoolWithWorkerTasksUsageMapClear(
      numberOfWorkers,
      './tests/worker-files/cluster/testWorker.js',
      {
        errorHandler: e => console.error(e)
      }
    )
    // Simulate worker not found.
    pool.removeAllWorker()
    expect(() => pool.stepWorkerRunTasks()).toThrowError(
      workerNotFoundInTasksUsageMapError
    )
    pool.destroy()
  })

  it('Simulate worker not found during updateWorkerTasksRunTime', () => {
    const pool = new StubPoolWithWorkerTasksUsageMapClear(
      numberOfWorkers,
      './tests/worker-files/cluster/testWorker.js',
      {
        errorHandler: e => console.error(e)
      }
    )
    // Simulate worker not found.
    pool.removeAllWorker()
    expect(() => pool.updateWorkerTasksRunTime()).toThrowError(
      workerNotFoundInTasksUsageMapError
    )
    pool.destroy()
  })

  it('Verify that worker pool tasks usage are initialized', () => {
    const pool = new FixedClusterPool(
      numberOfWorkers,
      './tests/worker-files/cluster/testWorker.js'
    )
    for (const tasksUsage of pool.workersTasksUsage.values()) {
      expect(tasksUsage).toBeDefined()
      expect(tasksUsage.run).toBe(0)
      expect(tasksUsage.running).toBe(0)
      expect(tasksUsage.runTime).toBe(0)
      expect(tasksUsage.avgRunTime).toBe(0)
    }
    pool.destroy()
  })

  it('Verify that worker pool tasks usage are computed', async () => {
    const pool = new FixedClusterPool(
      numberOfWorkers,
      './tests/worker-files/cluster/testWorker.js'
    )
    const promises = []
    for (let i = 0; i < numberOfWorkers * 2; i++) {
      promises.push(pool.execute({ test: 'test' }))
    }
    for (const tasksUsage of pool.workersTasksUsage.values()) {
      expect(tasksUsage).toBeDefined()
      expect(tasksUsage.run).toBe(0)
      expect(tasksUsage.running).toBe(numberOfWorkers * 2)
      expect(tasksUsage.runTime).toBe(0)
      expect(tasksUsage.avgRunTime).toBe(0)
    }
    await Promise.all(promises)
    for (const tasksUsage of pool.workersTasksUsage.values()) {
      expect(tasksUsage).toBeDefined()
      expect(tasksUsage.run).toBe(numberOfWorkers * 2)
      expect(tasksUsage.running).toBe(0)
      expect(tasksUsage.runTime).toBeGreaterThanOrEqual(0)
      expect(tasksUsage.avgRunTime).toBeGreaterThanOrEqual(0)
    }
    pool.destroy()
  })

  it("Verify that pool event emitter 'busy' event can register a callback", async () => {
    const pool = new FixedClusterPool(
      numberOfWorkers,
      './tests/worker-files/cluster/testWorker.js'
    )
    const promises = []
    let poolBusy = 0
    pool.emitter.on('busy', () => poolBusy++)
    for (let i = 0; i < numberOfWorkers * 2; i++) {
      promises.push(pool.execute({ test: 'test' }))
    }
    await Promise.all(promises)
    // The `busy` event is triggered when the number of submitted tasks at once reach the number of fixed pool workers.
    // So in total numberOfWorkers + 1 times for a loop submitting up to numberOfWorkers * 2 tasks to the fixed pool.
    expect(poolBusy).toBe(numberOfWorkers + 1)
    pool.destroy()
  })
})<|MERGE_RESOLUTION|>--- conflicted
+++ resolved
@@ -8,11 +8,7 @@
 const workerNotFoundInTasksUsageMapError = new Error(
   'Worker could not be found in worker tasks usage map'
 )
-<<<<<<< HEAD
-class StubPoolWithWorkerTasksUsageMapClear extends FixedClusterPool {
-=======
 class StubPoolWithWorkerTasksUsageMapClear extends FixedThreadPool {
->>>>>>> 4a297cd5
   removeAllWorker () {
     this.workersTasksUsage.clear()
   }
