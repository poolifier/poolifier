const { expect } = require('expect')
const {
  FixedClusterPool,
  FixedThreadPool,
  WorkerChoiceStrategies
} = require('../../../lib/index')
<<<<<<< HEAD
const numberOfWorkers = 1
const workerNotFoundInTasksUsageMapError = new Error(
  'Worker could not be found in worker tasks usage map'
)
class StubPoolWithWorkerTasksUsageMapClear extends FixedClusterPool {
=======

const numberOfWorkers = 1

const workerNotFoundInTasksUsageMapError = new Error(
  'Worker could not be found in worker tasks usage map'
)

class StubPoolWithWorkerTasksUsageMapClear extends FixedThreadPool {
>>>>>>> bf9549ae
  removeAllWorker () {
    this.workersTasksUsage.clear()
  }
}
class StubPoolWithIsMainMethod extends FixedThreadPool {
  isMain () {
    return false
  }
}

describe('Abstract pool test suite', () => {
  it('Simulate pool creation from a non main thread/process', () => {
    expect(
      () =>
        new StubPoolWithIsMainMethod(
          numberOfWorkers,
          './tests/worker-files/thread/testWorker.js',
          {
            errorHandler: e => console.error(e)
          }
        )
    ).toThrowError(new Error('Cannot start a pool from a worker!'))
  })

  it('Verify that filePath is checked', () => {
    const expectedError = new Error(
      'Please specify a file with a worker implementation'
    )
    expect(() => new FixedThreadPool(numberOfWorkers)).toThrowError(
      expectedError
    )
    expect(() => new FixedThreadPool(numberOfWorkers, '')).toThrowError(
      expectedError
    )
  })

  it('Verify that numberOfWorkers is checked', () => {
    expect(() => new FixedThreadPool()).toThrowError(
      new Error(
        'Cannot instantiate a pool without specifying the number of workers'
      )
    )
  })

  it('Verify that a negative number of workers is checked', () => {
    expect(
      () =>
        new FixedClusterPool(-1, './tests/worker-files/cluster/testWorker.js')
    ).toThrowError(
      new Error('Cannot instantiate a pool with a negative number of workers')
    )
  })

  it('Verify that a non integer number of workers is checked', () => {
    expect(
      () =>
        new FixedThreadPool(0.25, './tests/worker-files/thread/testWorker.js')
    ).toThrowError(
      new Error(
        'Cannot instantiate a pool with a non integer number of workers'
      )
    )
  })

  it('Verify that pool options are checked', () => {
    let pool = new FixedThreadPool(
      numberOfWorkers,
      './tests/worker-files/thread/testWorker.js'
    )
    expect(pool.opts.enableEvents).toBe(true)
    expect(pool.emitter).toBeDefined()
    expect(pool.opts.workerChoiceStrategy).toBe(
      WorkerChoiceStrategies.ROUND_ROBIN
    )
    expect(pool.opts.messageHandler).toBeUndefined()
    expect(pool.opts.errorHandler).toBeUndefined()
    expect(pool.opts.onlineHandler).toBeUndefined()
    expect(pool.opts.exitHandler).toBeUndefined()
    pool.destroy()
    const testHandler = () => console.log('test handler executed')
    pool = new FixedThreadPool(
      numberOfWorkers,
      './tests/worker-files/thread/testWorker.js',
      {
        workerChoiceStrategy: WorkerChoiceStrategies.LESS_RECENTLY_USED,
        enableEvents: false,
        messageHandler: testHandler,
        errorHandler: testHandler,
        onlineHandler: testHandler,
        exitHandler: testHandler
      }
    )
    expect(pool.opts.enableEvents).toBe(false)
    expect(pool.emitter).toBeUndefined()
    expect(pool.opts.workerChoiceStrategy).toBe(
      WorkerChoiceStrategies.LESS_RECENTLY_USED
    )
    expect(pool.opts.messageHandler).toStrictEqual(testHandler)
    expect(pool.opts.errorHandler).toStrictEqual(testHandler)
    expect(pool.opts.onlineHandler).toStrictEqual(testHandler)
    expect(pool.opts.exitHandler).toStrictEqual(testHandler)
    pool.destroy()
  })

  it('Simulate worker not found during increaseWorkerRunningTasks', () => {
    const pool = new StubPoolWithWorkerTasksUsageMapClear(
      numberOfWorkers,
      './tests/worker-files/cluster/testWorker.js'
    )
    // Simulate worker not found.
    pool.removeAllWorker()
    expect(() => pool.increaseWorkerRunningTasks()).toThrowError(
      workerNotFoundInTasksUsageMapError
    )
    pool.destroy()
  })

  it('Simulate worker not found during decreaseWorkerRunningTasks', () => {
    const pool = new StubPoolWithWorkerTasksUsageMapClear(
      numberOfWorkers,
      './tests/worker-files/cluster/testWorker.js',
      {
        errorHandler: e => console.error(e)
      }
    )
    // Simulate worker not found.
    pool.removeAllWorker()
    expect(() => pool.decreaseWorkerRunningTasks()).toThrowError(
      workerNotFoundInTasksUsageMapError
    )
    pool.destroy()
  })

  it('Simulate worker not found during stepWorkerRunTasks', () => {
    const pool = new StubPoolWithWorkerTasksUsageMapClear(
      numberOfWorkers,
      './tests/worker-files/cluster/testWorker.js',
      {
        errorHandler: e => console.error(e)
      }
    )
    // Simulate worker not found.
    pool.removeAllWorker()
    expect(() => pool.stepWorkerRunTasks()).toThrowError(
      workerNotFoundInTasksUsageMapError
    )
    pool.destroy()
  })

  it('Simulate worker not found during updateWorkerTasksRunTime', () => {
    const pool = new StubPoolWithWorkerTasksUsageMapClear(
      numberOfWorkers,
      './tests/worker-files/cluster/testWorker.js',
      {
        errorHandler: e => console.error(e)
      }
    )
    // Simulate worker not found.
    pool.removeAllWorker()
    expect(() => pool.updateWorkerTasksRunTime()).toThrowError(
      workerNotFoundInTasksUsageMapError
    )
    pool.destroy()
  })

  it('Verify that worker pool tasks usage are initialized', () => {
    const pool = new FixedClusterPool(
      numberOfWorkers,
      './tests/worker-files/cluster/testWorker.js'
    )
    for (const tasksUsage of pool.workersTasksUsage.values()) {
      expect(tasksUsage).toBeDefined()
      expect(tasksUsage.run).toBe(0)
      expect(tasksUsage.running).toBe(0)
      expect(tasksUsage.runTime).toBe(0)
      expect(tasksUsage.avgRunTime).toBe(0)
    }
    pool.destroy()
  })

  it('Verify that worker pool tasks usage are computed', async () => {
    const pool = new FixedClusterPool(
      numberOfWorkers,
      './tests/worker-files/cluster/testWorker.js'
    )
    const promises = []
    for (let i = 0; i < numberOfWorkers * 2; i++) {
      promises.push(pool.execute({ test: 'test' }))
    }
    for (const tasksUsage of pool.workersTasksUsage.values()) {
      expect(tasksUsage).toBeDefined()
      expect(tasksUsage.run).toBe(0)
      expect(tasksUsage.running).toBe(numberOfWorkers * 2)
      expect(tasksUsage.runTime).toBe(0)
      expect(tasksUsage.avgRunTime).toBe(0)
    }
    await Promise.all(promises)
    for (const tasksUsage of pool.workersTasksUsage.values()) {
      expect(tasksUsage).toBeDefined()
      expect(tasksUsage.run).toBe(numberOfWorkers * 2)
      expect(tasksUsage.running).toBe(0)
<<<<<<< HEAD
      expect(tasksUsage.runTime).toBeGreaterThan(0)
      expect(tasksUsage.avgRunTime).toBeGreaterThan(0)
=======
      expect(tasksUsage.runTime).toBeGreaterThanOrEqual(0)
      expect(tasksUsage.avgRunTime).toBeGreaterThanOrEqual(0)
>>>>>>> bf9549ae
    }
    pool.destroy()
  })

  it("Verify that pool event emitter 'busy' event can register a callback", async () => {
    const pool = new FixedClusterPool(
      numberOfWorkers,
      './tests/worker-files/cluster/testWorker.js'
    )
    const promises = []
    let poolBusy = 0
    pool.emitter.on('busy', () => poolBusy++)
    for (let i = 0; i < numberOfWorkers * 2; i++) {
      promises.push(pool.execute({ test: 'test' }))
    }
    await Promise.all(promises)
    // The `busy` event is triggered when the number of submitted tasks at once reach the number of fixed pool workers.
    // So in total numberOfWorkers + 1 times for a loop submitting up to numberOfWorkers * 2 tasks to the fixed pool.
    expect(poolBusy).toBe(numberOfWorkers + 1)
    pool.destroy()
  })
})<|MERGE_RESOLUTION|>--- conflicted
+++ resolved
@@ -4,22 +4,11 @@
   FixedThreadPool,
   WorkerChoiceStrategies
 } = require('../../../lib/index')
-<<<<<<< HEAD
 const numberOfWorkers = 1
 const workerNotFoundInTasksUsageMapError = new Error(
   'Worker could not be found in worker tasks usage map'
 )
 class StubPoolWithWorkerTasksUsageMapClear extends FixedClusterPool {
-=======
-
-const numberOfWorkers = 1
-
-const workerNotFoundInTasksUsageMapError = new Error(
-  'Worker could not be found in worker tasks usage map'
-)
-
-class StubPoolWithWorkerTasksUsageMapClear extends FixedThreadPool {
->>>>>>> bf9549ae
   removeAllWorker () {
     this.workersTasksUsage.clear()
   }
@@ -221,13 +210,8 @@
       expect(tasksUsage).toBeDefined()
       expect(tasksUsage.run).toBe(numberOfWorkers * 2)
       expect(tasksUsage.running).toBe(0)
-<<<<<<< HEAD
-      expect(tasksUsage.runTime).toBeGreaterThan(0)
-      expect(tasksUsage.avgRunTime).toBeGreaterThan(0)
-=======
       expect(tasksUsage.runTime).toBeGreaterThanOrEqual(0)
       expect(tasksUsage.avgRunTime).toBeGreaterThanOrEqual(0)
->>>>>>> bf9549ae
     }
     pool.destroy()
   })
