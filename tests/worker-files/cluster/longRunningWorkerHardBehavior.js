'use strict'
const { ClusterWorker, KillBehaviors } = require('../../../lib/index')
const TestUtils = require('../../test-utils')

async function sleep (data) {
<<<<<<< HEAD
  return TestUtils.sleepWorkerFunction(data, 50000)
=======
  return TestUtils.workerSleepFunction(data, 50000)
>>>>>>> bdacc2d2
}

module.exports = new ClusterWorker(sleep, {
  maxInactiveTime: 500,
  async: true,
  killBehavior: KillBehaviors.HARD
})<|MERGE_RESOLUTION|>--- conflicted
+++ resolved
@@ -3,11 +3,7 @@
 const TestUtils = require('../../test-utils')
 
 async function sleep (data) {
-<<<<<<< HEAD
-  return TestUtils.sleepWorkerFunction(data, 50000)
-=======
   return TestUtils.workerSleepFunction(data, 50000)
->>>>>>> bdacc2d2
 }
 
 module.exports = new ClusterWorker(sleep, {
