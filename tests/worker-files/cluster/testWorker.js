--- conflicted
+++ resolved
@@ -4,17 +4,8 @@
 const TestUtils = require('../../test-utils')
 
 function test (data) {
-<<<<<<< HEAD
-  // for (let i = 0; i < 50; i++) {
-  //   const o = {
-  //     a: i
-  //   }
-  //   JSON.stringify(o)
-  // }
+  // TestUtils.jsonIntegerSerialization(50)
   TestUtils.fibonacci(30)
-=======
-  TestUtils.jsonIntegerSerialization(50)
->>>>>>> bdacc2d2
   return isMaster
 }
 
