--- conflicted
+++ resolved
@@ -17,18 +17,12 @@
     return new Promise(resolve => setTimeout(resolve, ms))
   }
 
-<<<<<<< HEAD
-  static async sleepWorkerFunction (data, ms) {
-=======
   static async workerSleepFunction (data, ms) {
->>>>>>> bdacc2d2
     return new Promise((resolve, reject) => {
       setTimeout(() => resolve(data), ms)
     })
   }
 
-<<<<<<< HEAD
-=======
   static jsonIntegerSerialization (n) {
     for (let i = 0; i < n; i++) {
       const o = {
@@ -38,16 +32,11 @@
     }
   }
 
->>>>>>> bdacc2d2
   /**
    * Intentionally inefficient implementation.
    *
    * @param {*} n
-<<<<<<< HEAD
-   * @returns
-=======
    * @returns {number}
->>>>>>> bdacc2d2
    */
   static fibonacci (n) {
     if (n <= 1) return 1
@@ -58,11 +47,7 @@
    * Intentionally inefficient implementation.
    *
    * @param {*} n
-<<<<<<< HEAD
-   * @returns
-=======
    * @returns {number}
->>>>>>> bdacc2d2
    */
   static factorial (n) {
     if (n === 0) {
