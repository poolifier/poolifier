{
  "$schema": "https://json.schemastore.org/package",
  "name": "poolifier",
  "version": "4.3.0",
  "description": "Fast and small Node.js Worker_Threads and Cluster Worker Pool",
  "license": "MIT",
  "type": "module",
  "main": "./lib/index.cjs",
  "module": "./lib/index.mjs",
  "types": "./lib/index.d.ts",
  "exports": {
    ".": {
      "types": "./lib/index.d.ts",
      "require": "./lib/index.cjs",
      "import": "./lib/index.mjs"
    }
  },
  "scripts": {
    "prepare": "node prepare.mjs",
    "build": "rollup --config --environment BUILD:development",
    "build:prod": "rollup --config",
    "build:typedoc": "rollup --config --environment DOCUMENTATION,BUILD:development",
    "build:analyze": "rollup --config --environment ANALYZE,BUILD:development",
    "benchmark:tatami-ng": "pnpm build && node --enable-source-maps benchmarks/internal/bench.mjs -t tatami-ng",
    "benchmark:tatami-ng:prod": "pnpm build:prod && node --enable-source-maps benchmarks/internal/bench.mjs -t tatami-ng",
    "benchmark:tatami-ng:debug": "pnpm build && node --enable-source-maps --inspect benchmarks/internal/bench.mjs -t tatami-ng",
    "test": "pnpm build --environment SOURCEMAP:false && cross-env NODE_ENV=test c8 mocha 'tests/**/*.test.mjs'",
    "test:debug": "pnpm build && cross-env NODE_ENV=test mocha --no-parallel --inspect 'tests/**/*.test.mjs'",
    "coverage": "c8 report --reporter=lcov",
    "coverage:html": "c8 report --reporter=html",
    "format": "biome format . --write; eslint . --cache --fix",
    "lint": "eslint . --cache",
    "lint:fix": "eslint . --cache --fix",
    "lint:report": "eslint . --cache --format json --output-file reports/eslint.json",
    "typedoc": "node typedoc.mjs",
    "prepublishOnly": "pnpm build:prod"
  },
  "engines": {
    "node": ">=18.0.0",
    "pnpm": ">=9.0.0"
  },
  "volta": {
<<<<<<< HEAD
    "node": "22.10.0",
=======
    "node": "22.9.0",
>>>>>>> c48f3d82
    "pnpm": "9.12.2"
  },
  "packageManager": "pnpm@9.12.2",
  "repository": {
    "type": "git",
    "url": "https://github.com/poolifier/poolifier.git"
  },
  "keywords": [
    "nodejs",
    "worker pool",
    "thread pool",
    "worker_threads",
    "cluster",
    "concurrency",
    "performance",
    "cpu",
    "computing",
    "scheduling",
    "parallelism",
    "eventloop"
  ],
  "author": {
    "name": "Alessandro Pio Ardizio",
    "email": "alessandroardizio94@gmail.com",
    "url": "https://github.com/pioardi"
  },
  "contributors": [
    {
      "name": "Christopher Quadflieg",
      "email": "chrissi92@hotmail.de",
      "url": "https://github.com/Shinigami92"
    },
    {
      "name": "Jérôme Benoit",
      "email": "jerome.benoit@piment-noir.org",
      "url": "https://github.com/jerome-benoit"
    }
  ],
  "funding": [
    {
      "type": "opencollective",
      "url": "https://opencollective.com/poolifier"
    },
    {
      "type": "github",
      "url": "https://github.com/sponsors/poolifier"
    }
  ],
  "bugs": {
    "url": "https://github.com/poolifier/poolifier/issues"
  },
  "homepage": "https://github.com/poolifier/poolifier#readme",
  "files": ["lib"],
  "pnpm": {
    "overrides": {
      "semver": "^7.5.3"
    }
  },
  "devDependencies": {
    "@biomejs/biome": "^1.9.3",
    "@commitlint/cli": "^19.5.0",
    "@commitlint/config-conventional": "^19.5.0",
    "@cspell/eslint-plugin": "^8.15.3",
    "@eslint/js": "^9.12.0",
    "@rollup/plugin-terser": "^0.4.4",
    "@rollup/plugin-typescript": "^12.1.1",
    "@types/node": "^22.7.6",
    "c8": "^10.1.2",
    "cross-env": "^7.0.3",
    "eslint": "^9.12.0",
    "eslint-define-config": "^2.1.0",
    "eslint-plugin-jsdoc": "^50.4.3",
    "eslint-plugin-perfectionist": "^3.9.1",
    "expect": "^29.7.0",
    "globals": "^15.11.0",
    "husky": "^9.1.6",
    "lint-staged": "^15.2.10",
    "mocha": "^10.7.3",
    "mochawesome": "^7.1.3",
    "neostandard": "^0.11.6",
    "prettier": "^3.3.3",
    "rollup": "^4.24.0",
    "rollup-plugin-analyzer": "^4.0.0",
    "rollup-plugin-command": "^1.1.3",
    "rollup-plugin-delete": "^2.1.0",
    "rollup-plugin-dts": "^6.1.1",
    "sinon": "^19.0.2",
<<<<<<< HEAD
    "tatami-ng": "^0.8.6",
=======
    "tatami-ng": "^0.8.5",
>>>>>>> c48f3d82
    "typedoc": "^0.26.10",
    "typescript": "~5.6.3"
  }
}<|MERGE_RESOLUTION|>--- conflicted
+++ resolved
@@ -40,11 +40,7 @@
     "pnpm": ">=9.0.0"
   },
   "volta": {
-<<<<<<< HEAD
     "node": "22.10.0",
-=======
-    "node": "22.9.0",
->>>>>>> c48f3d82
     "pnpm": "9.12.2"
   },
   "packageManager": "pnpm@9.12.2",
@@ -132,11 +128,7 @@
     "rollup-plugin-delete": "^2.1.0",
     "rollup-plugin-dts": "^6.1.1",
     "sinon": "^19.0.2",
-<<<<<<< HEAD
-    "tatami-ng": "^0.8.6",
-=======
     "tatami-ng": "^0.8.5",
->>>>>>> c48f3d82
     "typedoc": "^0.26.10",
     "typescript": "~5.6.3"
   }
