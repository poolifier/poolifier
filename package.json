--- conflicted
+++ resolved
@@ -71,13 +71,8 @@
     "eslint": "^7.28.0",
     "eslint-config-standard": "^16.0.3",
     "eslint-define-config": "^1.0.8",
-<<<<<<< HEAD
-    "eslint-plugin-import": "^2.23.2",
-    "eslint-plugin-jsdoc": "^34.7.0",
-=======
     "eslint-plugin-import": "^2.23.4",
     "eslint-plugin-jsdoc": "^35.1.2",
->>>>>>> f1a2a05f
     "eslint-plugin-node": "^11.1.0",
     "eslint-plugin-prettierx": "^0.18.0",
     "eslint-plugin-promise": "^5.1.0",
@@ -86,18 +81,11 @@
     "microtime": "^3.0.0",
     "mocha": "^8.4.0",
     "nyc": "^15.1.0",
-<<<<<<< HEAD
-    "prettier": "^2.3.0",
-    "prettier-plugin-organize-imports": "^2.0.0",
-    "prettier-plugin-x": "0.0.6",
-    "prettierx": "^0.18.0",
-    "rollup": "^2.48.0",
-=======
     "prettier": "^2.3.1",
     "prettier-plugin-organize-imports": "^2.1.0",
+    "prettier-plugin-x": "0.0.6",
     "prettierx": "^0.18.1",
     "rollup": "^2.50.6",
->>>>>>> f1a2a05f
     "rollup-plugin-analyzer": "^4.0.0",
     "rollup-plugin-command": "^1.1.3",
     "rollup-plugin-delete": "^2.0.0",
