{
  "name": "poolifier",
  "version": "1.2.1",
  "description": "Library on top of node js worker threads that implement various worker pools type",
  "main": "lib/index.js",
  "scripts": {
    "build": "npm run build:clean && tsc",
    "build:clean": "rimraf lib",
    "test": "npm run build && nyc mocha --exit --timeout 20000 tests/*test.js ",
    "test:debug": "mocha --inspect-brk --exit tests/*test.js ",
    "coverage": "nyc report --reporter=text-lcov | coveralls",
    "format": "prettierx --write .",
    "lint": "eslint .",
    "lint:fix": "eslint . --fix"
  },
  "repository": {
    "type": "git",
    "url": "git+https://github.com/pioardi/poolifier.git"
  },
  "keywords": [
    "node",
    "thread-pool",
    "worker-threads",
    "performance",
    "cpu",
    "computing",
    "async-resource"
  ],
  "author": "pioardi",
  "contributors": [
    {
      "name": "Christopher Quadflieg",
      "email": "chrissi92@hotmail.de",
      "url": "https://github.com/Shinigami92"
    },
    {
      "name": "Jérôme Benoit",
      "email": "jerome.benoit@piment-noir.org",
      "url": "https://github.com/jerome-benoit"
    }
  ],
  "license": "MIT",
  "bugs": {
    "url": "https://github.com/pioardi/poolifier/issues"
  },
  "homepage": "https://github.com/pioardi/poolifier#readme",
  "devDependencies": {
    "@typescript-eslint/eslint-plugin": "^4.15.0",
    "@typescript-eslint/parser": "^4.15.0",
    "benchmark": "^2.1.4",
    "coveralls": "^3.1.0",
    "eslint-config-prettier": "^7.2.0",
    "eslint-config-standard": "^16.0.2",
    "eslint-plugin-import": "^2.22.1",
    "eslint-plugin-node": "^11.1.0",
    "eslint-plugin-prettierx": "^0.17.0",
    "eslint-plugin-promise": "^4.2.1",
    "eslint": "^7.19.0",
    "expect": "^26.6.2",
    "mocha-lcov-reporter": "^1.3.0",
    "mocha": "^8.2.1",
    "nyc": "^15.1.0",
    "prettier-plugin-organize-imports": "^1.1.1",
    "prettierx": "^0.17.0",
    "rimraf": "^3.0.2",
    "typescript": "^4.1.3"
  },
  "engines": {
<<<<<<< HEAD
    "node": ">=12.0.0",
    "npm": ">=6.0.0 <7"
=======
    "node": ">=12.0.0"
>>>>>>> 777b7824
  }
}<|MERGE_RESOLUTION|>--- conflicted
+++ resolved
@@ -53,7 +53,7 @@
     "eslint-config-standard": "^16.0.2",
     "eslint-plugin-import": "^2.22.1",
     "eslint-plugin-node": "^11.1.0",
-    "eslint-plugin-prettierx": "^0.17.0",
+    "eslint-plugin-prettierx": "^0.17.1",
     "eslint-plugin-promise": "^4.2.1",
     "eslint": "^7.19.0",
     "expect": "^26.6.2",
@@ -66,11 +66,7 @@
     "typescript": "^4.1.3"
   },
   "engines": {
-<<<<<<< HEAD
     "node": ">=12.0.0",
     "npm": ">=6.0.0 <7"
-=======
-    "node": ">=12.0.0"
->>>>>>> 777b7824
   }
 }