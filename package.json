{
  "name": "poolifier",
  "version": "2.1.0",
  "description": "A fast, easy to use Node.js Worker Thread Pool and Cluster Pool implementation",
  "main": "lib/index.js",
  "scripts": {
    "build": "rollup --config --environment BUILD:development",
    "build:typedoc": "rollup --config --environment BUILD:development --environment DOCUMENTATION",
    "build:prod": "rollup --config",
    "benchmark": "npm run build && node -r source-map-support/register benchmarks/internal/bench.js",
    "benchmark:debug": "npm run build && node -r source-map-support/register --inspect benchmarks/internal/bench.js",
    "benchmark:prod": "npm run build:prod && node -r source-map-support/register benchmarks/internal/bench.js",
    "test": "npm run build && nyc mocha 'tests/**/*.test.js'",
    "test:debug": "npm run build && mocha --no-parallel --inspect 'tests/**/*.test.js'",
    "test:prod": "npm run build:prod && nyc mocha 'tests/**/*.test.js'",
    "coverage": "nyc report --reporter=lcov",
    "coverage:html": "nyc report --reporter=html",
    "format": "prettier --loglevel silent --write .; prettierx --write .",
    "format:plugin-x": "prettier --config ./.prettierrc.json --plugin=. --parser=x-typescript --write .",
    "lint": "eslint .",
    "lint:fix": "eslint . --fix",
    "typedoc": "typedoc",
    "prepublishOnly": "npm run build:prod"
  },
  "repository": {
    "type": "git",
    "url": "git+https://github.com/poolifier/poolifier.git"
  },
  "keywords": [
    "node",
    "pool",
    "workers pool",
    "threads pool",
    "worker-threads",
    "cluster",
    "cluster worker",
    "concurrency",
    "performance",
    "cpu",
    "computing",
    "async computing",
    "async resource"
  ],
  "author": "pioardi",
  "contributors": [
    {
      "name": "Christopher Quadflieg",
      "email": "chrissi92@hotmail.de",
      "url": "https://github.com/Shinigami92"
    },
    {
      "name": "Jérôme Benoit",
      "email": "jerome.benoit@piment-noir.org",
      "url": "https://github.com/jerome-benoit"
    }
  ],
  "license": "MIT",
  "bugs": {
    "url": "https://github.com/poolifier/poolifier/issues"
  },
  "homepage": "https://github.com/poolifier/poolifier#readme",
  "files": [
    "lib"
  ],
  "devDependencies": {
    "@types/node": "^16.11.17",
    "@typescript-eslint/eslint-plugin": "^5.8.1",
    "@typescript-eslint/parser": "^5.8.1",
    "benchmark": "^2.1.4",
    "eslint": "^8.5.0",
    "eslint-config-standard": "^16.0.3",
    "eslint-define-config": "^1.2.1",
    "eslint-plugin-import": "^2.25.3",
    "eslint-plugin-jsdoc": "^37.4.2",
    "eslint-plugin-node": "^11.1.0",
    "eslint-plugin-prettierx": "^0.18.0",
    "eslint-plugin-promise": "^6.0.0",
    "eslint-plugin-spellcheck": "0.0.19",
    "expect": "^27.4.2",
    "microtime": "^3.0.0",
    "mocha": "^9.1.3",
    "mochawesome": "^7.0.1",
    "nyc": "^15.1.0",
    "prettier": "^2.5.1",
    "prettier-plugin-organize-imports": "^2.3.4",
<<<<<<< HEAD
    "prettier-plugin-x": "0.0.10",
    "prettierx": "^0.19.0",
    "rollup": "^2.58.0",
=======
    "prettierx": "^0.18.3",
    "rollup": "^2.62.0",
>>>>>>> 7e0d447f
    "rollup-plugin-analyzer": "^4.0.0",
    "rollup-plugin-command": "^1.1.3",
    "rollup-plugin-delete": "^2.0.0",
    "rollup-plugin-istanbul": "^3.0.0",
    "rollup-plugin-terser": "^7.0.2",
    "rollup-plugin-ts": "^2.0.4",
    "source-map-support": "^0.5.21",
    "typedoc": "^0.22.10",
    "typescript": "^4.5.4"
  },
  "engines": {
    "node": ">=16.0.0",
    "npm": ">=8.0.0"
  }
}<|MERGE_RESOLUTION|>--- conflicted
+++ resolved
@@ -83,14 +83,9 @@
     "nyc": "^15.1.0",
     "prettier": "^2.5.1",
     "prettier-plugin-organize-imports": "^2.3.4",
-<<<<<<< HEAD
     "prettier-plugin-x": "0.0.10",
-    "prettierx": "^0.19.0",
-    "rollup": "^2.58.0",
-=======
     "prettierx": "^0.18.3",
     "rollup": "^2.62.0",
->>>>>>> 7e0d447f
     "rollup-plugin-analyzer": "^4.0.0",
     "rollup-plugin-command": "^1.1.3",
     "rollup-plugin-delete": "^2.0.0",
