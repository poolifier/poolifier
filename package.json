--- conflicted
+++ resolved
@@ -75,11 +75,8 @@
     "prettierx": "^0.17.0",
     "rollup": "^2.39.0",
     "rollup-plugin-delete": "^2.0.0",
-<<<<<<< HEAD
+    "rollup-plugin-typescript2": "^0.29.0",
     "sonar-scanner": "^3.1.0",
-=======
-    "rollup-plugin-typescript2": "^0.29.0",
->>>>>>> 7977150f
     "source-map-support": "^0.5.19",
     "typescript": "^4.1.5",
     "worker-threads-pool": "^2.0.0",
