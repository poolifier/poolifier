{
  "name": "poolifier",
  "version": "2.0.2",
  "description": "A fast, easy to use Node.js Worker Thread Pool and Cluster Pool implementation",
  "main": "lib/index.js",
  "scripts": {
    "build": "rollup --config --environment BUILD:development",
    "build:typedoc": "rollup --config --environment BUILD:development --environment DOCUMENTATION",
    "build:prod": "rollup --config",
    "benchmark": "npm run build && node -r source-map-support/register benchmarks/internal/bench.js",
    "benchmark:debug": "npm run build && node -r source-map-support/register --inspect benchmarks/internal/bench.js",
    "benchmark:prod": "npm run build:prod && node -r source-map-support/register benchmarks/internal/bench.js",
    "test": "npm run build && nyc mocha 'tests/**/*.test.js'",
    "test:debug": "npm run build && mocha --no-parallel --inspect 'tests/**/*.test.js'",
    "test:prod": "npm run build:prod && nyc mocha 'tests/**/*.test.js'",
    "coverage": "nyc report --reporter=lcov",
    "coverage:html": "nyc report --reporter=html",
    "format": "prettier --loglevel silent --write .; prettierx --write .",
    "format:plugin-x": "prettier --config ./.prettierrc.json --plugin=. --parser=x-typescript --write .",
    "lint": "eslint .",
    "lint:fix": "eslint . --fix",
    "typedoc": "typedoc",
    "prepublishOnly": "npm run build:prod"
  },
  "repository": {
    "type": "git",
    "url": "git+https://github.com/poolifier/poolifier.git"
  },
  "keywords": [
    "node",
    "pool",
    "workers pool",
    "threads pool",
    "worker-threads",
    "cluster",
    "cluster worker",
    "concurrency",
    "performance",
    "cpu",
    "computing",
    "async computing",
    "async resource"
  ],
  "author": "pioardi",
  "contributors": [
    {
      "name": "Christopher Quadflieg",
      "email": "chrissi92@hotmail.de",
      "url": "https://github.com/Shinigami92"
    },
    {
      "name": "Jérôme Benoit",
      "email": "jerome.benoit@piment-noir.org",
      "url": "https://github.com/jerome-benoit"
    }
  ],
  "license": "MIT",
  "bugs": {
    "url": "https://github.com/poolifier/poolifier/issues"
  },
  "homepage": "https://github.com/poolifier/poolifier#readme",
  "files": [
    "lib"
  ],
  "devDependencies": {
    "@types/node": "^14.17.11",
    "@typescript-eslint/eslint-plugin": "^4.29.2",
    "@typescript-eslint/parser": "^4.29.2",
    "benchmark": "^2.1.4",
    "eslint": "^7.32.0",
    "eslint-config-standard": "^16.0.3",
    "eslint-define-config": "^1.0.9",
    "eslint-plugin-import": "^2.24.1",
    "eslint-plugin-jsdoc": "^36.0.7",
    "eslint-plugin-node": "^11.1.0",
    "eslint-plugin-prettierx": "^0.18.0",
    "eslint-plugin-promise": "^5.1.0",
    "eslint-plugin-spellcheck": "0.0.19",
    "expect": "^27.0.6",
    "microtime": "^3.0.0",
    "mocha": "^9.1.0",
    "mochawesome": "^6.2.2",
    "nyc": "^15.1.0",
<<<<<<< HEAD
    "prettier": "^2.3.1",
    "prettier-plugin-organize-imports": "^2.1.0",
    "prettier-plugin-x": "0.0.6",
    "prettierx": "^0.18.1",
    "rollup": "^2.50.6",
=======
    "prettier": "^2.3.2",
    "prettier-plugin-organize-imports": "^2.3.3",
    "prettierx": "^0.19.0",
    "rollup": "^2.56.2",
>>>>>>> 4efc9472
    "rollup-plugin-analyzer": "^4.0.0",
    "rollup-plugin-command": "^1.1.3",
    "rollup-plugin-delete": "^2.0.0",
    "rollup-plugin-istanbul": "^3.0.0",
    "rollup-plugin-terser": "^7.0.2",
    "rollup-plugin-typescript2": "^0.30.0",
    "source-map-support": "^0.5.19",
    "typedoc": "^0.21.6",
    "typescript": "^4.3.5"
  },
  "engines": {
    "node": ">=12.11.0",
    "npm": ">=6.0.0 <7"
  }
}<|MERGE_RESOLUTION|>--- conflicted
+++ resolved
@@ -81,18 +81,11 @@
     "mocha": "^9.1.0",
     "mochawesome": "^6.2.2",
     "nyc": "^15.1.0",
-<<<<<<< HEAD
-    "prettier": "^2.3.1",
-    "prettier-plugin-organize-imports": "^2.1.0",
-    "prettier-plugin-x": "0.0.6",
-    "prettierx": "^0.18.1",
-    "rollup": "^2.50.6",
-=======
     "prettier": "^2.3.2",
     "prettier-plugin-organize-imports": "^2.3.3",
+    "prettier-plugin-x": "0.0.10",
     "prettierx": "^0.19.0",
     "rollup": "^2.56.2",
->>>>>>> 4efc9472
     "rollup-plugin-analyzer": "^4.0.0",
     "rollup-plugin-command": "^1.1.3",
     "rollup-plugin-delete": "^2.0.0",
