{
  "name": "poolifier",
  "version": "2.0.0-beta.7",
  "description": "A fast, easy to use Node.js Worker Thread Pool and Cluster Pool implementation",
  "main": "lib/index.js",
  "scripts": {
    "build": "rollup --config --environment BUILD:development",
    "build:prod": "rollup --config",
    "benchmark": "npm run build && node -r source-map-support/register benchmarks/internal/bench.js",
    "benchmark:debug": "npm run build && node -r source-map-support/register --inspect benchmarks/internal/bench.js",
    "benchmark:prod": "npm run build:prod && node -r source-map-support/register benchmarks/internal/bench.js",
    "test": "npm run build && nyc mocha --parallel 'tests/**/*.test.js'",
    "test:debug": "npm run build && mocha --inspect 'tests/**/*.test.js'",
    "test:prod": "npm run build:prod && nyc mocha --parallel 'tests/**/*.test.js'",
    "sonar": "sonar-scanner",
    "coverage": "nyc report --reporter=lcov",
    "coverage:html": "nyc report --reporter=html",
    "format": "prettier --loglevel silent --write .; prettierx --write .",
    "lint": "eslint .",
    "lint:fix": "eslint . --fix",
    "typedoc": "typedoc",
    "prepublishOnly": "npm run build:prod"
  },
  "repository": {
    "type": "git",
    "url": "git+https://github.com/pioardi/poolifier.git"
  },
  "keywords": [
    "node",
    "pool",
    "workers pool",
    "threads pool",
    "worker-threads",
    "cluster",
    "cluster worker",
    "concurrency",
    "performance",
    "cpu",
    "computing",
    "async computing",
    "async resource"
  ],
  "author": "pioardi",
  "contributors": [
    {
      "name": "Christopher Quadflieg",
      "email": "chrissi92@hotmail.de",
      "url": "https://github.com/Shinigami92"
    },
    {
      "name": "Jérôme Benoit",
      "email": "jerome.benoit@piment-noir.org",
      "url": "https://github.com/jerome-benoit"
    }
  ],
  "license": "MIT",
  "bugs": {
    "url": "https://github.com/pioardi/poolifier/issues"
  },
  "homepage": "https://github.com/pioardi/poolifier#readme",
  "files": [
    "lib"
  ],
  "devDependencies": {
    "@types/node": "^14.14.31",
    "@typescript-eslint/eslint-plugin": "^4.15.2",
    "@typescript-eslint/parser": "^4.15.2",
    "benchmark": "^2.1.4",
    "eslint": "^7.20.0",
    "eslint-config-standard": "^16.0.2",
    "eslint-plugin-import": "^2.22.1",
    "eslint-plugin-jsdoc": "^32.2.0",
    "eslint-plugin-node": "^11.1.0",
    "eslint-plugin-prettierx": "^0.17.1",
    "eslint-plugin-promise": "^4.3.1",
    "eslint-plugin-spellcheck": "0.0.17",
    "expect": "^26.6.2",
    "microtime": "^3.0.0",
    "mocha": "^8.3.0",
    "mocha-lcov-reporter": "^1.3.0",
    "nyc": "^15.1.0",
    "prettier": "^2.2.1",
    "prettier-plugin-organize-imports": "^1.1.1",
    "prettierx": "^0.17.0",
    "rollup": "^2.39.1",
    "rollup-plugin-analyzer": "^4.0.0",
    "rollup-plugin-command": "^1.1.3",
    "rollup-plugin-delete": "^2.0.0",
    "rollup-plugin-terser": "^7.0.2",
    "rollup-plugin-typescript2": "^0.30.0",
    "sonar-scanner": "^3.1.0",
    "source-map-support": "^0.5.19",
<<<<<<< HEAD
    "typedoc": "^0.20.28",
    "typescript": "^4.1.5"
=======
    "typescript": "^4.2.2"
>>>>>>> 8e6e6a0e
  },
  "engines": {
    "node": ">=12.11.0",
    "npm": ">=6.0.0 <7"
  }
}<|MERGE_RESOLUTION|>--- conflicted
+++ resolved
@@ -90,12 +90,8 @@
     "rollup-plugin-typescript2": "^0.30.0",
     "sonar-scanner": "^3.1.0",
     "source-map-support": "^0.5.19",
-<<<<<<< HEAD
     "typedoc": "^0.20.28",
-    "typescript": "^4.1.5"
-=======
     "typescript": "^4.2.2"
->>>>>>> 8e6e6a0e
   },
   "engines": {
     "node": ">=12.11.0",
