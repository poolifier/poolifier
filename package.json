--- conflicted
+++ resolved
@@ -81,14 +81,9 @@
     "mocha": "^9.1.1",
     "mochawesome": "^6.2.2",
     "nyc": "^15.1.0",
-<<<<<<< HEAD
-    "prettier": "^2.3.2",
-    "prettier-plugin-organize-imports": "^2.3.3",
-    "prettier-plugin-x": "0.0.10",
-=======
     "prettier": "^2.4.1",
     "prettier-plugin-organize-imports": "^2.3.4",
->>>>>>> 1bec5d26
+    "prettier-plugin-x": "0.0.10",
     "prettierx": "^0.19.0",
     "rollup": "^2.57.0",
     "rollup-plugin-analyzer": "^4.0.0",
