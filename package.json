--- conflicted
+++ resolved
@@ -9,12 +9,8 @@
     "test": "npm run build && nyc mocha --exit --timeout 20000 tests/**/*.test.js",
     "test:debug": "mocha --inspect-brk --exit tests/**/*.test.js",
     "coverage": "nyc report --reporter=text-lcov | coveralls",
-<<<<<<< HEAD
     "coverage:html": "nyc --reporter=html mocha --exit --timeout 20000 tests/**/*.test.js",
-    "format": "prettierx --write .",
-=======
     "format": "prettier --loglevel silent --write .; prettierx --write .",
->>>>>>> fa699c42
     "lint": "eslint .",
     "lint:fix": "eslint . --fix"
   },
