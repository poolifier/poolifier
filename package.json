{
  "name": "poolifier",
  "version": "2.0.0",
  "description": "A fast, easy to use Node.js Worker Thread Pool and Cluster Pool implementation",
  "main": "lib/index.js",
  "scripts": {
    "build": "rollup --config --environment BUILD:development",
    "build:prod": "rollup --config",
    "benchmark": "npm run build && node -r source-map-support/register benchmarks/internal/bench.js",
    "benchmark:debug": "npm run build && node -r source-map-support/register --inspect benchmarks/internal/bench.js",
    "benchmark:prod": "npm run build:prod && node -r source-map-support/register benchmarks/internal/bench.js",
    "test": "npm run build && nyc mocha --parallel 'tests/**/*.test.js'",
    "test:debug": "npm run build && mocha --inspect 'tests/**/*.test.js'",
    "test:prod": "npm run build:prod && nyc mocha --parallel 'tests/**/*.test.js'",
    "sonar": "sonar-scanner",
    "coverage": "nyc report --reporter=lcov",
    "coverage:html": "nyc report --reporter=html",
    "format": "prettier --loglevel silent --write .; prettierx --write .",
    "lint": "eslint .",
    "lint:fix": "eslint . --fix",
    "typedoc": "typedoc",
    "prepublishOnly": "npm run build:prod"
  },
  "repository": {
    "type": "git",
    "url": "git+https://github.com/pioardi/poolifier.git"
  },
  "keywords": [
    "node",
    "pool",
    "workers pool",
    "threads pool",
    "worker-threads",
    "cluster",
    "cluster worker",
    "concurrency",
    "performance",
    "cpu",
    "computing",
    "async computing",
    "async resource"
  ],
  "author": "pioardi",
  "contributors": [
    {
      "name": "Christopher Quadflieg",
      "email": "chrissi92@hotmail.de",
      "url": "https://github.com/Shinigami92"
    },
    {
      "name": "Jérôme Benoit",
      "email": "jerome.benoit@piment-noir.org",
      "url": "https://github.com/jerome-benoit"
    }
  ],
  "license": "MIT",
  "bugs": {
    "url": "https://github.com/pioardi/poolifier/issues"
  },
  "homepage": "https://github.com/pioardi/poolifier#readme",
  "files": [
    "lib"
  ],
  "devDependencies": {
    "@types/node": "^14.14.31",
    "@typescript-eslint/eslint-plugin": "^4.16.1",
<<<<<<< HEAD
    "@typescript-eslint/parser": "^4.16.1",
=======
    "@typescript-eslint/parser": "^4.15.2",
>>>>>>> 4dc6eeb3
    "benchmark": "^2.1.4",
    "eslint": "^7.21.0",
    "eslint-config-standard": "^16.0.2",
    "eslint-plugin-import": "^2.22.1",
    "eslint-plugin-jsdoc": "^32.2.0",
    "eslint-plugin-node": "^11.1.0",
    "eslint-plugin-prettierx": "^0.17.1",
    "eslint-plugin-promise": "^4.3.1",
    "eslint-plugin-spellcheck": "0.0.17",
    "expect": "^26.6.2",
    "microtime": "^3.0.0",
    "mocha": "^8.3.0",
    "mocha-lcov-reporter": "^1.3.0",
    "nyc": "^15.1.0",
    "prettier": "^2.2.1",
    "prettier-plugin-organize-imports": "^1.1.1",
    "prettierx": "^0.17.0",
    "rollup": "^2.40.0",
    "rollup-plugin-analyzer": "^4.0.0",
    "rollup-plugin-command": "^1.1.3",
    "rollup-plugin-delete": "^2.0.0",
    "rollup-plugin-terser": "^7.0.2",
    "rollup-plugin-typescript2": "^0.30.0",
    "sonar-scanner": "^3.1.0",
    "source-map-support": "^0.5.19",
    "typedoc": "^0.20.29",
    "typescript": "^4.2.2"
  },
  "engines": {
    "node": ">=12.11.0",
    "npm": ">=6.0.0 <7"
  }
}<|MERGE_RESOLUTION|>--- conflicted
+++ resolved
@@ -64,11 +64,7 @@
   "devDependencies": {
     "@types/node": "^14.14.31",
     "@typescript-eslint/eslint-plugin": "^4.16.1",
-<<<<<<< HEAD
     "@typescript-eslint/parser": "^4.16.1",
-=======
-    "@typescript-eslint/parser": "^4.15.2",
->>>>>>> 4dc6eeb3
     "benchmark": "^2.1.4",
     "eslint": "^7.21.0",
     "eslint-config-standard": "^16.0.2",
