--- conflicted
+++ resolved
@@ -50,15 +50,6 @@
       - name: Install
         run: npm ci
 
-<<<<<<< HEAD
-      - name: Production Build
-        run: npm run build:prod
-
-      - name: Production Install
-        run: npm ci --production
-
-=======
->>>>>>> deb85c12
       - name: Publish
         run: npm publish
         env:
