--- conflicted
+++ resolved
@@ -20,11 +20,7 @@
     "microjob": "0.7.0",
     "node-worker-threads-pool": "1.5.1",
     "piscina": "3.2.0",
-<<<<<<< HEAD
-    "poolifier": "2.5.4",
-=======
     "poolifier": "2.6.1",
->>>>>>> 247ce01e
     "threads": "1.7.0",
     "threadwork": "0.6.0",
     "worker-nodes": "2.4.0",
