const { FixedThreadPool } = require('../../../lib/index')
const { runTest } = require('../benchmark-utils')

const size = 30

<<<<<<< HEAD
const fixedPool = new FixedThreadPool(
  size,
  './benchmarks/internal/thread/worker.js',
  {
    maxTasks: 10000
  }
)
=======
const fixedPool = new FixedThreadPool(size, './worker.js')
>>>>>>> 1927ee67

async function fixedThreadTest (
  { tasks, workerData } = { tasks: 1, workerData: { proof: 'ok' } }
) {
  return runTest(fixedPool, { tasks, workerData })
}

module.exports = { fixedThreadTest }<|MERGE_RESOLUTION|>--- conflicted
+++ resolved
@@ -3,17 +3,10 @@
 
 const size = 30
 
-<<<<<<< HEAD
 const fixedPool = new FixedThreadPool(
   size,
-  './benchmarks/internal/thread/worker.js',
-  {
-    maxTasks: 10000
-  }
+  './benchmarks/internal/thread/worker.js'
 )
-=======
-const fixedPool = new FixedThreadPool(size, './worker.js')
->>>>>>> 1927ee67
 
 async function fixedThreadTest (
   { tasks, workerData } = { tasks: 1, workerData: { proof: 'ok' } }
