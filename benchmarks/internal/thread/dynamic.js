--- conflicted
+++ resolved
@@ -6,23 +6,16 @@
 
 const size = 30
 
-<<<<<<< HEAD
 const dynamicPool = new DynamicThreadPool(
   size / 2,
   size * 3,
-  './benchmarks/internal/thread/worker.js',
-  {
-    maxTasks: 10000
-  }
+  './benchmarks/internal/thread/worker.js'
 )
 
 const dynamicPoolLessRecentlyUsed = new DynamicThreadPool(
   size / 2,
   size * 3,
   './benchmarks/internal/thread/worker.js',
-  {
-    maxTasks: 10000
-  },
   { workerChoiceStrategy: DynamicThreadPool.LESS_RECENTLY_USED }
 )
 
@@ -30,14 +23,8 @@
   size / 2,
   size * 3,
   './benchmarks/internal/thread/worker.js',
-  {
-    maxTasks: 10000
-  },
   { workerChoiceStrategy: WorkerChoiceStrategies.RANDOM }
 )
-=======
-const dynamicPool = new DynamicThreadPool(size / 2, size * 3, './worker.js')
->>>>>>> 1927ee67
 
 async function dynamicThreadTest (
   { tasks, workerData } = { tasks: 1, workerData: { proof: 'ok' } }
