--- conflicted
+++ resolved
@@ -51,13 +51,8 @@
 /**
  * Intentionally inefficient implementation.
  *
-<<<<<<< HEAD
- * @param {number} n
- * @returns {number}
-=======
  * @param {number} n - The number to calculate the factorial of.
  * @returns {number} - The factorial of n.
->>>>>>> 7d82d90e
  */
 function factorial (n) {
   if (n === 0) {
