const { defineConfig } = require('eslint-define-config')

module.exports = defineConfig({
  root: true,
  env: {
    es2022: true,
    node: true,
    mocha: true
  },
  parserOptions: {
    sourceType: 'module',
    ecmaVersion: 2022
  },
  plugins: ['simple-import-sort', 'promise', 'spellcheck'],
  extends: [
    'eslint:recommended',
    'plugin:import/recommended',
    'plugin:promise/recommended'
  ],
  settings: {
    'import/resolver': {
      typescript: {
        project: './tsconfig.json'
      }
    }
  },
  rules: {
    'simple-import-sort/imports': 'error',
    'simple-import-sort/exports': 'error',

    'spellcheck/spell-checker': [
      'warn',
      {
        skipWords: [
<<<<<<< HEAD
          'abortable',
=======
          'argv',
>>>>>>> 88c482fa
          'axios',
          'benoit',
          'browserslist',
          'builtins',
          'christopher',
          'cjs',
          'cloneable',
          'comparator',
          'cpu',
          'cpus',
          'cryptographically',
          'ctx',
          'deprecations',
          'deque',
          'dequeue',
          'dequeued',
          'deregisters',
          'dts',
          'ecma',
          'elu',
          'enqueue',
          'enum',
          'errored',
          'esm',
          'fastify',
          'fibonacci',
          'fp',
          'fs',
          'func',
          'inheritDoc',
          'javascript',
          'jsdoc',
          'linebreak',
          'localhost',
          'microjob',
          'mitata',
          'mjs',
          'nodemailer',
          'npx',
          'num',
          'os',
          'perf',
          'piscina',
          'pnpm',
          'poolifier',
          'prepend',
          'prepends',
          'positionals',
          'readdir',
          'readonly',
          'req',
          'resize',
          'sinon',
          'smtp',
          'threadjs',
          'threadwork',
          'tinypool',
          'tld',
          'tos',
          'tsconfig',
          'tsdoc',
          'typedoc',
          'unlink',
          'unref',
          'utf8',
          'workerpool',
          'ws',
          'wss',
          'wwr'
        ],
        skipIfMatch: ['^@.*', '^plugin:.*']
      }
    ]
  },
  overrides: [
    {
      files: ['**/*.ts'],
      plugins: ['@typescript-eslint', 'eslint-plugin-tsdoc'],
      parser: '@typescript-eslint/parser',
      parserOptions: {
        project: './tsconfig.json'
      },
      extends: [
        'plugin:@typescript-eslint/strict-type-checked',
        'plugin:@typescript-eslint/stylistic-type-checked',
        'plugin:import/typescript',
        'love'
      ],
      rules: {
        'operator-linebreak': 'off',
        'tsdoc/syntax': 'warn'
      }
    },
    {
      files: ['examples/typescript/**/*.ts'],
      rules: {
        'import/no-unresolved': [
          'error',
          {
            ignore: [
              '^axios$',
              '^express$',
              '^fastify$',
              '^fastify-plugin$',
              '^node-fetch$',
              '^nodemailer$',
              '^poolifier$',
              '^ws$'
            ]
          }
        ],
        '@typescript-eslint/no-unsafe-argument': 'off',
        '@typescript-eslint/no-unsafe-call': 'off',
        '@typescript-eslint/no-unsafe-return': 'off',
        '@typescript-eslint/no-unsafe-assignment': 'off',
        '@typescript-eslint/no-unsafe-member-access': 'off',
        '@typescript-eslint/no-unnecessary-type-assertion': 'off',
        '@typescript-eslint/no-redundant-type-constituents': 'off',
        '@typescript-eslint/strict-boolean-expressions': 'off',
        '@typescript-eslint/return-await': 'off',
        '@typescript-eslint/no-non-null-assertion': 'off'
      }
    },
    {
      files: ['**/*.cjs', '**/*.js', '**/*.mjs'],
      plugins: ['jsdoc'],
      extends: ['plugin:n/recommended', 'plugin:jsdoc/recommended', 'standard']
    },
    {
      files: ['tests/**/*.cjs', 'tests/**/*.js', 'tests/**/*.mjs'],
      rules: {
        'jsdoc/require-jsdoc': 'off'
      }
    },
    {
      files: [
        'benchmarks/**/*.cjs',
        'benchmarks/**/*.js',
        'benchmarks/**/*.mjs'
      ],
      rules: {
        'jsdoc/require-jsdoc': 'off'
      }
    },
    {
      files: ['examples/javascript/**/*.cjs', 'examples/javascript/**/*.js'],
      rules: {
        'jsdoc/require-jsdoc': 'off'
      }
    }
  ]
})<|MERGE_RESOLUTION|>--- conflicted
+++ resolved
@@ -32,11 +32,8 @@
       'warn',
       {
         skipWords: [
-<<<<<<< HEAD
           'abortable',
-=======
           'argv',
->>>>>>> 88c482fa
           'axios',
           'benoit',
           'browserslist',
