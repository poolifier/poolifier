import { MessageChannel, SHARE_ENV, Worker, isMainThread } from 'worker_threads'

export type Draft<T> = { -readonly [P in keyof T]?: T[P] }

export type WorkerWithMessageChannel = Worker & Draft<MessageChannel>

export interface FixedThreadPoolOptions {
  /**
   * A function that will listen for error event on each worker thread.
   */
  errorHandler?: (this: Worker, e: Error) => void
  /**
   * A function that will listen for online event on each worker thread.
   */
  onlineHandler?: (this: Worker) => void
  /**
   * A function that will listen for exit event on each worker thread.
   */
  exitHandler?: (this: Worker, code: number) => void
  /**
   * This is just to avoid not useful warnings message, is used to set `maxListeners` on event emitters (workers are event emitters).
   *
   * @default 1000
   */
  maxTasks?: number
}

/**
 * A thread pool with a static number of threads, is possible to execute tasks in sync or async mode as you prefer.
 *
 * This pool will select the worker thread in a round robin fashion.
 *
 * @author [Alessandro Pio Ardizio](https://github.com/pioardi)
 * @since 0.0.1
 */
export class FixedThreadPool<Data = any, Response = any> {
  public readonly workers: WorkerWithMessageChannel[] = []
  public nextWorker: number = 0

  // threadId as key and an integer value
  public readonly tasks: Map<WorkerWithMessageChannel, number> = new Map<
    WorkerWithMessageChannel,
    number
  >()

  protected id: number = 0

  /**
   * @param numThreads Num of threads for this worker pool.
   * @param filePath A file path with implementation of `ThreadWorker` class, relative path is fine.
   * @param opts An object with possible options for example `errorHandler`, `onlineHandler`. Default: `{ maxTasks: 1000 }`
   */
  public constructor (
    public readonly numThreads: number,
    public readonly filePath: string,
    public readonly opts: FixedThreadPoolOptions = { maxTasks: 1000 }
  ) {
    if (!isMainThread) {
      throw new Error('Cannot start a thread pool from a worker thread !!!')
    }
    // TODO christopher 2021-02-07: Improve this check e.g. with a pattern or blank check
    if (!this.filePath) {
      throw new Error('Please specify a file with a worker implementation')
    }

    for (let i = 1; i <= this.numThreads; i++) {
      this.newWorker()
    }
  }

  public async destroy (): Promise<void> {
    for (const worker of this.workers) {
      await worker.terminate()
    }
  }

  /**
   * Execute the task specified into the constructor with the data parameter.
   *
   * @param data The input for the task specified.
   * @returns Promise that is resolved when the task is done.
   */
  public execute (data: Data): Promise<Response> {
    // configure worker to handle message with the specified task
    const worker = this.chooseWorker()
    const previousWorkerIndex = this.tasks.get(worker)
    if (previousWorkerIndex !== undefined) {
      this.tasks.set(worker, previousWorkerIndex + 1)
    } else {
      throw Error('Worker could not be found in tasks map')
    }
    const id = ++this.id
    const res = this.internalExecute(worker, id)
    worker.postMessage({ data: data || {}, id: id })
    return res
  }

<<<<<<< HEAD
  protected _execute (
=======
  // eslint-disable-next-line @typescript-eslint/promise-function-async
  protected internalExecute (
>>>>>>> fa0f5b28
    worker: WorkerWithMessageChannel,
    id: number
  ): Promise<Response> {
    return new Promise((resolve, reject) => {
      const listener = (message: {
        id: number
        error?: string
        data: Response
      }): void => {
        if (message.id === id) {
          worker.port2?.removeListener('message', listener)
          const previousWorkerIndex = this.tasks.get(worker)
          if (previousWorkerIndex !== undefined) {
            this.tasks.set(worker, previousWorkerIndex + 1)
          } else {
            throw Error('Worker could not be found in tasks map')
          }
          if (message.error) reject(message.error)
          else resolve(message.data)
        }
      }
      worker.port2?.on('message', listener)
    })
  }

  protected chooseWorker (): WorkerWithMessageChannel {
    if (this.workers.length - 1 === this.nextWorker) {
      this.nextWorker = 0
      return this.workers[this.nextWorker]
    } else {
      this.nextWorker++
      return this.workers[this.nextWorker]
    }
  }

  protected newWorker (): WorkerWithMessageChannel {
    const worker: WorkerWithMessageChannel = new Worker(this.filePath, {
      env: SHARE_ENV
    })
    worker.on('error', this.opts.errorHandler ?? (() => {}))
    worker.on('online', this.opts.onlineHandler ?? (() => {}))
    // TODO handle properly when a thread exit
    worker.on('exit', this.opts.exitHandler ?? (() => {}))
    this.workers.push(worker)
    const { port1, port2 } = new MessageChannel()
    worker.postMessage({ parent: port1 }, [port1])
    worker.port1 = port1
    worker.port2 = port2
    // we will attach a listener for every task,
    // when task is completed the listener will be removed but to avoid warnings we are increasing the max listeners size
    worker.port2.setMaxListeners(this.opts.maxTasks ?? 1000)
    // init tasks map
    this.tasks.set(worker, 0)
    return worker
  }
}<|MERGE_RESOLUTION|>--- conflicted
+++ resolved
@@ -95,12 +95,7 @@
     return res
   }
 
-<<<<<<< HEAD
-  protected _execute (
-=======
-  // eslint-disable-next-line @typescript-eslint/promise-function-async
   protected internalExecute (
->>>>>>> fa0f5b28
     worker: WorkerWithMessageChannel,
     id: number
   ): Promise<Response> {
