--- conflicted
+++ resolved
@@ -1,6 +1,6 @@
 /* eslint-disable @typescript-eslint/strict-boolean-expressions */
 
-import Pool, { PoolOptions } from './pool'
+import { Pool, PoolOptions } from './pool'
 
 export type FixedThreadPoolOptions = PoolOptions
 
@@ -12,135 +12,7 @@
  * @author [Alessandro Pio Ardizio](https://github.com/pioardi)
  * @since 0.0.1
  */
-<<<<<<< HEAD
-export default class FixedThreadPool<Data = any, Response = any> extends Pool<
+export class FixedThreadPool<Data = any, Response = any> extends Pool<
 Data,
 Response
-> {}
-
-module.exports = FixedThreadPool
-=======
-export class FixedThreadPool<Data = any, Response = any> {
-  public readonly workers: WorkerWithMessageChannel[] = []
-  public nextWorker: number = 0
-
-  // threadId as key and an integer value
-  /* eslint-disable @typescript-eslint/indent */
-  public readonly tasks: Map<WorkerWithMessageChannel, number> = new Map<
-    WorkerWithMessageChannel,
-    number
-  >()
-  /* eslint-enable @typescript-eslint/indent */
-
-  protected _id: number = 0
-
-  /**
-   * @param numThreads Num of threads for this worker pool.
-   * @param filePath A file path with implementation of `ThreadWorker` class, relative path is fine.
-   * @param opts An object with possible options for example `errorHandler`, `onlineHandler`. Default: `{ maxTasks: 1000 }`
-   */
-  public constructor (
-    public readonly numThreads: number,
-    public readonly filePath: string,
-    public readonly opts: FixedThreadPoolOptions = { maxTasks: 1000 }
-  ) {
-    if (!isMainThread) {
-      throw new Error('Cannot start a thread pool from a worker thread !!!')
-    }
-    // TODO christopher 2021-02-07: Improve this check e.g. with a pattern or blank check
-    if (!this.filePath) {
-      throw new Error('Please specify a file with a worker implementation')
-    }
-
-    for (let i = 1; i <= this.numThreads; i++) {
-      this._newWorker()
-    }
-  }
-
-  public async destroy (): Promise<void> {
-    for (const worker of this.workers) {
-      await worker.terminate()
-    }
-  }
-
-  /**
-   * Execute the task specified into the constructor with the data parameter.
-   *
-   * @param data The input for the task specified.
-   * @returns Promise that is resolved when the task is done.
-   */
-  // eslint-disable-next-line @typescript-eslint/promise-function-async
-  public execute (data: Data): Promise<Response> {
-    // configure worker to handle message with the specified task
-    const worker = this._chooseWorker()
-    const previousWorkerIndex = this.tasks.get(worker)
-    if (previousWorkerIndex !== undefined) {
-      this.tasks.set(worker, previousWorkerIndex + 1)
-    } else {
-      throw Error('Worker could not be found in tasks map')
-    }
-    const id = ++this._id
-    const res = this._execute(worker, id)
-    worker.postMessage({ data: data || _void, _id: id })
-    return res
-  }
-
-  // eslint-disable-next-line @typescript-eslint/promise-function-async
-  protected _execute (
-    worker: WorkerWithMessageChannel,
-    id: number
-  ): Promise<Response> {
-    return new Promise((resolve, reject) => {
-      const listener = (message: {
-        _id: number
-        error?: string
-        data: Response
-      }): void => {
-        if (message._id === id) {
-          worker.port2?.removeListener('message', listener)
-          const previousWorkerIndex = this.tasks.get(worker)
-          if (previousWorkerIndex !== undefined) {
-            this.tasks.set(worker, previousWorkerIndex + 1)
-          } else {
-            throw Error('Worker could not be found in tasks map')
-          }
-          if (message.error) reject(message.error)
-          else resolve(message.data)
-        }
-      }
-      worker.port2?.on('message', listener)
-    })
-  }
-
-  protected _chooseWorker (): WorkerWithMessageChannel {
-    if (this.workers.length - 1 === this.nextWorker) {
-      this.nextWorker = 0
-      return this.workers[this.nextWorker]
-    } else {
-      this.nextWorker++
-      return this.workers[this.nextWorker]
-    }
-  }
-
-  protected _newWorker (): WorkerWithMessageChannel {
-    const worker: WorkerWithMessageChannel = new Worker(this.filePath, {
-      env: SHARE_ENV
-    })
-    worker.on('error', this.opts.errorHandler ?? empty)
-    worker.on('online', this.opts.onlineHandler ?? empty)
-    // TODO handle properly when a thread exit
-    worker.on('exit', this.opts.exitHandler ?? empty)
-    this.workers.push(worker)
-    const { port1, port2 } = new MessageChannel()
-    worker.postMessage({ parent: port1 }, [port1])
-    worker.port1 = port1
-    worker.port2 = port2
-    // we will attach a listener for every task,
-    // when task is completed the listener will be removed but to avoid warnings we are increasing the max listeners size
-    worker.port2.setMaxListeners(this.opts.maxTasks ?? 1000)
-    // init tasks map
-    this.tasks.set(worker, 0)
-    return worker
-  }
-}
->>>>>>> 60fbd6d6
+> {}