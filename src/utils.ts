--- conflicted
+++ resolved
@@ -225,15 +225,10 @@
       priority: taskFunctionObject.priority,
     }),
     ...(taskFunctionObject?.strategy != null && {
-<<<<<<< HEAD
-      strategy: taskFunctionObject.strategy
+      strategy: taskFunctionObject.strategy,
     }),
     ...(taskFunctionObject?.workerNodes != null && {
       workerNodes: taskFunctionObject.workerNodes
     })
-=======
-      strategy: taskFunctionObject.strategy,
-    }),
->>>>>>> ace4d248
   }
 }