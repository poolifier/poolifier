--- conflicted
+++ resolved
@@ -230,16 +230,11 @@
         return null
       })
       .catch(e => {
-<<<<<<< HEAD
-        const err = this.handleError(e)
+        const err = this.handleError(e as Error)
         this.sendToMainWorker({
           error: err,
           id: value.id
         })
-=======
-        const err = this.handleError(e as Error)
-        this.sendToMainWorker({ error: err, id: value.id })
->>>>>>> e00a6c53
       })
       .finally(() => {
         this.lastTaskTimestamp = Date.now()
