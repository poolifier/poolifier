import type { Worker } from 'node:cluster'
import { performance } from 'node:perf_hooks'
<<<<<<< HEAD
import { EventEmitter } from 'node:events'
=======
import type { MessagePort } from 'node:worker_threads'

>>>>>>> ea4b5fd0
import type {
  MessageValue,
  Task,
  TaskPerformance,
  WorkerStatistics
} from '../utility-types.js'
import {
  DEFAULT_TASK_NAME,
  EMPTY_FUNCTION,
  isAsyncFunction,
  isPlainObject
} from '../utils.js'
import type {
  TaskAsyncFunction,
  TaskFunction,
  TaskFunctionOperationResult,
  TaskFunctions,
  TaskSyncFunction
} from './task-functions.js'
import {
  checkTaskFunctionName,
  checkValidTaskFunctionEntry,
  checkValidWorkerOptions
} from './utils.js'
import { KillBehaviors, type WorkerOptions } from './worker-options.js'

interface AbortTaskEventDetail {
  taskId: string
}

const DEFAULT_MAX_INACTIVE_TIME = 60000
const DEFAULT_WORKER_OPTIONS: WorkerOptions = {
  /**
   * The kill behavior option on this worker or its default value.
   */
  killBehavior: KillBehaviors.SOFT,
  /**
   * The maximum time to keep this worker active while idle.
   * The pool automatically checks and terminates this worker when the time expires.
   */
  maxInactiveTime: DEFAULT_MAX_INACTIVE_TIME,
  /**
   * The function to call when the worker is killed.
   */
  killHandler: EMPTY_FUNCTION
}

/**
 * Base class that implements some shared logic for all poolifier workers.
 *
 * @typeParam MainWorker - Type of main worker.
 * @typeParam Data - Type of data this worker receives from pool's execution. This can only be structured-cloneable data.
 * @typeParam Response - Type of response the worker sends back to the main worker. This can only be structured-cloneable data.
 */
export abstract class AbstractWorker<
  MainWorker extends Worker | MessagePort,
  Data = unknown,
  Response = unknown
> extends EventEmitter {
  /**
   * Worker id.
   */
  protected abstract id: number
  /**
   * Task function(s) processed by the worker when the pool's `execution` function is invoked.
   */
  protected taskFunctions!: Map<string, TaskFunction<Data, Response>>
  /**
   * Task abort functions processed by the worker when task operation 'abort' is received.
   */
  protected taskAbortFunctions: Map<string, () => void>
  /**
   * Timestamp of the last task processed by this worker.
   */
  protected lastTaskTimestamp!: number
  /**
   * Performance statistics computation requirements.
   */
  protected statistics?: WorkerStatistics
  /**
   * Handler id of the `activeInterval` worker activity check.
   */
  protected activeInterval?: NodeJS.Timeout

  /**
   * Constructs a new poolifier worker.
   *
   * @param isMain - Whether this is the main worker or not.
   * @param mainWorker - Reference to main worker.
   * @param taskFunctions - Task function(s) processed by the worker when the pool's `execution` function is invoked. The first function is the default function.
   * @param opts - Options for the worker.
   */
  public constructor (
    protected readonly isMain: boolean | undefined,
    private readonly mainWorker: MainWorker | undefined | null,
    taskFunctions: TaskFunction<Data, Response> | TaskFunctions<Data, Response>,
    protected opts: WorkerOptions = DEFAULT_WORKER_OPTIONS
  ) {
    super()
    if (this.isMain == null) {
      throw new Error('isMain parameter is mandatory')
    }
    this.checkTaskFunctions(taskFunctions)
    this.taskAbortFunctions = new Map<string, () => void>()
    this.on('abortTask', (eventDetail: AbortTaskEventDetail) => {
      const { taskId } = eventDetail
      if (this.taskAbortFunctions.has(taskId)) {
        this.taskAbortFunctions.get(taskId)?.()
        this.taskAbortFunctions.delete(taskId)
      }
    })
    this.checkWorkerOptions(this.opts)
    if (!this.isMain) {
      // Should be once() but Node.js on windows has a bug that prevents it from working
      this.getMainWorker().on('message', this.handleReadyMessage.bind(this))
    }
  }

  private checkWorkerOptions (opts: WorkerOptions): void {
    checkValidWorkerOptions(opts)
    this.opts = { ...DEFAULT_WORKER_OPTIONS, ...opts }
  }

  /**
   * Checks if the `taskFunctions` parameter is passed to the constructor and valid.
   *
   * @param taskFunctions - The task function(s) parameter that should be checked.
   */
  private checkTaskFunctions (
    taskFunctions:
    | TaskFunction<Data, Response>
    | TaskFunctions<Data, Response>
    | undefined
  ): void {
    if (taskFunctions == null) {
      throw new Error('taskFunctions parameter is mandatory')
    }
    this.taskFunctions = new Map<string, TaskFunction<Data, Response>>()
    if (typeof taskFunctions === 'function') {
      const boundFn = taskFunctions.bind(this)
      this.taskFunctions.set(DEFAULT_TASK_NAME, boundFn)
      this.taskFunctions.set(
        typeof taskFunctions.name === 'string' &&
          taskFunctions.name.trim().length > 0
          ? taskFunctions.name
          : 'fn1',
        boundFn
      )
    } else if (isPlainObject(taskFunctions)) {
      let firstEntry = true
      for (const [name, fn] of Object.entries(taskFunctions)) {
        checkValidTaskFunctionEntry<Data, Response>(name, fn)
        const boundFn = fn.bind(this)
        if (firstEntry) {
          this.taskFunctions.set(DEFAULT_TASK_NAME, boundFn)
          firstEntry = false
        }
        this.taskFunctions.set(name, boundFn)
      }
      if (firstEntry) {
        throw new Error('taskFunctions parameter object is empty')
      }
    } else {
      throw new TypeError(
        'taskFunctions parameter is not a function or a plain object'
      )
    }
  }

  /**
   * Checks if the worker has a task function with the given name.
   *
   * @param name - The name of the task function to check.
   * @returns Whether the worker has a task function with the given name or not.
   */
  public hasTaskFunction (name: string): TaskFunctionOperationResult {
    try {
      checkTaskFunctionName(name)
    } catch (error) {
      return { status: false, error: error as Error }
    }
    return { status: this.taskFunctions.has(name) }
  }

  /**
   * Adds a task function to the worker.
   * If a task function with the same name already exists, it is replaced.
   *
   * @param name - The name of the task function to add.
   * @param fn - The task function to add.
   * @returns Whether the task function was added or not.
   */
  public addTaskFunction (
    name: string,
    fn: TaskFunction<Data, Response>
  ): TaskFunctionOperationResult {
    try {
      checkTaskFunctionName(name)
      if (name === DEFAULT_TASK_NAME) {
        throw new Error(
          'Cannot add a task function with the default reserved name'
        )
      }
      if (typeof fn !== 'function') {
        throw new TypeError('fn parameter is not a function')
      }
      const boundFn = fn.bind(this)
      if (
        this.taskFunctions.get(name) ===
        this.taskFunctions.get(DEFAULT_TASK_NAME)
      ) {
        this.taskFunctions.set(DEFAULT_TASK_NAME, boundFn)
      }
      this.taskFunctions.set(name, boundFn)
      this.sendTaskFunctionNamesToMainWorker()
      return { status: true }
    } catch (error) {
      return { status: false, error: error as Error }
    }
  }

  /**
   * Removes a task function from the worker.
   *
   * @param name - The name of the task function to remove.
   * @returns Whether the task function existed and was removed or not.
   */
  public removeTaskFunction (name: string): TaskFunctionOperationResult {
    try {
      checkTaskFunctionName(name)
      if (name === DEFAULT_TASK_NAME) {
        throw new Error(
          'Cannot remove the task function with the default reserved name'
        )
      }
      if (
        this.taskFunctions.get(name) ===
        this.taskFunctions.get(DEFAULT_TASK_NAME)
      ) {
        throw new Error(
          'Cannot remove the task function used as the default task function'
        )
      }
      const deleteStatus = this.taskFunctions.delete(name)
      this.sendTaskFunctionNamesToMainWorker()
      return { status: deleteStatus }
    } catch (error) {
      return { status: false, error: error as Error }
    }
  }

  /**
   * Lists the names of the worker's task functions.
   *
   * @returns The names of the worker's task functions.
   */
  public listTaskFunctionNames (): string[] {
    const names = [...this.taskFunctions.keys()]
    let defaultTaskFunctionName = DEFAULT_TASK_NAME
    for (const [name, fn] of this.taskFunctions) {
      if (
        name !== DEFAULT_TASK_NAME &&
        fn === this.taskFunctions.get(DEFAULT_TASK_NAME)
      ) {
        defaultTaskFunctionName = name
        break
      }
    }
    return [
      names[names.indexOf(DEFAULT_TASK_NAME)],
      defaultTaskFunctionName,
      ...names.filter(
        name => name !== DEFAULT_TASK_NAME && name !== defaultTaskFunctionName
      )
    ]
  }

  /**
   * Sets the default task function to use in the worker.
   *
   * @param name - The name of the task function to use as default task function.
   * @returns Whether the default task function was set or not.
   */
  public setDefaultTaskFunction (name: string): TaskFunctionOperationResult {
    try {
      checkTaskFunctionName(name)
      if (name === DEFAULT_TASK_NAME) {
        throw new Error(
          'Cannot set the default task function reserved name as the default task function'
        )
      }
      if (!this.taskFunctions.has(name)) {
        throw new Error(
          'Cannot set the default task function to a non-existing task function'
        )
      }
      // eslint-disable-next-line @typescript-eslint/no-non-null-assertion
      this.taskFunctions.set(DEFAULT_TASK_NAME, this.taskFunctions.get(name)!)
      this.sendTaskFunctionNamesToMainWorker()
      return { status: true }
    } catch (error) {
      return { status: false, error: error as Error }
    }
  }

  /**
   * Handles the ready message sent by the main worker.
   *
   * @param message - The ready message.
   */
  protected abstract handleReadyMessage (message: MessageValue<Data>): void

  /**
   * Worker message listener.
   *
   * @param message - The received message.
   */
  protected messageListener (message: MessageValue<Data>): void {
    this.checkMessageWorkerId(message)
    if (message.statistics != null) {
      // Statistics message received
      this.statistics = message.statistics
    } else if (message.checkActive != null) {
      // Check active message received
      message.checkActive ? this.startCheckActive() : this.stopCheckActive()
    } else if (message.taskFunctionOperation != null) {
      // Task function operation message received
      this.handleTaskFunctionOperationMessage(message)
    } else if (message.taskId != null && message.data != null) {
      // Task message received
      this.run(message)
    } else if (message.taskOperation === 'abort' && message.taskId != null) {
      // Abort task operation message received
      this.emit('abortTask', { taskId: message.taskId })
    } else if (message.kill === true) {
      // Kill message received
      this.handleKillMessage(message)
    }
  }

  protected handleTaskFunctionOperationMessage (
    message: MessageValue<Data>
  ): void {
    const { taskFunctionOperation, taskFunctionName, taskFunction } = message
    if (taskFunctionName == null) {
      throw new Error(
        'Cannot handle task function operation message without a task function name'
      )
    }
    let response: TaskFunctionOperationResult
    switch (taskFunctionOperation) {
      case 'add':
        response = this.addTaskFunction(
          taskFunctionName,
          // eslint-disable-next-line @typescript-eslint/no-implied-eval, no-new-func
          new Function(`return ${taskFunction}`)() as TaskFunction<
          Data,
          Response
          >
        )
        break
      case 'remove':
        response = this.removeTaskFunction(taskFunctionName)
        break
      case 'default':
        response = this.setDefaultTaskFunction(taskFunctionName)
        break
      default:
        response = { status: false, error: new Error('Unknown task operation') }
        break
    }
    this.sendToMainWorker({
      taskFunctionOperation,
      taskFunctionOperationStatus: response.status,
      taskFunctionName,
      ...(!response.status &&
        response.error != null && {
        workerError: {
          name: taskFunctionName,
          message: this.handleError(response.error as Error | string)
        }
      })
    })
  }

  /**
   * Handles a kill message sent by the main worker.
   *
   * @param message - The kill message.
   */
  protected handleKillMessage (_message: MessageValue<Data>): void {
    this.stopCheckActive()
    if (isAsyncFunction(this.opts.killHandler)) {
      (this.opts.killHandler() as Promise<void>)
        .then(() => {
          this.sendToMainWorker({ kill: 'success' })
          return undefined
        })
        .catch(() => {
          this.sendToMainWorker({ kill: 'failure' })
        })
    } else {
      try {
        // eslint-disable-next-line @typescript-eslint/no-invalid-void-type
        this.opts.killHandler?.() as void
        this.sendToMainWorker({ kill: 'success' })
      } catch {
        this.sendToMainWorker({ kill: 'failure' })
      }
    }
    this.removeAllListeners()
  }

  /**
   * Check if the message worker id is set and matches the worker id.
   *
   * @param message - The message to check.
   * @throws {@link https://nodejs.org/api/errors.html#class-error} If the message worker id is not set or does not match the worker id.
   */
  private checkMessageWorkerId (message: MessageValue<Data>): void {
    if (message.workerId == null) {
      throw new Error('Message worker id is not set')
    } else if (message.workerId !== this.id) {
      throw new Error(
        `Message worker id ${message.workerId} does not match the worker id ${this.id}`
      )
    }
  }

  /**
   * Starts the worker check active interval.
   */
  private startCheckActive (): void {
    this.lastTaskTimestamp = performance.now()
    this.activeInterval = setInterval(
      this.checkActive.bind(this),
      (this.opts.maxInactiveTime ?? DEFAULT_MAX_INACTIVE_TIME) / 2
    )
  }

  /**
   * Stops the worker check active interval.
   */
  private stopCheckActive (): void {
    if (this.activeInterval != null) {
      clearInterval(this.activeInterval)
      delete this.activeInterval
    }
  }

  /**
   * Checks if the worker should be terminated, because its living too long.
   */
  private checkActive (): void {
    if (
      performance.now() - this.lastTaskTimestamp >
      (this.opts.maxInactiveTime ?? DEFAULT_MAX_INACTIVE_TIME)
    ) {
      this.sendToMainWorker({ kill: this.opts.killBehavior })
    }
  }

  /**
   * Returns the main worker.
   *
   * @returns Reference to the main worker.
   * @throws {@link https://nodejs.org/api/errors.html#class-error} If the main worker is not set.
   */
  protected getMainWorker (): MainWorker {
    if (this.mainWorker == null) {
      throw new Error('Main worker not set')
    }
    return this.mainWorker
  }

  /**
   * Sends a message to main worker.
   *
   * @param message - The response message.
   */
  protected abstract sendToMainWorker (
    message: MessageValue<Response, Data>
  ): void

  /**
   * Sends task function names to the main worker.
   */
  protected sendTaskFunctionNamesToMainWorker (): void {
    this.sendToMainWorker({
      taskFunctionNames: this.listTaskFunctionNames()
    })
  }

  /**
   * Handles an error and convert it to a string so it can be sent back to the main worker.
   *
   * @param error - The error raised by the worker.
   * @returns The error message.
   */
  protected handleError (error: Error | string): string {
    return error instanceof Error ? error.message : error
  }

  private getAbortableTaskFunction (
    name: string,
    taskId: string
  ): TaskAsyncFunction<Data, Response> {
    return async (data?: Data): Promise<Response> =>
      await new Promise<Response>((resolve, reject) => {
        this.taskAbortFunctions.set(taskId, () => {
          reject(new Error(`Task ${name} id ${taskId} aborted`))
        })
        const taskFunction = this.taskFunctions.get(name)
        if (isAsyncFunction(taskFunction)) {
          (taskFunction as TaskAsyncFunction<Data, Response>)(data)
            .then(resolve)
            .catch(reject)
        } else {
          resolve((taskFunction as TaskSyncFunction<Data, Response>)(data))
        }
      })
  }

  /**
   * Runs the given task.
   *
   * @param task - The task to execute.
   */
  protected readonly run = (task: Task<Data>): void => {
    const { name, data, abortable, taskId } = task
    const taskFunctionName = name ?? DEFAULT_TASK_NAME
    if (!this.taskFunctions.has(taskFunctionName)) {
      this.sendToMainWorker({
        workerError: {
          // eslint-disable-next-line @typescript-eslint/no-non-null-assertion
          name: name!,
          message: `Task function '${name}' not found`,
          data
        },
        taskId
      })
      return
    }
    let fn: TaskFunction<Data, Response>
    if (abortable === true) {
      // eslint-disable-next-line @typescript-eslint/no-non-null-assertion
      fn = this.getAbortableTaskFunction(taskFunctionName, taskId!)
    } else {
      // eslint-disable-next-line @typescript-eslint/no-non-null-assertion
      fn = this.taskFunctions.get(taskFunctionName)!
    }
    if (isAsyncFunction(fn)) {
      this.runAsync(fn as TaskAsyncFunction<Data, Response>, task)
    } else {
      this.runSync(fn as TaskSyncFunction<Data, Response>, task)
    }
  }

  /**
   * Runs the given task function synchronously.
   *
   * @param fn - Task function that will be executed.
   * @param task - Input data for the task function.
   */
  protected readonly runSync = (
    fn: TaskSyncFunction<Data, Response>,
    task: Task<Data>
  ): void => {
    const { name, data, abortable, taskId } = task
    try {
      let taskPerformance = this.beginTaskPerformance(name)
      const res = fn(data)
      taskPerformance = this.endTaskPerformance(taskPerformance)
      this.sendToMainWorker({
        data: res,
        taskPerformance,
        taskId
      })
    } catch (error) {
      this.sendToMainWorker({
        workerError: {
          // eslint-disable-next-line @typescript-eslint/no-non-null-assertion
          name: name!,
          message: this.handleError(error as Error | string),
          data
        },
        taskId
      })
    } finally {
      this.updateLastTaskTimestamp()
      if (abortable === true) {
        // eslint-disable-next-line @typescript-eslint/no-non-null-assertion
        this.taskAbortFunctions.delete(taskId!)
      }
    }
  }

  /**
   * Runs the given task function asynchronously.
   *
   * @param fn - Task function that will be executed.
   * @param task - Input data for the task function.
   */
  protected readonly runAsync = (
    fn: TaskAsyncFunction<Data, Response>,
    task: Task<Data>
  ): void => {
    const { name, data, abortable, taskId } = task
    let taskPerformance = this.beginTaskPerformance(name)
    fn(data)
      .then(res => {
        taskPerformance = this.endTaskPerformance(taskPerformance)
        this.sendToMainWorker({
          data: res,
          taskPerformance,
          taskId
        })
        return undefined
      })
      .catch(error => {
        this.sendToMainWorker({
          workerError: {
            // eslint-disable-next-line @typescript-eslint/no-non-null-assertion
            name: name!,
            message: this.handleError(error as Error | string),
            data
          },
          taskId
        })
      })
      .finally(() => {
        this.updateLastTaskTimestamp()
        if (abortable === true) {
          // eslint-disable-next-line @typescript-eslint/no-non-null-assertion
          this.taskAbortFunctions.delete(taskId!)
        }
      })
      .catch(EMPTY_FUNCTION)
  }

  private beginTaskPerformance (name?: string): TaskPerformance {
    if (this.statistics == null) {
      throw new Error('Performance statistics computation requirements not set')
    }
    return {
      name: name ?? DEFAULT_TASK_NAME,
      timestamp: performance.now(),
      ...(this.statistics.elu && {
        elu: performance.eventLoopUtilization()
      })
    }
  }

  private endTaskPerformance (
    taskPerformance: TaskPerformance
  ): TaskPerformance {
    if (this.statistics == null) {
      throw new Error('Performance statistics computation requirements not set')
    }
    return {
      ...taskPerformance,
      ...(this.statistics.runTime && {
        runTime: performance.now() - taskPerformance.timestamp
      }),
      ...(this.statistics.elu && {
        elu: performance.eventLoopUtilization(taskPerformance.elu)
      })
    }
  }

  private updateLastTaskTimestamp (): void {
    if (this.activeInterval != null) {
      this.lastTaskTimestamp = performance.now()
    }
  }
}<|MERGE_RESOLUTION|>--- conflicted
+++ resolved
@@ -1,11 +1,8 @@
 import type { Worker } from 'node:cluster'
+import { EventEmitter } from 'node:events'
 import { performance } from 'node:perf_hooks'
-<<<<<<< HEAD
-import { EventEmitter } from 'node:events'
-=======
 import type { MessagePort } from 'node:worker_threads'
 
->>>>>>> ea4b5fd0
 import type {
   MessageValue,
   Task,
