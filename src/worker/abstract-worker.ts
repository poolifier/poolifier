import type { Worker } from 'node:cluster'
import type { MessagePort } from 'node:worker_threads'

import { EventEmitter } from 'node:events'
import { performance } from 'node:perf_hooks'

import type {
  MessageValue,
  Task,
  TaskFunctionProperties,
  TaskPerformance,
  WorkerStatistics,
} from '../utility-types.js'
import type {
  TaskAsyncFunction,
  TaskFunction,
  TaskFunctionObject,
  TaskFunctionOperationResult,
  TaskFunctions,
  TaskSyncFunction,
} from './task-functions.js'

import {
  buildTaskFunctionProperties,
  DEFAULT_TASK_NAME,
  EMPTY_FUNCTION,
  isAsyncFunction,
  isPlainObject,
} from '../utils.js'
import {
  checkTaskFunctionName,
  checkValidTaskFunctionObjectEntry,
  checkValidWorkerOptions,
} from './utils.js'
import { KillBehaviors, type WorkerOptions } from './worker-options.js'

interface AbortTaskEventDetail {
  taskId: `${string}-${string}-${string}-${string}`
}

const DEFAULT_MAX_INACTIVE_TIME = 60000
const DEFAULT_WORKER_OPTIONS: Readonly<WorkerOptions> = Object.freeze({
  /**
   * The kill behavior option on this worker or its default value.
   */
  killBehavior: KillBehaviors.SOFT,
  /**
   * The function to call when the worker is killed.
   */
  killHandler: EMPTY_FUNCTION,
  /**
   * The maximum time to keep this worker active while idle.
   * The pool automatically checks and terminates this worker when the time expires.
   */
  maxInactiveTime: DEFAULT_MAX_INACTIVE_TIME,
})

/**
 * Base class that implements some shared logic for all poolifier workers.
 * @typeParam MainWorker - Type of main worker.
 * @typeParam Data - Type of data this worker receives from pool's execution. This can only be structured-cloneable data.
 * @typeParam Response - Type of response the worker sends back to the main worker. This can only be structured-cloneable data.
 */
export abstract class AbstractWorker<
  MainWorker extends MessagePort | Worker,
  Data = unknown,
  Response = unknown
> extends EventEmitter {
  /**
   * Handler id of the `activeInterval` worker activity check.
   */
  protected activeInterval?: NodeJS.Timeout
  /**
   * Worker id.
   */
  protected abstract readonly id: number
  /**
   * Timestamp of the last task processed by this worker.
   */
  protected lastTaskTimestamp!: number

  /**
   * Performance statistics computation requirements.
<<<<<<< HEAD
   */
  protected statistics?: WorkerStatistics

  /**
   * Task abort functions processed by the worker when task operation 'abort' is received.
=======
>>>>>>> 2d3b9e84
   */
  protected taskAbortFunctions: Map<
    `${string}-${string}-${string}-${string}`,
    () => void
  >

  /**
   * Task function object(s) processed by the worker when the pool's `execute` method is invoked.
   */
  protected taskFunctions!: Map<string, TaskFunctionObject<Data, Response>>

  /**
   * Constructs a new poolifier worker.
   * @param isMain - Whether this is the main worker or not.
   * @param mainWorker - Reference to main worker.
   * @param taskFunctions - Task function(s) processed by the worker when the pool's `execute` method is invoked. The first function is the default function.
   * @param opts - Options for the worker.
   */
  public constructor (
    protected readonly isMain: boolean | undefined,
    private readonly mainWorker: MainWorker | null | undefined,
    taskFunctions: TaskFunction<Data, Response> | TaskFunctions<Data, Response>,
    protected opts: WorkerOptions = DEFAULT_WORKER_OPTIONS
  ) {
    super()
    if (this.isMain == null) {
      throw new Error('isMain parameter is mandatory')
    }
    this.checkTaskFunctions(taskFunctions)
    this.taskAbortFunctions = new Map<
      `${string}-${string}-${string}-${string}`,
      () => void
    >()
    this.on('abortTask', (eventDetail: AbortTaskEventDetail) => {
      const { taskId } = eventDetail
      if (this.taskAbortFunctions.has(taskId)) {
        this.taskAbortFunctions.get(taskId)?.()
        this.taskAbortFunctions.delete(taskId)
      }
    })
    this.checkWorkerOptions(this.opts)
    if (!this.isMain) {
      // Should be once() but Node.js on windows has a bug that prevents it from working
      this.getMainWorker().on('message', this.handleReadyMessage.bind(this))
    }
  }

  /**
   * Adds a task function to the worker.
   * If a task function with the same name already exists, it is replaced.
   * @param name - The name of the task function to add.
   * @param fn - The task function to add.
   * @returns Whether the task function was added or not.
   */
  public addTaskFunction (
    name: string,
    fn: TaskFunction<Data, Response> | TaskFunctionObject<Data, Response>
  ): TaskFunctionOperationResult {
    try {
      checkTaskFunctionName(name)
      if (name === DEFAULT_TASK_NAME) {
        throw new Error(
          'Cannot add a task function with the default reserved name'
        )
      }
      if (typeof fn === 'function') {
        fn = { taskFunction: fn } satisfies TaskFunctionObject<Data, Response>
      }
      checkValidTaskFunctionObjectEntry<Data, Response>(name, fn)
      fn.taskFunction = fn.taskFunction.bind(this)
      if (
        this.taskFunctions.get(name) ===
        this.taskFunctions.get(DEFAULT_TASK_NAME)
      ) {
        this.taskFunctions.set(DEFAULT_TASK_NAME, fn)
      }
      this.taskFunctions.set(name, fn)
      this.sendTaskFunctionsPropertiesToMainWorker()
      return { status: true }
    } catch (error) {
      return { error: error as Error, status: false }
    }
  }

  /**
   * Checks if the worker has a task function with the given name.
   * @param name - The name of the task function to check.
   * @returns Whether the worker has a task function with the given name or not.
   */
  public hasTaskFunction (name: string): TaskFunctionOperationResult {
    try {
      checkTaskFunctionName(name)
    } catch (error) {
      return { error: error as Error, status: false }
    }
    return { status: this.taskFunctions.has(name) }
  }

  /**
   * Lists the properties of the worker's task functions.
   * @returns The properties of the worker's task functions.
   */
  public listTaskFunctionsProperties (): TaskFunctionProperties[] {
    let defaultTaskFunctionName = DEFAULT_TASK_NAME
    for (const [name, fnObj] of this.taskFunctions) {
      if (
        name !== DEFAULT_TASK_NAME &&
        fnObj === this.taskFunctions.get(DEFAULT_TASK_NAME)
      ) {
        defaultTaskFunctionName = name
        break
      }
    }
    const taskFunctionsProperties: TaskFunctionProperties[] = []
    for (const [name, fnObj] of this.taskFunctions) {
      if (name === DEFAULT_TASK_NAME || name === defaultTaskFunctionName) {
        continue
      }
      taskFunctionsProperties.push(buildTaskFunctionProperties(name, fnObj))
    }
    return [
      buildTaskFunctionProperties(
        DEFAULT_TASK_NAME,
        this.taskFunctions.get(DEFAULT_TASK_NAME)
      ),
      buildTaskFunctionProperties(
        defaultTaskFunctionName,
        this.taskFunctions.get(defaultTaskFunctionName)
      ),
      ...taskFunctionsProperties,
    ]
  }

  /**
   * Removes a task function from the worker.
   * @param name - The name of the task function to remove.
   * @returns Whether the task function existed and was removed or not.
   */
  public removeTaskFunction (name: string): TaskFunctionOperationResult {
    try {
      checkTaskFunctionName(name)
      if (name === DEFAULT_TASK_NAME) {
        throw new Error(
          'Cannot remove the task function with the default reserved name'
        )
      }
      if (
        this.taskFunctions.get(name) ===
        this.taskFunctions.get(DEFAULT_TASK_NAME)
      ) {
        throw new Error(
          'Cannot remove the task function used as the default task function'
        )
      }
      const deleteStatus = this.taskFunctions.delete(name)
      this.sendTaskFunctionsPropertiesToMainWorker()
      return { status: deleteStatus }
    } catch (error) {
      return { error: error as Error, status: false }
    }
  }

  /**
   * Sets the default task function to use in the worker.
   * @param name - The name of the task function to use as default task function.
   * @returns Whether the default task function was set or not.
   */
  public setDefaultTaskFunction (name: string): TaskFunctionOperationResult {
    try {
      checkTaskFunctionName(name)
      if (name === DEFAULT_TASK_NAME) {
        throw new Error(
          'Cannot set the default task function reserved name as the default task function'
        )
      }
      if (!this.taskFunctions.has(name)) {
        throw new Error(
          'Cannot set the default task function to a non-existing task function'
        )
      }
      // eslint-disable-next-line @typescript-eslint/no-non-null-assertion
      this.taskFunctions.set(DEFAULT_TASK_NAME, this.taskFunctions.get(name)!)
      this.sendTaskFunctionsPropertiesToMainWorker()
      return { status: true }
    } catch (error) {
      return { error: error as Error, status: false }
    }
  }

  /**
   * Returns the main worker.
   * @returns Reference to the main worker.
   * @throws {@link https://nodejs.org/api/errors.html#class-error} If the main worker is not set.
   */
  protected getMainWorker (): MainWorker {
    if (this.mainWorker == null) {
      throw new Error('Main worker not set')
    }
    return this.mainWorker
  }

  /**
   * Handles a worker error.
   * @param error - The error raised by the worker.
   * @returns The worker error object.
   */
  protected abstract handleError (error: Error): {
    error?: Error
    message: string
    stack?: string
  }

  /**
   * Handles a kill message sent by the main worker.
   * @param message - The kill message.
   */
  protected handleKillMessage (message: MessageValue<Data>): void {
    this.stopCheckActive()
    if (isAsyncFunction(this.opts.killHandler)) {
      ;(this.opts.killHandler as () => Promise<void>)()
        .then(() => {
          this.sendToMainWorker({ kill: 'success' })
          return undefined
        })
        .catch(() => {
          this.sendToMainWorker({ kill: 'failure' })
        })
    } else {
      try {
        ;(this.opts.killHandler as (() => void) | undefined)?.()
        this.sendToMainWorker({ kill: 'success' })
      } catch {
        this.sendToMainWorker({ kill: 'failure' })
      }
    }
    this.removeAllListeners()
  }

  /**
   * Handles the ready message sent by the main worker.
   * @param message - The ready message.
   */
  protected abstract handleReadyMessage (message: MessageValue<Data>): void

  protected handleTaskFunctionOperationMessage (
    message: MessageValue<Data>
  ): void {
    const { taskFunction, taskFunctionOperation, taskFunctionProperties } =
      message
    if (taskFunctionProperties == null) {
      throw new Error(
        'Cannot handle task function operation message without task function properties'
      )
    }
    let response: TaskFunctionOperationResult
    switch (taskFunctionOperation) {
      case 'add':
        if (typeof taskFunction !== 'string') {
          throw new Error(
            `Cannot handle task function operation ${taskFunctionOperation} message without task function`
          )
        }
        response = this.addTaskFunction(taskFunctionProperties.name, {
          // eslint-disable-next-line @typescript-eslint/no-implied-eval, no-new-func, @typescript-eslint/no-unsafe-call
          taskFunction: new Function(
            `return ${taskFunction}`
          )() as TaskFunction<Data, Response>,
          ...(taskFunctionProperties.priority != null && {
            priority: taskFunctionProperties.priority,
          }),
          ...(taskFunctionProperties.strategy != null && {
            strategy: taskFunctionProperties.strategy,
          }),
        })
        break
      case 'default':
        response = this.setDefaultTaskFunction(taskFunctionProperties.name)
        break
      case 'remove':
        response = this.removeTaskFunction(taskFunctionProperties.name)
        break
      default:
        response = { error: new Error('Unknown task operation'), status: false }
        break
    }
    const { error, status } = response
    this.sendToMainWorker({
      taskFunctionOperation,
      taskFunctionOperationStatus: status,
      taskFunctionProperties,
      ...(!status &&
        error != null && {
        workerError: {
          name: taskFunctionProperties.name,
          ...this.handleError(error),
        },
      }),
    })
  }

  /**
   * Worker message listener.
   * @param message - The received message.
   */
  protected messageListener (message: MessageValue<Data>): void {
    this.checkMessageWorkerId(message)
    const {
      checkActive,
      data,
      kill,
      statistics,
      taskFunctionOperation,
      taskId,
      taskOperation,
    } = message
    if (statistics != null) {
      // Statistics message received
      this.statistics = statistics
    } else if (checkActive != null) {
      // Check active message received
      checkActive ? this.startCheckActive() : this.stopCheckActive()
    } else if (taskFunctionOperation != null) {
      // Task function operation message received
      this.handleTaskFunctionOperationMessage(message)
    } else if (taskId != null && data != null) {
      // Task message received
      this.run(message)
    } else if (taskOperation === 'abort' && taskId != null) {
      // Abort task operation message received
      this.emit('abortTask', { taskId: message.taskId })
    } else if (kill === true) {
      // Kill message received
      this.handleKillMessage(message)
    }
  }

  /**
   * Runs the given task.
   * @param task - The task to execute.
   */
  protected readonly run = (task: Task<Data>): void => {
<<<<<<< HEAD
    const { abortable, data, name, taskId } = task
=======
    const { data, name, taskId } = task
>>>>>>> 2d3b9e84
    const taskFunctionName = name ?? DEFAULT_TASK_NAME
    if (!this.taskFunctions.has(taskFunctionName)) {
      this.sendToMainWorker({
        taskId,
        workerError: {
          data,
          name,
          ...this.handleError(
            // eslint-disable-next-line @typescript-eslint/no-non-null-assertion
            new Error(`Task function '${name!}' not found`)
          ),
        },
      })
      return
    }
<<<<<<< HEAD
    let fn: TaskFunction<Data, Response>
    if (abortable === true) {
      // eslint-disable-next-line @typescript-eslint/no-non-null-assertion
      fn = this.getAbortableTaskFunction(taskFunctionName, taskId!)
    } else {
      // eslint-disable-next-line @typescript-eslint/no-non-null-assertion
      fn = this.taskFunctions.get(taskFunctionName)!.taskFunction
    }
=======
    const fn = this.taskFunctions.get(taskFunctionName)?.taskFunction
>>>>>>> 2d3b9e84
    if (isAsyncFunction(fn)) {
      this.runAsync(fn as TaskAsyncFunction<Data, Response>, task)
    } else {
      this.runSync(fn as TaskSyncFunction<Data, Response>, task)
    }
  }

  /**
   * Runs the given task function asynchronously.
   * @param fn - Task function that will be executed.
   * @param task - Input data for the task function.
   */
  protected readonly runAsync = (
    fn: TaskAsyncFunction<Data, Response>,
    task: Task<Data>
  ): void => {
<<<<<<< HEAD
    const { abortable, data, name, taskId } = task
=======
    const { data, name, taskId } = task
>>>>>>> 2d3b9e84
    let taskPerformance = this.beginTaskPerformance(name)
    fn(data)
      .then(res => {
        taskPerformance = this.endTaskPerformance(taskPerformance)
        this.sendToMainWorker({
          data: res,
          taskId,
          taskPerformance,
        })
        return undefined
      })
      .catch((error: unknown) => {
        this.sendToMainWorker({
          taskId,
          workerError: {
            data,
            name,
            ...this.handleError(error as Error),
          },
        })
      })
      .finally(() => {
        this.updateLastTaskTimestamp()
<<<<<<< HEAD
        if (abortable === true) {
          // eslint-disable-next-line @typescript-eslint/no-non-null-assertion
          this.taskAbortFunctions.delete(taskId!)
        }
=======
>>>>>>> 2d3b9e84
      })
      .catch(EMPTY_FUNCTION)
  }

  /**
   * Runs the given task function synchronously.
   * @param fn - Task function that will be executed.
   * @param task - Input data for the task function.
   */
  protected readonly runSync = (
    fn: TaskSyncFunction<Data, Response>,
    task: Task<Data>
  ): void => {
<<<<<<< HEAD
    const { abortable, data, name, taskId } = task
=======
    const { data, name, taskId } = task
>>>>>>> 2d3b9e84
    try {
      let taskPerformance = this.beginTaskPerformance(name)
      const res = fn(data)
      taskPerformance = this.endTaskPerformance(taskPerformance)
      this.sendToMainWorker({
        data: res,
        taskId,
        taskPerformance,
      })
    } catch (error) {
      this.sendToMainWorker({
        taskId,
        workerError: {
          data,
          name,
          ...this.handleError(error as Error),
        },
      })
    } finally {
      this.updateLastTaskTimestamp()
<<<<<<< HEAD
      if (abortable === true) {
        // eslint-disable-next-line @typescript-eslint/no-non-null-assertion
        this.taskAbortFunctions.delete(taskId!)
      }
=======
>>>>>>> 2d3b9e84
    }
  }

  /**
   * Sends task functions properties to the main worker.
   */
  protected sendTaskFunctionsPropertiesToMainWorker (): void {
    this.sendToMainWorker({
      taskFunctionsProperties: this.listTaskFunctionsProperties(),
    })
  }

  /**
   * Sends a message to main worker.
   * @param message - The response message.
   */
  protected abstract sendToMainWorker (
    message: MessageValue<Response, Data>
  ): void

  private beginTaskPerformance (name?: string): TaskPerformance {
    if (this.statistics == null) {
      throw new Error('Performance statistics computation requirements not set')
    }
    return {
      name: name ?? DEFAULT_TASK_NAME,
      timestamp: performance.now(),
      ...(this.statistics.elu && {
        elu: performance.eventLoopUtilization(),
      }),
    }
  }

  /**
   * Checks if the worker should be terminated, because its living too long.
   */
  private checkActive (): void {
    if (
      performance.now() - this.lastTaskTimestamp >
      (this.opts.maxInactiveTime ?? DEFAULT_MAX_INACTIVE_TIME)
    ) {
      this.sendToMainWorker({ kill: this.opts.killBehavior })
    }
  }

  /**
   * Check if the message worker id is set and matches the worker id.
   * @param message - The message to check.
   * @throws {@link https://nodejs.org/api/errors.html#class-error} If the message worker id is not set or does not match the worker id.
   */
  private checkMessageWorkerId (message: MessageValue<Data>): void {
    if (message.workerId == null) {
      throw new Error('Message worker id is not set')
    } else if (message.workerId !== this.id) {
      throw new Error(
        `Message worker id ${message.workerId.toString()} does not match the worker id ${this.id.toString()}`
      )
    }
  }

  /**
   * Checks if the `taskFunctions` parameter is passed to the constructor and valid.
   * @param taskFunctions - The task function(s) parameter that should be checked.
   */
  private checkTaskFunctions (
    taskFunctions:
      | TaskFunction<Data, Response>
      | TaskFunctions<Data, Response>
      | undefined
  ): void {
    if (taskFunctions == null) {
      throw new Error('taskFunctions parameter is mandatory')
    }
    this.taskFunctions = new Map<string, TaskFunctionObject<Data, Response>>()
    if (typeof taskFunctions === 'function') {
      const fnObj = { taskFunction: taskFunctions.bind(this) }
      this.taskFunctions.set(DEFAULT_TASK_NAME, fnObj)
      this.taskFunctions.set(
        typeof taskFunctions.name === 'string' &&
          taskFunctions.name.trim().length > 0
          ? taskFunctions.name
          : 'fn1',
        fnObj
      )
    } else if (isPlainObject(taskFunctions)) {
      let firstEntry = true
      for (let [name, fnObj] of Object.entries(taskFunctions)) {
        if (typeof fnObj === 'function') {
          fnObj = { taskFunction: fnObj } satisfies TaskFunctionObject<
            Data,
            Response
          >
        }
        checkValidTaskFunctionObjectEntry<Data, Response>(name, fnObj)
        fnObj.taskFunction = fnObj.taskFunction.bind(this)
        if (firstEntry) {
          this.taskFunctions.set(DEFAULT_TASK_NAME, fnObj)
          firstEntry = false
        }
        this.taskFunctions.set(name, fnObj)
      }
      if (firstEntry) {
        throw new Error('taskFunctions parameter object is empty')
      }
    } else {
      throw new TypeError(
        'taskFunctions parameter is not a function or a plain object'
      )
    }
  }

  private checkWorkerOptions (opts: WorkerOptions): void {
    checkValidWorkerOptions(opts)
    this.opts = { ...DEFAULT_WORKER_OPTIONS, ...opts }
  }

  private endTaskPerformance (
    taskPerformance: TaskPerformance
  ): TaskPerformance {
    if (this.statistics == null) {
      throw new Error('Performance statistics computation requirements not set')
    }
    return {
      ...taskPerformance,
      ...(this.statistics.runTime && {
        runTime: performance.now() - taskPerformance.timestamp,
      }),
      ...(this.statistics.elu && {
        elu: performance.eventLoopUtilization(taskPerformance.elu),
      }),
    }
  }

  /**
   * Gets abortable task function.
   * An abortable promise is built to permit the task to be aborted.
   * @param name - The name of the task.
   * @param taskId - The task id.
   * @returns The abortable task function.
   */
  private getAbortableTaskFunction (
    name: string,
    taskId: `${string}-${string}-${string}-${string}`
  ): TaskAsyncFunction<Data, Response> {
    return async (data?: Data): Promise<Response> =>
      await new Promise<Response>(
        (resolve, reject: (reason?: unknown) => void) => {
          this.taskAbortFunctions.set(taskId, () => {
            reject(new Error(`Task ${name} id ${taskId} aborted`))
          })
          const taskFunction = this.taskFunctions.get(name)?.taskFunction
          if (isAsyncFunction(taskFunction)) {
            ;(taskFunction as TaskAsyncFunction<Data, Response>)(data)
              .then(resolve)
              .catch(reject)
          } else {
            resolve((taskFunction as TaskSyncFunction<Data, Response>)(data))
          }
        }
      )
  }

  /**
   * Starts the worker check active interval.
   */
  private startCheckActive (): void {
    this.lastTaskTimestamp = performance.now()
    this.activeInterval = setInterval(
      this.checkActive.bind(this),
      (this.opts.maxInactiveTime ?? DEFAULT_MAX_INACTIVE_TIME) / 2
    )
  }

  /**
   * Stops the worker check active interval.
   */
  private stopCheckActive (): void {
    if (this.activeInterval != null) {
      clearInterval(this.activeInterval)
      delete this.activeInterval
    }
  }

  private updateLastTaskTimestamp (): void {
    if (this.activeInterval != null) {
      this.lastTaskTimestamp = performance.now()
    }
  }
}<|MERGE_RESOLUTION|>--- conflicted
+++ resolved
@@ -81,14 +81,11 @@
 
   /**
    * Performance statistics computation requirements.
-<<<<<<< HEAD
    */
   protected statistics?: WorkerStatistics
 
   /**
    * Task abort functions processed by the worker when task operation 'abort' is received.
-=======
->>>>>>> 2d3b9e84
    */
   protected taskAbortFunctions: Map<
     `${string}-${string}-${string}-${string}`,
@@ -430,11 +427,7 @@
    * @param task - The task to execute.
    */
   protected readonly run = (task: Task<Data>): void => {
-<<<<<<< HEAD
     const { abortable, data, name, taskId } = task
-=======
-    const { data, name, taskId } = task
->>>>>>> 2d3b9e84
     const taskFunctionName = name ?? DEFAULT_TASK_NAME
     if (!this.taskFunctions.has(taskFunctionName)) {
       this.sendToMainWorker({
@@ -450,7 +443,6 @@
       })
       return
     }
-<<<<<<< HEAD
     let fn: TaskFunction<Data, Response>
     if (abortable === true) {
       // eslint-disable-next-line @typescript-eslint/no-non-null-assertion
@@ -459,9 +451,6 @@
       // eslint-disable-next-line @typescript-eslint/no-non-null-assertion
       fn = this.taskFunctions.get(taskFunctionName)!.taskFunction
     }
-=======
-    const fn = this.taskFunctions.get(taskFunctionName)?.taskFunction
->>>>>>> 2d3b9e84
     if (isAsyncFunction(fn)) {
       this.runAsync(fn as TaskAsyncFunction<Data, Response>, task)
     } else {
@@ -478,11 +467,7 @@
     fn: TaskAsyncFunction<Data, Response>,
     task: Task<Data>
   ): void => {
-<<<<<<< HEAD
     const { abortable, data, name, taskId } = task
-=======
-    const { data, name, taskId } = task
->>>>>>> 2d3b9e84
     let taskPerformance = this.beginTaskPerformance(name)
     fn(data)
       .then(res => {
@@ -506,13 +491,10 @@
       })
       .finally(() => {
         this.updateLastTaskTimestamp()
-<<<<<<< HEAD
         if (abortable === true) {
           // eslint-disable-next-line @typescript-eslint/no-non-null-assertion
           this.taskAbortFunctions.delete(taskId!)
         }
-=======
->>>>>>> 2d3b9e84
       })
       .catch(EMPTY_FUNCTION)
   }
@@ -526,11 +508,7 @@
     fn: TaskSyncFunction<Data, Response>,
     task: Task<Data>
   ): void => {
-<<<<<<< HEAD
     const { abortable, data, name, taskId } = task
-=======
-    const { data, name, taskId } = task
->>>>>>> 2d3b9e84
     try {
       let taskPerformance = this.beginTaskPerformance(name)
       const res = fn(data)
@@ -551,13 +529,10 @@
       })
     } finally {
       this.updateLastTaskTimestamp()
-<<<<<<< HEAD
       if (abortable === true) {
         // eslint-disable-next-line @typescript-eslint/no-non-null-assertion
         this.taskAbortFunctions.delete(taskId!)
       }
-=======
->>>>>>> 2d3b9e84
     }
   }
 
