import type { Worker } from 'node:cluster'
import { EventEmitter } from 'node:events'
import { performance } from 'node:perf_hooks'
import type { MessagePort } from 'node:worker_threads'

import type {
  MessageValue,
  Task,
  TaskFunctionProperties,
  TaskPerformance,
  WorkerStatistics
} from '../utility-types.js'
import {
  buildTaskFunctionProperties,
  DEFAULT_TASK_NAME,
  EMPTY_FUNCTION,
  isAsyncFunction,
  isPlainObject
} from '../utils.js'
import type {
  TaskAsyncFunction,
  TaskFunction,
  TaskFunctionObject,
  TaskFunctionOperationResult,
  TaskFunctions,
  TaskSyncFunction
} from './task-functions.js'
import {
  checkTaskFunctionName,
  checkValidTaskFunctionObjectEntry,
  checkValidWorkerOptions
} from './utils.js'
import { KillBehaviors, type WorkerOptions } from './worker-options.js'

interface AbortTaskEventDetail {
  taskId: `${string}-${string}-${string}-${string}`
}

const DEFAULT_MAX_INACTIVE_TIME = 60000
const DEFAULT_WORKER_OPTIONS: WorkerOptions = {
  /**
   * The kill behavior option on this worker or its default value.
   */
  killBehavior: KillBehaviors.SOFT,
  /**
   * The maximum time to keep this worker active while idle.
   * The pool automatically checks and terminates this worker when the time expires.
   */
  maxInactiveTime: DEFAULT_MAX_INACTIVE_TIME,
  /**
   * The function to call when the worker is killed.
   */
  killHandler: EMPTY_FUNCTION
}

/**
 * Base class that implements some shared logic for all poolifier workers.
 *
 * @typeParam MainWorker - Type of main worker.
 * @typeParam Data - Type of data this worker receives from pool's execution. This can only be structured-cloneable data.
 * @typeParam Response - Type of response the worker sends back to the main worker. This can only be structured-cloneable data.
 */
export abstract class AbstractWorker<
  MainWorker extends Worker | MessagePort,
  Data = unknown,
  Response = unknown
> extends EventEmitter {
  /**
   * Worker id.
   */
  protected abstract id: number
  /**
   * Task function object(s) processed by the worker when the pool's `execution` function is invoked.
   */
  protected taskFunctions!: Map<string, TaskFunctionObject<Data, Response>>
  /**
   * Task abort functions processed by the worker when task operation 'abort' is received.
   */
  protected taskAbortFunctions: Map<
    `${string}-${string}-${string}-${string}`,
  () => void
  >

  /**
   * Timestamp of the last task processed by this worker.
   */
  protected lastTaskTimestamp!: number
  /**
   * Performance statistics computation requirements.
   */
  protected statistics?: WorkerStatistics
  /**
   * Handler id of the `activeInterval` worker activity check.
   */
  protected activeInterval?: NodeJS.Timeout

  /**
   * Constructs a new poolifier worker.
   *
   * @param isMain - Whether this is the main worker or not.
   * @param mainWorker - Reference to main worker.
   * @param taskFunctions - Task function(s) processed by the worker when the pool's `execution` function is invoked. The first function is the default function.
   * @param opts - Options for the worker.
   */
  public constructor (
    protected readonly isMain: boolean | undefined,
    private readonly mainWorker: MainWorker | undefined | null,
    taskFunctions: TaskFunction<Data, Response> | TaskFunctions<Data, Response>,
    protected opts: WorkerOptions = DEFAULT_WORKER_OPTIONS
  ) {
    super()
    if (this.isMain == null) {
      throw new Error('isMain parameter is mandatory')
    }
    this.checkTaskFunctions(taskFunctions)
    this.taskAbortFunctions = new Map<
      `${string}-${string}-${string}-${string}`,
    () => void
    >()
    this.on('abortTask', (eventDetail: AbortTaskEventDetail) => {
      const { taskId } = eventDetail
      if (this.taskAbortFunctions.has(taskId)) {
        this.taskAbortFunctions.get(taskId)?.()
        this.taskAbortFunctions.delete(taskId)
      }
    })
    this.checkWorkerOptions(this.opts)
    if (!this.isMain) {
      // Should be once() but Node.js on windows has a bug that prevents it from working
      this.getMainWorker().on('message', this.handleReadyMessage.bind(this))
    }
  }

  private checkWorkerOptions (opts: WorkerOptions): void {
    checkValidWorkerOptions(opts)
    this.opts = { ...DEFAULT_WORKER_OPTIONS, ...opts }
  }

  /**
   * Checks if the `taskFunctions` parameter is passed to the constructor and valid.
   *
   * @param taskFunctions - The task function(s) parameter that should be checked.
   */
  private checkTaskFunctions (
    taskFunctions:
    | TaskFunction<Data, Response>
    | TaskFunctions<Data, Response>
    | undefined
  ): void {
    if (taskFunctions == null) {
      throw new Error('taskFunctions parameter is mandatory')
    }
    this.taskFunctions = new Map<string, TaskFunctionObject<Data, Response>>()
    if (typeof taskFunctions === 'function') {
      const fnObj = { taskFunction: taskFunctions.bind(this) }
      this.taskFunctions.set(DEFAULT_TASK_NAME, fnObj)
      this.taskFunctions.set(
        typeof taskFunctions.name === 'string' &&
          taskFunctions.name.trim().length > 0
          ? taskFunctions.name
          : 'fn1',
        fnObj
      )
    } else if (isPlainObject(taskFunctions)) {
      let firstEntry = true
      for (let [name, fnObj] of Object.entries(taskFunctions)) {
        if (typeof fnObj === 'function') {
          fnObj = { taskFunction: fnObj } satisfies TaskFunctionObject<
          Data,
          Response
          >
        }
        checkValidTaskFunctionObjectEntry<Data, Response>(name, fnObj)
        fnObj.taskFunction = fnObj.taskFunction.bind(this)
        if (firstEntry) {
          this.taskFunctions.set(DEFAULT_TASK_NAME, fnObj)
          firstEntry = false
        }
        this.taskFunctions.set(name, fnObj)
      }
      if (firstEntry) {
        throw new Error('taskFunctions parameter object is empty')
      }
    } else {
      throw new TypeError(
        'taskFunctions parameter is not a function or a plain object'
      )
    }
  }

  /**
   * Checks if the worker has a task function with the given name.
   *
   * @param name - The name of the task function to check.
   * @returns Whether the worker has a task function with the given name or not.
   */
  public hasTaskFunction (name: string): TaskFunctionOperationResult {
    try {
      checkTaskFunctionName(name)
    } catch (error) {
      return { status: false, error: error as Error }
    }
    return { status: this.taskFunctions.has(name) }
  }

  /**
   * Adds a task function to the worker.
   * If a task function with the same name already exists, it is replaced.
   *
   * @param name - The name of the task function to add.
   * @param fn - The task function to add.
   * @returns Whether the task function was added or not.
   */
  public addTaskFunction (
    name: string,
    fn: TaskFunction<Data, Response> | TaskFunctionObject<Data, Response>
  ): TaskFunctionOperationResult {
    try {
      checkTaskFunctionName(name)
      if (name === DEFAULT_TASK_NAME) {
        throw new Error(
          'Cannot add a task function with the default reserved name'
        )
      }
      if (typeof fn === 'function') {
        fn = { taskFunction: fn } satisfies TaskFunctionObject<Data, Response>
      }
      checkValidTaskFunctionObjectEntry<Data, Response>(name, fn)
      fn.taskFunction = fn.taskFunction.bind(this)
      if (
        this.taskFunctions.get(name) ===
        this.taskFunctions.get(DEFAULT_TASK_NAME)
      ) {
        this.taskFunctions.set(DEFAULT_TASK_NAME, fn)
      }
      this.taskFunctions.set(name, fn)
      this.sendTaskFunctionsPropertiesToMainWorker()
      return { status: true }
    } catch (error) {
      return { status: false, error: error as Error }
    }
  }

  /**
   * Removes a task function from the worker.
   *
   * @param name - The name of the task function to remove.
   * @returns Whether the task function existed and was removed or not.
   */
  public removeTaskFunction (name: string): TaskFunctionOperationResult {
    try {
      checkTaskFunctionName(name)
      if (name === DEFAULT_TASK_NAME) {
        throw new Error(
          'Cannot remove the task function with the default reserved name'
        )
      }
      if (
        this.taskFunctions.get(name) ===
        this.taskFunctions.get(DEFAULT_TASK_NAME)
      ) {
        throw new Error(
          'Cannot remove the task function used as the default task function'
        )
      }
      const deleteStatus = this.taskFunctions.delete(name)
      this.sendTaskFunctionsPropertiesToMainWorker()
      return { status: deleteStatus }
    } catch (error) {
      return { status: false, error: error as Error }
    }
  }

  /**
   * Lists the properties of the worker's task functions.
   *
   * @returns The properties of the worker's task functions.
   */
  public listTaskFunctionsProperties (): TaskFunctionProperties[] {
    let defaultTaskFunctionName = DEFAULT_TASK_NAME
    for (const [name, fnObj] of this.taskFunctions) {
      if (
        name !== DEFAULT_TASK_NAME &&
        fnObj === this.taskFunctions.get(DEFAULT_TASK_NAME)
      ) {
        defaultTaskFunctionName = name
        break
      }
    }
    const taskFunctionsProperties: TaskFunctionProperties[] = []
    for (const [name, fnObj] of this.taskFunctions) {
      if (name === DEFAULT_TASK_NAME || name === defaultTaskFunctionName) {
        continue
      }
      taskFunctionsProperties.push(buildTaskFunctionProperties(name, fnObj))
    }
    return [
      buildTaskFunctionProperties(
        DEFAULT_TASK_NAME,
        this.taskFunctions.get(DEFAULT_TASK_NAME)
      ),
      buildTaskFunctionProperties(
        defaultTaskFunctionName,
        this.taskFunctions.get(defaultTaskFunctionName)
      ),
      ...taskFunctionsProperties
    ]
  }

  /**
   * Sets the default task function to use in the worker.
   *
   * @param name - The name of the task function to use as default task function.
   * @returns Whether the default task function was set or not.
   */
  public setDefaultTaskFunction (name: string): TaskFunctionOperationResult {
    try {
      checkTaskFunctionName(name)
      if (name === DEFAULT_TASK_NAME) {
        throw new Error(
          'Cannot set the default task function reserved name as the default task function'
        )
      }
      if (!this.taskFunctions.has(name)) {
        throw new Error(
          'Cannot set the default task function to a non-existing task function'
        )
      }
      // eslint-disable-next-line @typescript-eslint/no-non-null-assertion
      this.taskFunctions.set(DEFAULT_TASK_NAME, this.taskFunctions.get(name)!)
      this.sendTaskFunctionsPropertiesToMainWorker()
      return { status: true }
    } catch (error) {
      return { status: false, error: error as Error }
    }
  }

  /**
   * Handles the ready message sent by the main worker.
   *
   * @param message - The ready message.
   */
  protected abstract handleReadyMessage (message: MessageValue<Data>): void

  /**
   * Worker message listener.
   *
   * @param message - The received message.
   */
  protected messageListener (message: MessageValue<Data>): void {
    this.checkMessageWorkerId(message)
    const {
      statistics,
      checkActive,
      taskFunctionOperation,
      taskId,
      data,
      kill
    } = message
    if (statistics != null) {
      // Statistics message received
      this.statistics = statistics
    } else if (checkActive != null) {
      // Check active message received
      checkActive ? this.startCheckActive() : this.stopCheckActive()
    } else if (taskFunctionOperation != null) {
      // Task function operation message received
      this.handleTaskFunctionOperationMessage(message)
    } else if (taskId != null && data != null) {
      // Task message received
      this.run(message)
<<<<<<< HEAD
    } else if (message.taskOperation === 'abort' && message.taskId != null) {
      // Abort task operation message received
      this.emit('abortTask', { taskId: message.taskId })
    } else if (message.kill === true) {
=======
    } else if (kill === true) {
>>>>>>> 43805f1d
      // Kill message received
      this.handleKillMessage(message)
    }
  }

  protected handleTaskFunctionOperationMessage (
    message: MessageValue<Data>
  ): void {
    const { taskFunctionOperation, taskFunctionProperties, taskFunction } =
      message
    if (taskFunctionProperties == null) {
      throw new Error(
        'Cannot handle task function operation message without task function properties'
      )
    }
    let response: TaskFunctionOperationResult
    switch (taskFunctionOperation) {
      case 'add':
        response = this.addTaskFunction(taskFunctionProperties.name, {
          // eslint-disable-next-line @typescript-eslint/no-implied-eval, no-new-func
          taskFunction: new Function(
            `return ${taskFunction}`
          )() as TaskFunction<Data, Response>,
          ...(taskFunctionProperties.priority != null && {
            priority: taskFunctionProperties.priority
          }),
          ...(taskFunctionProperties.strategy != null && {
            strategy: taskFunctionProperties.strategy
          })
        })
        break
      case 'remove':
        response = this.removeTaskFunction(taskFunctionProperties.name)
        break
      case 'default':
        response = this.setDefaultTaskFunction(taskFunctionProperties.name)
        break
      default:
        response = { status: false, error: new Error('Unknown task operation') }
        break
    }
    this.sendToMainWorker({
      taskFunctionOperation,
      taskFunctionOperationStatus: response.status,
      taskFunctionProperties,
      ...(!response.status &&
        response.error != null && {
        workerError: {
          name: taskFunctionProperties.name,
          message: this.handleError(response.error as Error | string)
        }
      })
    })
  }

  /**
   * Handles a kill message sent by the main worker.
   *
   * @param message - The kill message.
   */
  protected handleKillMessage (_message: MessageValue<Data>): void {
    this.stopCheckActive()
    if (isAsyncFunction(this.opts.killHandler)) {
      (this.opts.killHandler() as Promise<void>)
        .then(() => {
          this.sendToMainWorker({ kill: 'success' })
          return undefined
        })
        .catch(() => {
          this.sendToMainWorker({ kill: 'failure' })
        })
    } else {
      try {
        // eslint-disable-next-line @typescript-eslint/no-invalid-void-type
        this.opts.killHandler?.() as void
        this.sendToMainWorker({ kill: 'success' })
      } catch {
        this.sendToMainWorker({ kill: 'failure' })
      }
    }
    this.removeAllListeners()
  }

  /**
   * Check if the message worker id is set and matches the worker id.
   *
   * @param message - The message to check.
   * @throws {@link https://nodejs.org/api/errors.html#class-error} If the message worker id is not set or does not match the worker id.
   */
  private checkMessageWorkerId (message: MessageValue<Data>): void {
    if (message.workerId == null) {
      throw new Error('Message worker id is not set')
    } else if (message.workerId !== this.id) {
      throw new Error(
        `Message worker id ${message.workerId} does not match the worker id ${this.id}`
      )
    }
  }

  /**
   * Starts the worker check active interval.
   */
  private startCheckActive (): void {
    this.lastTaskTimestamp = performance.now()
    this.activeInterval = setInterval(
      this.checkActive.bind(this),
      (this.opts.maxInactiveTime ?? DEFAULT_MAX_INACTIVE_TIME) / 2
    )
  }

  /**
   * Stops the worker check active interval.
   */
  private stopCheckActive (): void {
    if (this.activeInterval != null) {
      clearInterval(this.activeInterval)
      delete this.activeInterval
    }
  }

  /**
   * Checks if the worker should be terminated, because its living too long.
   */
  private checkActive (): void {
    if (
      performance.now() - this.lastTaskTimestamp >
      (this.opts.maxInactiveTime ?? DEFAULT_MAX_INACTIVE_TIME)
    ) {
      this.sendToMainWorker({ kill: this.opts.killBehavior })
    }
  }

  /**
   * Returns the main worker.
   *
   * @returns Reference to the main worker.
   * @throws {@link https://nodejs.org/api/errors.html#class-error} If the main worker is not set.
   */
  protected getMainWorker (): MainWorker {
    if (this.mainWorker == null) {
      throw new Error('Main worker not set')
    }
    return this.mainWorker
  }

  /**
   * Sends a message to main worker.
   *
   * @param message - The response message.
   */
  protected abstract sendToMainWorker (
    message: MessageValue<Response, Data>
  ): void

  /**
   * Sends task functions properties to the main worker.
   */
  protected sendTaskFunctionsPropertiesToMainWorker (): void {
    this.sendToMainWorker({
      taskFunctionsProperties: this.listTaskFunctionsProperties()
    })
  }

  /**
   * Handles an error and convert it to a string so it can be sent back to the main worker.
   *
   * @param error - The error raised by the worker.
   * @returns The error message.
   */
  protected handleError (error: Error | string): string {
    return error instanceof Error ? error.message : error
  }

  private getAbortableTaskFunction (
    name: string,
    taskId: `${string}-${string}-${string}-${string}`
  ): TaskAsyncFunction<Data, Response> {
    return async (data?: Data): Promise<Response> =>
      await new Promise<Response>(
        (resolve, reject: (reason?: unknown) => void) => {
          this.taskAbortFunctions.set(taskId, () => {
            reject(new Error(`Task ${name} id ${taskId} aborted`))
          })
          const taskFunction = this.taskFunctions.get(name)?.taskFunction
          if (isAsyncFunction(taskFunction)) {
            (taskFunction as TaskAsyncFunction<Data, Response>)(data)
              .then(resolve)
              .catch(reject)
          } else {
            resolve((taskFunction as TaskSyncFunction<Data, Response>)(data))
          }
        }
      )
  }

  /**
   * Runs the given task.
   *
   * @param task - The task to execute.
   */
  protected readonly run = (task: Task<Data>): void => {
    const { name, data, abortable, taskId } = task
    const taskFunctionName = name ?? DEFAULT_TASK_NAME
    if (!this.taskFunctions.has(taskFunctionName)) {
      this.sendToMainWorker({
        workerError: {
          // eslint-disable-next-line @typescript-eslint/no-non-null-assertion
          name: name!,
          message: `Task function '${name}' not found`,
          data
        },
        taskId
      })
      return
    }
    let fn: TaskFunction<Data, Response>
    if (abortable === true) {
      // eslint-disable-next-line @typescript-eslint/no-non-null-assertion
      fn = this.getAbortableTaskFunction(taskFunctionName, taskId!)
    } else {
      // eslint-disable-next-line @typescript-eslint/no-non-null-assertion
      fn = this.taskFunctions.get(taskFunctionName)!.taskFunction
    }
    if (isAsyncFunction(fn)) {
      this.runAsync(fn as TaskAsyncFunction<Data, Response>, task)
    } else {
      this.runSync(fn as TaskSyncFunction<Data, Response>, task)
    }
  }

  /**
   * Runs the given task function synchronously.
   *
   * @param fn - Task function that will be executed.
   * @param task - Input data for the task function.
   */
  protected readonly runSync = (
    fn: TaskSyncFunction<Data, Response>,
    task: Task<Data>
  ): void => {
    const { name, data, abortable, taskId } = task
    try {
      let taskPerformance = this.beginTaskPerformance(name)
      const res = fn(data)
      taskPerformance = this.endTaskPerformance(taskPerformance)
      this.sendToMainWorker({
        data: res,
        taskPerformance,
        taskId
      })
    } catch (error) {
      this.sendToMainWorker({
        workerError: {
          // eslint-disable-next-line @typescript-eslint/no-non-null-assertion
          name: name!,
          message: this.handleError(error as Error | string),
          data
        },
        taskId
      })
    } finally {
      this.updateLastTaskTimestamp()
      if (abortable === true) {
        // eslint-disable-next-line @typescript-eslint/no-non-null-assertion
        this.taskAbortFunctions.delete(taskId!)
      }
    }
  }

  /**
   * Runs the given task function asynchronously.
   *
   * @param fn - Task function that will be executed.
   * @param task - Input data for the task function.
   */
  protected readonly runAsync = (
    fn: TaskAsyncFunction<Data, Response>,
    task: Task<Data>
  ): void => {
    const { name, data, abortable, taskId } = task
    let taskPerformance = this.beginTaskPerformance(name)
    fn(data)
      .then(res => {
        taskPerformance = this.endTaskPerformance(taskPerformance)
        this.sendToMainWorker({
          data: res,
          taskPerformance,
          taskId
        })
        return undefined
      })
      .catch((error: unknown) => {
        this.sendToMainWorker({
          workerError: {
            // eslint-disable-next-line @typescript-eslint/no-non-null-assertion
            name: name!,
            message: this.handleError(error as Error | string),
            data
          },
          taskId
        })
      })
      .finally(() => {
        this.updateLastTaskTimestamp()
        if (abortable === true) {
          // eslint-disable-next-line @typescript-eslint/no-non-null-assertion
          this.taskAbortFunctions.delete(taskId!)
        }
      })
      .catch(EMPTY_FUNCTION)
  }

  private beginTaskPerformance (name?: string): TaskPerformance {
    if (this.statistics == null) {
      throw new Error('Performance statistics computation requirements not set')
    }
    return {
      name: name ?? DEFAULT_TASK_NAME,
      timestamp: performance.now(),
      ...(this.statistics.elu && {
        elu: performance.eventLoopUtilization()
      })
    }
  }

  private endTaskPerformance (
    taskPerformance: TaskPerformance
  ): TaskPerformance {
    if (this.statistics == null) {
      throw new Error('Performance statistics computation requirements not set')
    }
    return {
      ...taskPerformance,
      ...(this.statistics.runTime && {
        runTime: performance.now() - taskPerformance.timestamp
      }),
      ...(this.statistics.elu && {
        elu: performance.eventLoopUtilization(taskPerformance.elu)
      })
    }
  }

  private updateLastTaskTimestamp (): void {
    if (this.activeInterval != null) {
      this.lastTaskTimestamp = performance.now()
    }
  }
}<|MERGE_RESOLUTION|>--- conflicted
+++ resolved
@@ -355,6 +355,7 @@
       taskFunctionOperation,
       taskId,
       data,
+      taskOperation,
       kill
     } = message
     if (statistics != null) {
@@ -369,14 +370,10 @@
     } else if (taskId != null && data != null) {
       // Task message received
       this.run(message)
-<<<<<<< HEAD
-    } else if (message.taskOperation === 'abort' && message.taskId != null) {
+    } else if (taskOperation === 'abort' && taskId != null) {
       // Abort task operation message received
       this.emit('abortTask', { taskId: message.taskId })
-    } else if (message.kill === true) {
-=======
     } else if (kill === true) {
->>>>>>> 43805f1d
       // Kill message received
       this.handleKillMessage(message)
     }
