import { AsyncResource } from 'async_hooks'
import type { Worker } from 'cluster'
import type { MessagePort } from 'worker_threads'
import type { MessageValue, WorkerUsage } from '../utility-types'
import { EMPTY_FUNCTION } from '../utils'
import { CircularArray } from './circular-array'
import type { KillBehavior, WorkerOptions } from './worker-options'
import { KillBehaviors } from './worker-options'

const DEFAULT_MAX_INACTIVE_TIME = 1000 * 60
const DEFAULT_KILL_BEHAVIOR: KillBehavior = KillBehaviors.SOFT

/**
 * Base class containing some shared logic for all poolifier workers.
 *
 * @template MainWorker Type of main worker.
 * @template Data Type of data this worker receives from pool's execution. This can only be serializable data.
 * @template Response Type of response the worker sends back to the main worker. This can only be serializable data.
 */
export abstract class AbstractWorker<
  MainWorker extends Worker | MessagePort,
  Data = unknown,
  Response = unknown
> extends AsyncResource {
  /**
<<<<<<< HEAD
   * Id of the last task processed by this worker.
   */
  protected lastTaskId: number
=======
   * Options for the worker.
   */
  public readonly opts: WorkerOptions
>>>>>>> 59a11fd2
  /**
   * Timestamp of the last task processed by this worker.
   */
  protected lastTaskTimestamp: number
  /**
   * Handler Id of the `aliveInterval` worker alive check.
   */
  protected readonly aliveInterval?: NodeJS.Timeout
  /**
   * Worker usage circular history.
   */
  public readonly usageHistory?: CircularArray<WorkerUsage>
  /**
   * Constructs a new poolifier worker.
   *
   * @param type The type of async event.
   * @param isMain Whether this is the main worker or not.
   * @param fn Function processed by the worker when the pool's `execution` function is invoked.
   * @param mainWorker Reference to main worker.
   * @param opts Options for the worker.
   */
  public constructor (
    type: string,
    isMain: boolean,
    fn: (data: Data) => Response,
    protected mainWorker: MainWorker | undefined | null,
    opts: WorkerOptions = {
      /**
       * The kill behavior option on this Worker or its default value.
       */
      killBehavior: DEFAULT_KILL_BEHAVIOR,
      /**
       * The maximum time to keep this worker alive while idle.
       * The pool automatically checks and terminates this worker when the time expires.
       */
      maxInactiveTime: DEFAULT_MAX_INACTIVE_TIME
    }
  ) {
    super(type)
    this.opts = opts
    this.checkFunctionInput(fn)
    this.checkWorkerOptions(this.opts)
    this.lastTaskId = 0
    this.lastTaskTimestamp = Date.now()
    if (this.opts.usage) {
      this.usageHistory = new CircularArray<WorkerUsage>()
    }
    // Keep the worker active
    if (!isMain) {
      this.aliveInterval = setInterval(
        this.checkAlive.bind(this),
        (this.opts.maxInactiveTime ?? DEFAULT_MAX_INACTIVE_TIME) / 2
      )
      this.checkAlive.bind(this)()
    }

    this.mainWorker?.on('message', (value: MessageValue<Data, MainWorker>) => {
      if (value?.data && value.id) {
        this.lastTaskId++
        // Here you will receive messages
        if (this.opts.async) {
          this.runInAsyncScope(this.runAsync.bind(this), this, fn, value)
        } else {
          this.runInAsyncScope(this.run.bind(this), this, fn, value)
        }
      } else if (value.parent) {
        // Save a reference of the main worker to communicate with it
        // This will be received once
        this.mainWorker = value.parent
      } else if (value.kill) {
        // Here is time to kill this worker, just clearing the interval
        if (this.aliveInterval) clearInterval(this.aliveInterval)
        this.emitDestroy()
      }
    })
  }

  private checkWorkerOptions (opts: WorkerOptions) {
    this.opts.killBehavior = opts.killBehavior ?? DEFAULT_KILL_BEHAVIOR
    this.opts.maxInactiveTime =
      opts.maxInactiveTime ?? DEFAULT_MAX_INACTIVE_TIME
    /**
     * Whether the worker is working asynchronously or not.
     */
    this.opts.async = !!opts.async
    this.opts.usage = !!opts.usage
  }

  /**
   * Check if the `fn` parameter is passed to the constructor.
   *
   * @param fn The function that should be defined.
   */
  private checkFunctionInput (fn: (data: Data) => Response): void {
    if (!fn) throw new Error('fn parameter is mandatory')
  }

  /**
   * Worker identifier.
   */
  protected abstract get id (): number | undefined

  /**
   * Returns the main worker.
   *
   * @returns Reference to the main worker.
   */
  protected getMainWorker (): MainWorker {
    if (!this.mainWorker) {
      throw new Error('Main worker was not set')
    }
    return this.mainWorker
  }

  /**
   * Send a message to the main worker.
   *
   * @param message The response message.
   */
  protected abstract sendToMainWorker (message: MessageValue<Response>): void

  /**
   * Check to see if the worker should be terminated, because its living too long.
   */
  protected checkAlive (): void {
    if (
      Date.now() - this.lastTaskTimestamp >
      (this.opts.maxInactiveTime ?? DEFAULT_MAX_INACTIVE_TIME)
    ) {
      this.sendToMainWorker({ kill: this.opts.killBehavior })
    }
  }

  /**
   * Handle an error and convert it to a string so it can be sent back to the main worker.
   *
   * @param e The error raised by the worker.
   * @returns Message of the error.
   */
  protected handleError (e: Error | string): string {
    return e as string
  }

  /**
   * Run the given function synchronously.
   *
   * @param fn Function that will be executed.
   * @param value Input data for the given function.
   */
  protected run (
    fn: (data?: Data) => Response,
    value: MessageValue<Data>
  ): void {
    try {
      const startTaskTimestamp = this.beforeRunHook()
      const res = fn(value.data)
      this.afterRunHook(startTaskTimestamp)
      this.sendToMainWorker({ data: res, id: value.id })
    } catch (e) {
      const err = this.handleError(e as Error)
      this.sendToMainWorker({ error: err, id: value.id })
    } finally {
      this.lastTaskTimestamp = Date.now()
    }
  }

  /**
   * Run the given function asynchronously.
   *
   * @param fn Function that will be executed.
   * @param value Input data for the given function.
   */
  protected runAsync (
    fn: (data?: Data) => Promise<Response>,
    value: MessageValue<Data>
  ): void {
    const startTaskTimestamp = this.beforeRunHook()
    fn(value.data)
      .then(res => {
        this.afterRunHook(startTaskTimestamp)
        this.sendToMainWorker({ data: res, id: value.id })
        return null
      })
      .catch(e => {
        const err = this.handleError(e)
        this.sendToMainWorker({ error: err, id: value.id })
      })
      .finally(() => {
        this.lastTaskTimestamp = Date.now()
      })
      .catch(EMPTY_FUNCTION)
  }

  private beforeRunHook (): number {
    if (this.opts.usage) {
      this.addUsageSample()
      return Date.now()
    }
    return 0
  }

  private afterRunHook (startTaskTimestamp: number): void {
    if (this.opts.usage) {
      const taskRunTime = Date.now() - startTaskTimestamp
      this.addUsageSample(taskRunTime)
    }
  }

  private addUsageSample (taskRunTime = 0): void {
    this.usageHistory?.push({
      taskId: this.lastTaskId,
      timestamp: Date.now(),
      taskRunTime: taskRunTime,
      cpu: process.cpuUsage(),
      memory: process.memoryUsage()
    })
  }
}<|MERGE_RESOLUTION|>--- conflicted
+++ resolved
@@ -23,23 +23,21 @@
   Response = unknown
 > extends AsyncResource {
   /**
-<<<<<<< HEAD
    * Id of the last task processed by this worker.
    */
   protected lastTaskId: number
-=======
+  /**
+   * Timestamp of the last task processed by this worker.
+   */
+  protected lastTaskTimestamp: number
+  /**
+   * Handler Id of the `aliveInterval` worker alive check.
+   */
+  protected readonly aliveInterval?: NodeJS.Timeout
+  /**
    * Options for the worker.
    */
   public readonly opts: WorkerOptions
->>>>>>> 59a11fd2
-  /**
-   * Timestamp of the last task processed by this worker.
-   */
-  protected lastTaskTimestamp: number
-  /**
-   * Handler Id of the `aliveInterval` worker alive check.
-   */
-  protected readonly aliveInterval?: NodeJS.Timeout
   /**
    * Worker usage circular history.
    */
