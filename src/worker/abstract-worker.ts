--- conflicted
+++ resolved
@@ -175,29 +175,15 @@
     value: MessageValue<Data>
   ): void {
     try {
-<<<<<<< HEAD
       this.beforeRunHook(value.workerId)
       const startTaskTimestamp = Date.now()
       const res = fn(value.data)
       const taskRunTime = Date.now() - startTaskTimestamp
       this.afterRunHook(value.workerId, taskRunTime)
-      this.sendToMainWorker({
-        data: res,
-        id: value.id,
-        taskRunTime
-      })
-=======
-      const startTaskTimestamp = Date.now()
-      const res = fn(value.data)
-      const taskRunTime = Date.now() - startTaskTimestamp
       this.sendToMainWorker({ data: res, id: value.id, taskRunTime })
->>>>>>> bf9549ae
     } catch (e) {
       const err = this.handleError(e as Error)
-      this.sendToMainWorker({
-        error: err,
-        id: value.id
-      })
+      this.sendToMainWorker({ error: err, id: value.id })
     } finally {
       this.lastTaskTimestamp = Date.now()
     }
@@ -213,32 +199,18 @@
     fn: (data?: Data) => Promise<Response>,
     value: MessageValue<Data>
   ): void {
-<<<<<<< HEAD
     this.beforeRunHook(value.workerId)
-=======
->>>>>>> bf9549ae
     const startTaskTimestamp = Date.now()
     fn(value.data)
       .then(res => {
         const taskRunTime = Date.now() - startTaskTimestamp
-<<<<<<< HEAD
         this.afterRunHook(value.workerId, taskRunTime)
-        this.sendToMainWorker({
-          data: res,
-          id: value.id,
-          taskRunTime
-        })
-=======
         this.sendToMainWorker({ data: res, id: value.id, taskRunTime })
->>>>>>> bf9549ae
         return null
       })
       .catch(e => {
         const err = this.handleError(e as Error)
-        this.sendToMainWorker({
-          error: err,
-          id: value.id
-        })
+        this.sendToMainWorker({ error: err, id: value.id })
       })
       .finally(() => {
         this.lastTaskTimestamp = Date.now()
