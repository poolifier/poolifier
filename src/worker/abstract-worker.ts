import { AsyncResource } from 'async_hooks'
import type { Worker } from 'cluster'
import type { MessagePort } from 'worker_threads'
import type { MessageValue, WorkerUsage } from '../utility-types'
import { EMPTY_FUNCTION } from '../utils'
import { CircularArray } from './circular-array'
import type { KillBehavior, WorkerOptions } from './worker-options'
import { KillBehaviors } from './worker-options'

const DEFAULT_MAX_INACTIVE_TIME = 1000 * 60
const DEFAULT_KILL_BEHAVIOR: KillBehavior = KillBehaviors.SOFT

/**
 * Base class containing some shared logic for all poolifier workers.
 *
 * @template MainWorker Type of main worker.
 * @template Data Type of data this worker receives from pool's execution. This can only be serializable data.
 * @template Response Type of response the worker sends back to the main worker. This can only be serializable data.
 */
export abstract class AbstractWorker<
  MainWorker extends Worker | MessagePort,
  Data = unknown,
  Response = unknown
> extends AsyncResource {
  /**
<<<<<<< HEAD
   * Id of the last task processed by this worker.
   */
  protected lastTaskId: number
  /**
   * Timestamp of the last task processed by this worker.
   */
  protected lastTaskTimestamp: number
  /**
   * Handler Id of the `aliveInterval` alive check.
   */
  protected readonly aliveInterval?: NodeJS.Timeout
  /**
   * Worker usage circular history.
   */
  public readonly usageHistory?: CircularArray<WorkerUsage>
=======
   * Timestamp of the last task processed by this worker.
   */
  protected lastTaskTimestamp: number
  /**
   * Handler Id of the `aliveInterval` worker alive check.
   */
  protected readonly aliveInterval?: NodeJS.Timeout

>>>>>>> eb842a55
  /**
   * Constructs a new poolifier worker.
   *
   * @param type The type of async event.
   * @param isMain Whether this is the main worker or not.
   * @param fn Function processed by the worker when the pool's `execution` function is invoked.
   * @param mainWorker Reference to main worker.
   * @param opts Options for the worker.
   */
  public constructor (
    type: string,
    isMain: boolean,
    fn: (data: Data) => Response,
    protected mainWorker?: MainWorker | null,
    public readonly opts: WorkerOptions = {
      /**
       * The kill behavior option on this Worker or its default value.
       */
      killBehavior: DEFAULT_KILL_BEHAVIOR,
      /**
       * The maximum time to keep this worker alive while idle.
       * The pool automatically checks and terminates this worker when the time expires.
       */
      maxInactiveTime: DEFAULT_MAX_INACTIVE_TIME
    }
  ) {
    super(type)
<<<<<<< HEAD
    this.checkWorkerOptions(this.opts)
    this.lastTaskId = 0
    this.lastTaskTimestamp = Date.now()
    if (this.opts.usage) {
      this.usageHistory = new CircularArray<WorkerUsage>()
    }
=======
>>>>>>> eb842a55
    this.checkFunctionInput(fn)
    this.checkWorkerOptions(this.opts)
    this.lastTaskTimestamp = Date.now()
    // Keep the worker active
    if (!isMain) {
      this.aliveInterval = setInterval(
        this.checkAlive.bind(this),
        (this.opts.maxInactiveTime ?? DEFAULT_MAX_INACTIVE_TIME) / 2
      )
      this.checkAlive.bind(this)()
    }

    this.mainWorker?.on('message', (value: MessageValue<Data, MainWorker>) => {
      if (value?.data && value.id) {
        this.lastTaskId++
        // Here you will receive messages
        if (this.opts.async) {
          this.runInAsyncScope(this.runAsync.bind(this), this, fn, value)
        } else {
          this.runInAsyncScope(this.run.bind(this), this, fn, value)
        }
      } else if (value.parent) {
        // Save a reference of the main worker to communicate with it
        // This will be received once
        this.mainWorker = value.parent
      } else if (value.kill) {
        // Here is time to kill this worker, just clearing the interval
        if (this.aliveInterval) clearInterval(this.aliveInterval)
        this.emitDestroy()
      }
    })
  }

  private checkWorkerOptions (opts: WorkerOptions) {
    this.opts.killBehavior = opts.killBehavior ?? DEFAULT_KILL_BEHAVIOR
    this.opts.maxInactiveTime =
      opts.maxInactiveTime ?? DEFAULT_MAX_INACTIVE_TIME
<<<<<<< HEAD
    this.opts.async = !!opts.async
    this.opts.usage = !!opts.usage
=======
    /**
     * Whether the worker is working asynchronously or not.
     */
    this.opts.async = !!opts.async
>>>>>>> eb842a55
  }

  /**
   * Check if the `fn` parameter is passed to the constructor.
   *
   * @param fn The function that should be defined.
   */
  private checkFunctionInput (fn: (data: Data) => Response): void {
    if (!fn) throw new Error('fn parameter is mandatory')
  }

  /**
   * Worker identifier.
   */
  protected abstract get id (): number

  /**
   * Returns the main worker.
   *
   * @returns Reference to the main worker.
   */
  protected getMainWorker (): MainWorker {
    if (!this.mainWorker) {
      throw new Error('Main worker was not set')
    }
    return this.mainWorker
  }

  /**
   * Send a message to the main worker.
   *
   * @param message The response message.
   */
  protected abstract sendToMainWorker (message: MessageValue<Response>): void

  /**
   * Check to see if the worker should be terminated, because its living too long.
   */
  protected checkAlive (): void {
    if (
      Date.now() - this.lastTaskTimestamp >
      (this.opts.maxInactiveTime ?? DEFAULT_MAX_INACTIVE_TIME)
    ) {
      this.sendToMainWorker({ kill: this.opts.killBehavior })
    }
  }

  /**
   * Handle an error and convert it to a string so it can be sent back to the main worker.
   *
   * @param e The error raised by the worker.
   * @returns Message of the error.
   */
  protected handleError (e: Error | string): string {
    return (e as unknown) as string
  }

  /**
   * Run the given function synchronously.
   *
   * @param fn Function that will be executed.
   * @param value Input data for the given function.
   */
  protected run (
    fn: (data?: Data) => Response,
    value: MessageValue<Data>
  ): void {
    try {
      const startTaskTimestamp = this.beforeRunHook()
      const res = fn(value.data)
      this.afterRunHook(startTaskTimestamp)
      this.sendToMainWorker({ data: res, id: value.id })
    } catch (e) {
      const err = this.handleError(e)
      this.sendToMainWorker({ error: err, id: value.id })
    } finally {
      this.lastTaskTimestamp = Date.now()
    }
  }

  /**
   * Run the given function asynchronously.
   *
   * @param fn Function that will be executed.
   * @param value Input data for the given function.
   */
  protected runAsync (
    fn: (data?: Data) => Promise<Response>,
    value: MessageValue<Data>
  ): void {
    const startTaskTimestamp = this.beforeRunHook()
    fn(value.data)
      .then(res => {
        this.afterRunHook(startTaskTimestamp)
        this.sendToMainWorker({ data: res, id: value.id })
        return null
      })
      .catch(e => {
        const err = this.handleError(e)
        this.sendToMainWorker({ error: err, id: value.id })
      })
      .finally(() => {
        this.lastTaskTimestamp = Date.now()
      })
      .catch(EMPTY_FUNCTION)
  }

  private beforeRunHook (): number {
    if (this.opts.usage) {
      this.addUsageSample()
      return Date.now()
    }
    return 0
  }

  private afterRunHook (startTaskTimestamp: number): void {
    if (this.opts.usage) {
      const taskRunTime = Date.now() - startTaskTimestamp
      this.addUsageSample(taskRunTime)
    }
  }

  private addUsageSample (taskRunTime = 0): void {
    this.usageHistory?.push({
      taskId: this.lastTaskId,
      timestamp: Date.now(),
      taskRunTime: taskRunTime,
      cpu: process.cpuUsage(),
      memory: process.memoryUsage()
    })
  }
}<|MERGE_RESOLUTION|>--- conflicted
+++ resolved
@@ -23,7 +23,6 @@
   Response = unknown
 > extends AsyncResource {
   /**
-<<<<<<< HEAD
    * Id of the last task processed by this worker.
    */
   protected lastTaskId: number
@@ -32,23 +31,13 @@
    */
   protected lastTaskTimestamp: number
   /**
-   * Handler Id of the `aliveInterval` alive check.
+   * Handler Id of the `aliveInterval` worker alive check.
    */
   protected readonly aliveInterval?: NodeJS.Timeout
   /**
    * Worker usage circular history.
    */
   public readonly usageHistory?: CircularArray<WorkerUsage>
-=======
-   * Timestamp of the last task processed by this worker.
-   */
-  protected lastTaskTimestamp: number
-  /**
-   * Handler Id of the `aliveInterval` worker alive check.
-   */
-  protected readonly aliveInterval?: NodeJS.Timeout
-
->>>>>>> eb842a55
   /**
    * Constructs a new poolifier worker.
    *
@@ -76,18 +65,13 @@
     }
   ) {
     super(type)
-<<<<<<< HEAD
+    this.checkFunctionInput(fn)
     this.checkWorkerOptions(this.opts)
     this.lastTaskId = 0
     this.lastTaskTimestamp = Date.now()
     if (this.opts.usage) {
       this.usageHistory = new CircularArray<WorkerUsage>()
     }
-=======
->>>>>>> eb842a55
-    this.checkFunctionInput(fn)
-    this.checkWorkerOptions(this.opts)
-    this.lastTaskTimestamp = Date.now()
     // Keep the worker active
     if (!isMain) {
       this.aliveInterval = setInterval(
@@ -122,15 +106,11 @@
     this.opts.killBehavior = opts.killBehavior ?? DEFAULT_KILL_BEHAVIOR
     this.opts.maxInactiveTime =
       opts.maxInactiveTime ?? DEFAULT_MAX_INACTIVE_TIME
-<<<<<<< HEAD
-    this.opts.async = !!opts.async
-    this.opts.usage = !!opts.usage
-=======
     /**
      * Whether the worker is working asynchronously or not.
      */
     this.opts.async = !!opts.async
->>>>>>> eb842a55
+    this.opts.usage = !!opts.usage
   }
 
   /**
