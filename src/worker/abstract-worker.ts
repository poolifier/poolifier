--- conflicted
+++ resolved
@@ -200,7 +200,6 @@
   protected statistics?: WorkerStatistics
 
   /**
-<<<<<<< HEAD
    * Task abort functions processed by the worker when task operation 'abort' is received.
    */
   protected taskAbortFunctions: Map<
@@ -209,10 +208,7 @@
   >
 
   /**
-   * Task function object(s) processed by the worker when the pool's `execution` function is invoked.
-=======
    * Task function object(s) processed by the worker when the pool's `execute` method is invoked.
->>>>>>> c79f502d
    */
   protected taskFunctions!: Map<string, TaskFunctionObject<Data, Response>>
 
