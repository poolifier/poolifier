import type { Worker } from 'node:cluster'
import { EventEmitter } from 'node:events'
import { performance } from 'node:perf_hooks'
import type { MessagePort } from 'node:worker_threads'

import type {
  MessageValue,
  Task,
  TaskFunctionProperties,
  TaskPerformance,
  WorkerStatistics,
} from '../utility-types.js'
import {
  buildTaskFunctionProperties,
  DEFAULT_TASK_NAME,
  EMPTY_FUNCTION,
  isAsyncFunction,
  isPlainObject,
} from '../utils.js'
import type {
  TaskAsyncFunction,
  TaskFunction,
  TaskFunctionObject,
  TaskFunctionOperationResult,
  TaskFunctions,
  TaskSyncFunction,
} from './task-functions.js'
import {
  checkTaskFunctionName,
  checkValidTaskFunctionObjectEntry,
  checkValidWorkerOptions,
} from './utils.js'
import { KillBehaviors, type WorkerOptions } from './worker-options.js'

interface AbortTaskEventDetail {
  taskId: `${string}-${string}-${string}-${string}`
}

const DEFAULT_MAX_INACTIVE_TIME = 60000
const DEFAULT_WORKER_OPTIONS: WorkerOptions = {
  /**
   * The kill behavior option on this worker or its default value.
   */
  killBehavior: KillBehaviors.SOFT,
  /**
   * The maximum time to keep this worker active while idle.
   * The pool automatically checks and terminates this worker when the time expires.
   */
  maxInactiveTime: DEFAULT_MAX_INACTIVE_TIME,
  /**
   * The function to call when the worker is killed.
   */
  killHandler: EMPTY_FUNCTION,
}

/**
 * Base class that implements some shared logic for all poolifier workers.
 * @typeParam MainWorker - Type of main worker.
 * @typeParam Data - Type of data this worker receives from pool's execution. This can only be structured-cloneable data.
 * @typeParam Response - Type of response the worker sends back to the main worker. This can only be structured-cloneable data.
 */
export abstract class AbstractWorker<
  MainWorker extends Worker | MessagePort,
  Data = unknown,
  Response = unknown
> extends EventEmitter {
  /**
   * Worker id.
   */
  protected abstract id: number
  /**
   * Task function object(s) processed by the worker when the pool's `execution` function is invoked.
   */
  protected taskFunctions!: Map<string, TaskFunctionObject<Data, Response>>
  /**
   * Task abort functions processed by the worker when task operation 'abort' is received.
   */
  protected taskAbortFunctions: Map<
    `${string}-${string}-${string}-${string}`,
  () => void
  >

  /**
   * Timestamp of the last task processed by this worker.
   */
  protected lastTaskTimestamp!: number
  /**
   * Performance statistics computation requirements.
   */
  protected statistics?: WorkerStatistics
  /**
   * Handler id of the `activeInterval` worker activity check.
   */
  protected activeInterval?: NodeJS.Timeout

  /**
   * Constructs a new poolifier worker.
   * @param isMain - Whether this is the main worker or not.
   * @param mainWorker - Reference to main worker.
   * @param taskFunctions - Task function(s) processed by the worker when the pool's `execution` function is invoked. The first function is the default function.
   * @param opts - Options for the worker.
   */
  public constructor (
    protected readonly isMain: boolean | undefined,
    private readonly mainWorker: MainWorker | undefined | null,
    taskFunctions: TaskFunction<Data, Response> | TaskFunctions<Data, Response>,
    protected opts: WorkerOptions = DEFAULT_WORKER_OPTIONS
  ) {
    super()
    if (this.isMain == null) {
      throw new Error('isMain parameter is mandatory')
    }
    this.checkTaskFunctions(taskFunctions)
    this.taskAbortFunctions = new Map<
      `${string}-${string}-${string}-${string}`,
    () => void
    >()
    this.on('abortTask', (eventDetail: AbortTaskEventDetail) => {
      const { taskId } = eventDetail
      if (this.taskAbortFunctions.has(taskId)) {
        this.taskAbortFunctions.get(taskId)?.()
        this.taskAbortFunctions.delete(taskId)
      }
    })
    this.checkWorkerOptions(this.opts)
    if (!this.isMain) {
      // Should be once() but Node.js on windows has a bug that prevents it from working
      this.getMainWorker().on('message', this.handleReadyMessage.bind(this))
    }
  }

  private checkWorkerOptions (opts: WorkerOptions): void {
    checkValidWorkerOptions(opts)
    this.opts = { ...DEFAULT_WORKER_OPTIONS, ...opts }
  }

  /**
   * Checks if the `taskFunctions` parameter is passed to the constructor and valid.
   * @param taskFunctions - The task function(s) parameter that should be checked.
   */
  private checkTaskFunctions (
    taskFunctions:
      | TaskFunction<Data, Response>
      | TaskFunctions<Data, Response>
      | undefined
  ): void {
    if (taskFunctions == null) {
      throw new Error('taskFunctions parameter is mandatory')
    }
    this.taskFunctions = new Map<string, TaskFunctionObject<Data, Response>>()
    if (typeof taskFunctions === 'function') {
      const fnObj = { taskFunction: taskFunctions.bind(this) }
      this.taskFunctions.set(DEFAULT_TASK_NAME, fnObj)
      this.taskFunctions.set(
        typeof taskFunctions.name === 'string' &&
          taskFunctions.name.trim().length > 0
          ? taskFunctions.name
          : 'fn1',
        fnObj
      )
    } else if (isPlainObject(taskFunctions)) {
      let firstEntry = true
      for (let [name, fnObj] of Object.entries(taskFunctions)) {
        if (typeof fnObj === 'function') {
          fnObj = { taskFunction: fnObj } satisfies TaskFunctionObject<
            Data,
            Response
          >
        }
        checkValidTaskFunctionObjectEntry<Data, Response>(name, fnObj)
        fnObj.taskFunction = fnObj.taskFunction.bind(this)
        if (firstEntry) {
          this.taskFunctions.set(DEFAULT_TASK_NAME, fnObj)
          firstEntry = false
        }
        this.taskFunctions.set(name, fnObj)
      }
      if (firstEntry) {
        throw new Error('taskFunctions parameter object is empty')
      }
    } else {
      throw new TypeError(
        'taskFunctions parameter is not a function or a plain object'
      )
    }
  }

  /**
   * Checks if the worker has a task function with the given name.
   * @param name - The name of the task function to check.
   * @returns Whether the worker has a task function with the given name or not.
   */
  public hasTaskFunction (name: string): TaskFunctionOperationResult {
    try {
      checkTaskFunctionName(name)
    } catch (error) {
      return { status: false, error: error as Error }
    }
    return { status: this.taskFunctions.has(name) }
  }

  /**
   * Adds a task function to the worker.
   * If a task function with the same name already exists, it is replaced.
   * @param name - The name of the task function to add.
   * @param fn - The task function to add.
   * @returns Whether the task function was added or not.
   */
  public addTaskFunction (
    name: string,
    fn: TaskFunction<Data, Response> | TaskFunctionObject<Data, Response>
  ): TaskFunctionOperationResult {
    try {
      checkTaskFunctionName(name)
      if (name === DEFAULT_TASK_NAME) {
        throw new Error(
          'Cannot add a task function with the default reserved name'
        )
      }
      if (typeof fn === 'function') {
        fn = { taskFunction: fn } satisfies TaskFunctionObject<Data, Response>
      }
      checkValidTaskFunctionObjectEntry<Data, Response>(name, fn)
      fn.taskFunction = fn.taskFunction.bind(this)
      if (
        this.taskFunctions.get(name) ===
        this.taskFunctions.get(DEFAULT_TASK_NAME)
      ) {
        this.taskFunctions.set(DEFAULT_TASK_NAME, fn)
      }
      this.taskFunctions.set(name, fn)
      this.sendTaskFunctionsPropertiesToMainWorker()
      return { status: true }
    } catch (error) {
      return { status: false, error: error as Error }
    }
  }

  /**
   * Removes a task function from the worker.
   * @param name - The name of the task function to remove.
   * @returns Whether the task function existed and was removed or not.
   */
  public removeTaskFunction (name: string): TaskFunctionOperationResult {
    try {
      checkTaskFunctionName(name)
      if (name === DEFAULT_TASK_NAME) {
        throw new Error(
          'Cannot remove the task function with the default reserved name'
        )
      }
      if (
        this.taskFunctions.get(name) ===
        this.taskFunctions.get(DEFAULT_TASK_NAME)
      ) {
        throw new Error(
          'Cannot remove the task function used as the default task function'
        )
      }
      const deleteStatus = this.taskFunctions.delete(name)
      this.sendTaskFunctionsPropertiesToMainWorker()
      return { status: deleteStatus }
    } catch (error) {
      return { status: false, error: error as Error }
    }
  }

  /**
   * Lists the properties of the worker's task functions.
   * @returns The properties of the worker's task functions.
   */
  public listTaskFunctionsProperties (): TaskFunctionProperties[] {
    let defaultTaskFunctionName = DEFAULT_TASK_NAME
    for (const [name, fnObj] of this.taskFunctions) {
      if (
        name !== DEFAULT_TASK_NAME &&
        fnObj === this.taskFunctions.get(DEFAULT_TASK_NAME)
      ) {
        defaultTaskFunctionName = name
        break
      }
    }
    const taskFunctionsProperties: TaskFunctionProperties[] = []
    for (const [name, fnObj] of this.taskFunctions) {
      if (name === DEFAULT_TASK_NAME || name === defaultTaskFunctionName) {
        continue
      }
      taskFunctionsProperties.push(buildTaskFunctionProperties(name, fnObj))
    }
    return [
      buildTaskFunctionProperties(
        DEFAULT_TASK_NAME,
        this.taskFunctions.get(DEFAULT_TASK_NAME)
      ),
      buildTaskFunctionProperties(
        defaultTaskFunctionName,
        this.taskFunctions.get(defaultTaskFunctionName)
      ),
      ...taskFunctionsProperties,
    ]
  }

  /**
   * Sets the default task function to use in the worker.
   * @param name - The name of the task function to use as default task function.
   * @returns Whether the default task function was set or not.
   */
  public setDefaultTaskFunction (name: string): TaskFunctionOperationResult {
    try {
      checkTaskFunctionName(name)
      if (name === DEFAULT_TASK_NAME) {
        throw new Error(
          'Cannot set the default task function reserved name as the default task function'
        )
      }
      if (!this.taskFunctions.has(name)) {
        throw new Error(
          'Cannot set the default task function to a non-existing task function'
        )
      }
      // eslint-disable-next-line @typescript-eslint/no-non-null-assertion
      this.taskFunctions.set(DEFAULT_TASK_NAME, this.taskFunctions.get(name)!)
      this.sendTaskFunctionsPropertiesToMainWorker()
      return { status: true }
    } catch (error) {
      return { status: false, error: error as Error }
    }
  }

  /**
   * Handles the ready message sent by the main worker.
   * @param message - The ready message.
   */
  protected abstract handleReadyMessage (message: MessageValue<Data>): void

  /**
   * Worker message listener.
   * @param message - The received message.
   */
  protected messageListener (message: MessageValue<Data>): void {
    this.checkMessageWorkerId(message)
    const {
      statistics,
      checkActive,
      taskFunctionOperation,
      taskId,
      data,
<<<<<<< HEAD
      taskOperation,
      kill
=======
      kill,
>>>>>>> ace4d248
    } = message
    if (statistics != null) {
      // Statistics message received
      this.statistics = statistics
    } else if (checkActive != null) {
      // Check active message received
      checkActive ? this.startCheckActive() : this.stopCheckActive()
    } else if (taskFunctionOperation != null) {
      // Task function operation message received
      this.handleTaskFunctionOperationMessage(message)
    } else if (taskId != null && data != null) {
      // Task message received
      this.run(message)
    } else if (taskOperation === 'abort' && taskId != null) {
      // Abort task operation message received
      this.emit('abortTask', { taskId: message.taskId })
    } else if (kill === true) {
      // Kill message received
      this.handleKillMessage(message)
    }
  }

  protected handleTaskFunctionOperationMessage (
    message: MessageValue<Data>
  ): void {
    const { taskFunctionOperation, taskFunctionProperties, taskFunction } =
      message
    if (taskFunctionProperties == null) {
      throw new Error(
        'Cannot handle task function operation message without task function properties'
      )
    }
    let response: TaskFunctionOperationResult
    switch (taskFunctionOperation) {
      case 'add':
        response = this.addTaskFunction(taskFunctionProperties.name, {
          // eslint-disable-next-line @typescript-eslint/no-implied-eval, no-new-func
          taskFunction: new Function(
            // eslint-disable-next-line @typescript-eslint/no-non-null-assertion
            `return ${taskFunction!}`
          )() as TaskFunction<Data, Response>,
          ...(taskFunctionProperties.priority != null && {
            priority: taskFunctionProperties.priority,
          }),
          ...(taskFunctionProperties.strategy != null && {
            strategy: taskFunctionProperties.strategy,
          }),
        })
        break
      case 'remove':
        response = this.removeTaskFunction(taskFunctionProperties.name)
        break
      case 'default':
        response = this.setDefaultTaskFunction(taskFunctionProperties.name)
        break
      default:
        response = { status: false, error: new Error('Unknown task operation') }
        break
    }
    const { status, error } = response
    this.sendToMainWorker({
      taskFunctionOperation,
      taskFunctionOperationStatus: status,
      taskFunctionProperties,
      ...(!status &&
        error != null && {
        workerError: {
          name: taskFunctionProperties.name,
          message: this.handleError(error as Error | string),
        },
      }),
    })
  }

  /**
   * Handles a kill message sent by the main worker.
   * @param message - The kill message.
   */
  protected handleKillMessage (message: MessageValue<Data>): void {
    this.stopCheckActive()
    if (isAsyncFunction(this.opts.killHandler)) {
      ;(this.opts.killHandler as () => Promise<void>)()
        .then(() => {
          this.sendToMainWorker({ kill: 'success' })
          return undefined
        })
        .catch(() => {
          this.sendToMainWorker({ kill: 'failure' })
        })
    } else {
      try {
        ;(this.opts.killHandler as (() => void) | undefined)?.()
        this.sendToMainWorker({ kill: 'success' })
      } catch {
        this.sendToMainWorker({ kill: 'failure' })
      }
    }
    this.removeAllListeners()
  }

  /**
   * Check if the message worker id is set and matches the worker id.
   * @param message - The message to check.
   * @throws {@link https://nodejs.org/api/errors.html#class-error} If the message worker id is not set or does not match the worker id.
   */
  private checkMessageWorkerId (message: MessageValue<Data>): void {
    if (message.workerId == null) {
      throw new Error('Message worker id is not set')
    } else if (message.workerId !== this.id) {
      throw new Error(
        `Message worker id ${message.workerId.toString()} does not match the worker id ${this.id.toString()}`
      )
    }
  }

  /**
   * Starts the worker check active interval.
   */
  private startCheckActive (): void {
    this.lastTaskTimestamp = performance.now()
    this.activeInterval = setInterval(
      this.checkActive.bind(this),
      (this.opts.maxInactiveTime ?? DEFAULT_MAX_INACTIVE_TIME) / 2
    )
  }

  /**
   * Stops the worker check active interval.
   */
  private stopCheckActive (): void {
    if (this.activeInterval != null) {
      clearInterval(this.activeInterval)
      delete this.activeInterval
    }
  }

  /**
   * Checks if the worker should be terminated, because its living too long.
   */
  private checkActive (): void {
    if (
      performance.now() - this.lastTaskTimestamp >
      (this.opts.maxInactiveTime ?? DEFAULT_MAX_INACTIVE_TIME)
    ) {
      this.sendToMainWorker({ kill: this.opts.killBehavior })
    }
  }

  /**
   * Returns the main worker.
   * @returns Reference to the main worker.
   * @throws {@link https://nodejs.org/api/errors.html#class-error} If the main worker is not set.
   */
  protected getMainWorker (): MainWorker {
    if (this.mainWorker == null) {
      throw new Error('Main worker not set')
    }
    return this.mainWorker
  }

  /**
   * Sends a message to main worker.
   * @param message - The response message.
   */
  protected abstract sendToMainWorker (
    message: MessageValue<Response, Data>
  ): void

  /**
   * Sends task functions properties to the main worker.
   */
  protected sendTaskFunctionsPropertiesToMainWorker (): void {
    this.sendToMainWorker({
      taskFunctionsProperties: this.listTaskFunctionsProperties(),
    })
  }

  /**
   * Handles an error and convert it to a string so it can be sent back to the main worker.
   * @param error - The error raised by the worker.
   * @returns The error message.
   */
  protected handleError (error: Error | string): string {
    return error instanceof Error ? error.message : error
  }

  /**
   * Abortable task function.
   * An abortable promise is built to permit the task to be aborted.
   *
   * @param name - The name of the task.
   * @param taskId - The task id.
   * @returns The abortable task function.
   */
  private getAbortableTaskFunction (
    name: string,
    taskId: `${string}-${string}-${string}-${string}`
  ): TaskAsyncFunction<Data, Response> {
    return async (data?: Data): Promise<Response> =>
      await new Promise<Response>(
        (resolve, reject: (reason?: unknown) => void) => {
          this.taskAbortFunctions.set(taskId, () => {
            reject(new Error(`Task ${name} id ${taskId} aborted`))
          })
          const taskFunction = this.taskFunctions.get(name)?.taskFunction
          if (isAsyncFunction(taskFunction)) {
            (taskFunction as TaskAsyncFunction<Data, Response>)(data)
              .then(resolve)
              .catch(reject)
          } else {
            resolve((taskFunction as TaskSyncFunction<Data, Response>)(data))
          }
        }
      )
  }

  /**
   * Runs the given task.
   * @param task - The task to execute.
   */
  protected readonly run = (task: Task<Data>): void => {
    const { name, data, abortable, taskId } = task
    const taskFunctionName = name ?? DEFAULT_TASK_NAME
    if (!this.taskFunctions.has(taskFunctionName)) {
      this.sendToMainWorker({
        workerError: {
          // eslint-disable-next-line @typescript-eslint/no-non-null-assertion
          name: name!,
          // eslint-disable-next-line @typescript-eslint/no-non-null-assertion
          message: `Task function '${name!}' not found`,
          data,
        },
        taskId,
      })
      return
    }
    let fn: TaskFunction<Data, Response>
    if (abortable === true) {
      // eslint-disable-next-line @typescript-eslint/no-non-null-assertion
      fn = this.getAbortableTaskFunction(taskFunctionName, taskId!)
    } else {
      // eslint-disable-next-line @typescript-eslint/no-non-null-assertion
      fn = this.taskFunctions.get(taskFunctionName)!.taskFunction
    }
    if (isAsyncFunction(fn)) {
      this.runAsync(fn as TaskAsyncFunction<Data, Response>, task)
    } else {
      this.runSync(fn as TaskSyncFunction<Data, Response>, task)
    }
  }

  /**
   * Runs the given task function synchronously.
   * @param fn - Task function that will be executed.
   * @param task - Input data for the task function.
   */
  protected readonly runSync = (
    fn: TaskSyncFunction<Data, Response>,
    task: Task<Data>
  ): void => {
    const { name, data, abortable, taskId } = task
    try {
      let taskPerformance = this.beginTaskPerformance(name)
      const res = fn(data)
      taskPerformance = this.endTaskPerformance(taskPerformance)
      this.sendToMainWorker({
        data: res,
        taskPerformance,
        taskId,
      })
    } catch (error) {
      this.sendToMainWorker({
        workerError: {
          // eslint-disable-next-line @typescript-eslint/no-non-null-assertion
          name: name!,
          message: this.handleError(error as Error | string),
          data,
        },
        taskId,
      })
    } finally {
      this.updateLastTaskTimestamp()
      if (abortable === true) {
        // eslint-disable-next-line @typescript-eslint/no-non-null-assertion
        this.taskAbortFunctions.delete(taskId!)
      }
    }
  }

  /**
   * Runs the given task function asynchronously.
   * @param fn - Task function that will be executed.
   * @param task - Input data for the task function.
   */
  protected readonly runAsync = (
    fn: TaskAsyncFunction<Data, Response>,
    task: Task<Data>
  ): void => {
    const { name, data, abortable, taskId } = task
    let taskPerformance = this.beginTaskPerformance(name)
    fn(data)
      .then(res => {
        taskPerformance = this.endTaskPerformance(taskPerformance)
        this.sendToMainWorker({
          data: res,
          taskPerformance,
          taskId,
        })
        return undefined
      })
      .catch((error: unknown) => {
        this.sendToMainWorker({
          workerError: {
            // eslint-disable-next-line @typescript-eslint/no-non-null-assertion
            name: name!,
            message: this.handleError(error as Error | string),
            data,
          },
          taskId,
        })
      })
      .finally(() => {
        this.updateLastTaskTimestamp()
        if (abortable === true) {
          // eslint-disable-next-line @typescript-eslint/no-non-null-assertion
          this.taskAbortFunctions.delete(taskId!)
        }
      })
      .catch(EMPTY_FUNCTION)
  }

  private beginTaskPerformance (name?: string): TaskPerformance {
    if (this.statistics == null) {
      throw new Error('Performance statistics computation requirements not set')
    }
    return {
      name: name ?? DEFAULT_TASK_NAME,
      timestamp: performance.now(),
      ...(this.statistics.elu && {
        elu: performance.eventLoopUtilization(),
      }),
    }
  }

  private endTaskPerformance (
    taskPerformance: TaskPerformance
  ): TaskPerformance {
    if (this.statistics == null) {
      throw new Error('Performance statistics computation requirements not set')
    }
    return {
      ...taskPerformance,
      ...(this.statistics.runTime && {
        runTime: performance.now() - taskPerformance.timestamp,
      }),
      ...(this.statistics.elu && {
        elu: performance.eventLoopUtilization(taskPerformance.elu),
      }),
    }
  }

  private updateLastTaskTimestamp (): void {
    if (this.activeInterval != null) {
      this.lastTaskTimestamp = performance.now()
    }
  }
}<|MERGE_RESOLUTION|>--- conflicted
+++ resolved
@@ -345,12 +345,8 @@
       taskFunctionOperation,
       taskId,
       data,
-<<<<<<< HEAD
       taskOperation,
-      kill
-=======
       kill,
->>>>>>> ace4d248
     } = message
     if (statistics != null) {
       // Statistics message received
