--- conflicted
+++ resolved
@@ -363,16 +363,11 @@
             priority: taskFunctionProperties.priority,
           }),
           ...(taskFunctionProperties.strategy != null && {
-<<<<<<< HEAD
-            strategy: taskFunctionProperties.strategy
+            strategy: taskFunctionProperties.strategy,
           }),
           ...(taskFunctionProperties.workerNodes != null && {
             workerNodes: taskFunctionProperties.workerNodes
           })
-=======
-            strategy: taskFunctionProperties.strategy,
-          }),
->>>>>>> ace4d248
         })
         break
       case 'remove':
