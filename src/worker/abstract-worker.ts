--- conflicted
+++ resolved
@@ -209,15 +209,8 @@
     const startTaskTimestamp = this.beforeRunHook()
     fn(value.data)
       .then(res => {
-<<<<<<< HEAD
-        this.sendToMainWorker({
-          data: res,
-          id: value.id
-        })
-=======
         this.afterRunHook(startTaskTimestamp)
         this.sendToMainWorker({ data: res, id: value.id })
->>>>>>> fe4e8201
         return null
       })
       .catch(e => {
