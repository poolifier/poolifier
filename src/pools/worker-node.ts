import { EventEmitter } from 'node:events'
import { MessageChannel } from 'node:worker_threads'

import { CircularArray } from '../circular-array.js'
import { PriorityQueue } from '../priority-queue.js'
import type { Task } from '../utility-types.js'
import { DEFAULT_TASK_NAME } from '../utils.js'
import {
  checkWorkerNodeArguments,
  createWorker,
  getWorkerId,
  getWorkerType
} from './utils.js'
import {
  type EventHandler,
  type IWorker,
  type IWorkerNode,
  type StrategyData,
  type WorkerInfo,
  type WorkerNodeOptions,
  type WorkerType,
  WorkerTypes,
  type WorkerUsage
} from './worker.js'

/**
 * Worker node.
 *
 * @typeParam Worker - Type of worker.
 * @typeParam Data - Type of data sent to the worker. This can only be structured-cloneable data.
 */
export class WorkerNode<Worker extends IWorker, Data = unknown>
  extends EventEmitter
  implements IWorkerNode<Worker, Data> {
  /** @inheritdoc */
  public readonly worker: Worker
  /** @inheritdoc */
  public readonly info: WorkerInfo
  /** @inheritdoc */
  public usage: WorkerUsage
  /** @inheritdoc */
  public strategyData?: StrategyData
  /** @inheritdoc */
  public messageChannel?: MessageChannel
  /** @inheritdoc */
  public readonly tasksQueue: Deque<Task<Data>>
  /** @inheritdoc */
  public tasksQueueBackPressureSize: number
<<<<<<< HEAD
=======
  private readonly tasksQueue: PriorityQueue<Task<Data>>
>>>>>>> 409971d7
  private onBackPressureStarted: boolean
  private readonly taskFunctionsUsage: Map<string, WorkerUsage>

  /**
   * Constructs a new worker node.
   *
   * @param type - The worker type.
   * @param filePath - Path to the worker file.
   * @param opts - The worker node options.
   */
  constructor (type: WorkerType, filePath: string, opts: WorkerNodeOptions) {
    super()
    checkWorkerNodeArguments(type, filePath, opts)
    this.worker = createWorker<Worker>(type, filePath, {
      env: opts.env,
      workerOptions: opts.workerOptions
    })
    this.info = this.initWorkerInfo(this.worker)
    this.usage = this.initWorkerUsage()
    if (this.info.type === WorkerTypes.thread) {
      this.messageChannel = new MessageChannel()
    }
    // eslint-disable-next-line @typescript-eslint/no-non-null-assertion
    this.tasksQueueBackPressureSize = opts.tasksQueueBackPressureSize!
    this.tasksQueue = new PriorityQueue<Task<Data>>(opts.tasksQueueBucketSize)
    this.onBackPressureStarted = false
    this.taskFunctionsUsage = new Map<string, WorkerUsage>()
  }

  /** @inheritdoc */
  public tasksQueueSize (): number {
    return this.tasksQueue.size
  }

  /** @inheritdoc */
  public enqueueTask (task: Task<Data>): number {
    const tasksQueueSize = this.tasksQueue.enqueue(task, task.priority)
    if (this.hasBackPressure() && !this.onBackPressureStarted) {
      this.onBackPressureStarted = true
      this.emit('backPressure', { workerId: this.info.id })
      this.onBackPressureStarted = false
    }
    return tasksQueueSize
  }

  /** @inheritdoc */
  public dequeueTask (bucket?: number): Task<Data> | undefined {
    return this.tasksQueue.dequeue(bucket)
  }

  /** @inheritdoc */
  public deleteTask (task: Task<Data>): boolean {
    return this.tasksQueue.delete(task)
  }

  /** @inheritdoc */
  public clearTasksQueue (): void {
    this.tasksQueue.clear()
  }

  /** @inheritdoc */
  public hasBackPressure (): boolean {
    return this.tasksQueue.size >= this.tasksQueueBackPressureSize
  }

  /** @inheritdoc */
  public async terminate (): Promise<void> {
    const waitWorkerExit = new Promise<void>(resolve => {
      this.registerOnceWorkerEventHandler('exit', () => {
        resolve()
      })
    })
    this.closeMessageChannel()
    this.removeAllListeners()
    switch (this.info.type) {
      case WorkerTypes.thread:
        this.worker.unref?.()
        await this.worker.terminate?.()
        break
      case WorkerTypes.cluster:
        this.registerOnceWorkerEventHandler('disconnect', () => {
          this.worker.kill?.()
        })
        this.worker.disconnect?.()
        break
    }
    await waitWorkerExit
  }

  /** @inheritdoc */
  public registerWorkerEventHandler (
    event: string,
    handler: EventHandler<Worker>
  ): void {
    this.worker.on(event, handler)
  }

  /** @inheritdoc */
  public registerOnceWorkerEventHandler (
    event: string,
    handler: EventHandler<Worker>
  ): void {
    this.worker.once(event, handler)
  }

  /** @inheritdoc */
  public getTaskFunctionWorkerUsage (name: string): WorkerUsage | undefined {
    if (!Array.isArray(this.info.taskFunctionsProperties)) {
      throw new Error(
        `Cannot get task function worker usage for task function name '${name}' when task function properties list is not yet defined`
      )
    }
    if (
      Array.isArray(this.info.taskFunctionsProperties) &&
      this.info.taskFunctionsProperties.length < 3
    ) {
      throw new Error(
        `Cannot get task function worker usage for task function name '${name}' when task function properties list has less than 3 elements`
      )
    }
    if (name === DEFAULT_TASK_NAME) {
      name = this.info.taskFunctionsProperties[1].name
    }
    if (!this.taskFunctionsUsage.has(name)) {
      this.taskFunctionsUsage.set(name, this.initTaskFunctionWorkerUsage(name))
    }
    return this.taskFunctionsUsage.get(name)
  }

  /** @inheritdoc */
  public deleteTaskFunctionWorkerUsage (name: string): boolean {
    return this.taskFunctionsUsage.delete(name)
  }

  private closeMessageChannel (): void {
    if (this.messageChannel != null) {
      this.messageChannel.port1.unref()
      this.messageChannel.port2.unref()
      this.messageChannel.port1.close()
      this.messageChannel.port2.close()
      delete this.messageChannel
    }
  }

  private initWorkerInfo (worker: Worker): WorkerInfo {
    return {
      id: getWorkerId(worker),
      // eslint-disable-next-line @typescript-eslint/no-non-null-assertion
      type: getWorkerType(worker)!,
      dynamic: false,
      ready: false,
      stealing: false
    }
  }

  private initWorkerUsage (): WorkerUsage {
    const getTasksQueueSize = (): number => {
      return this.tasksQueue.size
    }
    const getTasksQueueMaxSize = (): number => {
      return this.tasksQueue.maxSize
    }
    return {
      tasks: {
        executed: 0,
        executing: 0,
        get queued (): number {
          return getTasksQueueSize()
        },
        get maxQueued (): number {
          return getTasksQueueMaxSize()
        },
        sequentiallyStolen: 0,
        stolen: 0,
        failed: 0
      },
      runTime: {
        history: new CircularArray<number>()
      },
      waitTime: {
        history: new CircularArray<number>()
      },
      elu: {
        idle: {
          history: new CircularArray<number>()
        },
        active: {
          history: new CircularArray<number>()
        }
      }
    }
  }

  private initTaskFunctionWorkerUsage (name: string): WorkerUsage {
    const getTaskFunctionQueueSize = (): number => {
      let taskFunctionQueueSize = 0
      for (const task of this.tasksQueue) {
        if (
          (task.name === DEFAULT_TASK_NAME &&
            // eslint-disable-next-line @typescript-eslint/no-non-null-assertion
            name === this.info.taskFunctionsProperties![1].name) ||
          (task.name !== DEFAULT_TASK_NAME && name === task.name)
        ) {
          ++taskFunctionQueueSize
        }
      }
      return taskFunctionQueueSize
    }
    return {
      tasks: {
        executed: 0,
        executing: 0,
        get queued (): number {
          return getTaskFunctionQueueSize()
        },
        sequentiallyStolen: 0,
        stolen: 0,
        failed: 0
      },
      runTime: {
        history: new CircularArray<number>()
      },
      waitTime: {
        history: new CircularArray<number>()
      },
      elu: {
        idle: {
          history: new CircularArray<number>()
        },
        active: {
          history: new CircularArray<number>()
        }
      }
    }
  }
}<|MERGE_RESOLUTION|>--- conflicted
+++ resolved
@@ -43,13 +43,9 @@
   /** @inheritdoc */
   public messageChannel?: MessageChannel
   /** @inheritdoc */
-  public readonly tasksQueue: Deque<Task<Data>>
+  public readonly tasksQueue: PriorityQueue<Task<Data>>
   /** @inheritdoc */
   public tasksQueueBackPressureSize: number
-<<<<<<< HEAD
-=======
-  private readonly tasksQueue: PriorityQueue<Task<Data>>
->>>>>>> 409971d7
   private onBackPressureStarted: boolean
   private readonly taskFunctionsUsage: Map<string, WorkerUsage>
 
@@ -102,7 +98,8 @@
 
   /** @inheritdoc */
   public deleteTask (task: Task<Data>): boolean {
-    return this.tasksQueue.delete(task)
+    // return this.tasksQueue.delete(task)
+    return false
   }
 
   /** @inheritdoc */
