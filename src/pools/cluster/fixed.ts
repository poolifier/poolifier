import { fork, isMaster, setupMaster, Worker } from 'cluster'
import type { MessageValue } from '../../utility-types'
<<<<<<< HEAD
import type { PoolOptions } from '../abstract-pool'
import { AbstractPool } from '../abstract-pool'
=======

export type WorkerWithMessageChannel = Worker // & Draft<MessageChannel>

export interface FixedClusterPoolOptions {
  /**
   * A function that will listen for error event on each worker.
   */
  errorHandler?: (this: Worker, e: Error) => void
  /**
   * A function that will listen for online event on each worker.
   */
  onlineHandler?: (this: Worker) => void
  /**
   * A function that will listen for exit event on each worker.
   */
  exitHandler?: (this: Worker, code: number) => void
  /**
   * This is just to avoid not useful warnings message, is used to set `maxListeners` on event emitters (workers are event emitters).
   *
   * @default 1000
   */
  maxTasks?: number
  /**
   * Key/value pairs to add to worker process environment.
   *
   * @see https://nodejs.org/api/cluster.html#cluster_cluster_fork_env
   */
  // eslint-disable-next-line @typescript-eslint/no-explicit-any
  env?: any
}
>>>>>>> 396640a6

/**
 * A cluster pool with a static number of workers, is possible to execute tasks in sync or async mode as you prefer.
 *
 * This pool will select the worker in a round robin fashion.
 *
 * @author [Christopher Quadflieg](https://github.com/Shinigami92)
 * @since 2.0.0
 */
// eslint-disable-next-line @typescript-eslint/no-explicit-any
export class FixedClusterPool<Data = any, Response = any> extends AbstractPool<
  Worker,
  Data,
  Response
> {
  /**
   * @param numWorkers Number of workers for this pool.
   * @param filePath A file path with implementation of `ClusterWorker` class, relative path is fine.
   * @param opts An object with possible options for example `errorHandler`, `onlineHandler`. Default: `{ maxTasks: 1000 }`
   */
  public constructor (
    numWorkers: number,
    filePath: string,
    opts: PoolOptions<Worker> = { maxTasks: 1000 }
  ) {
    super(numWorkers, filePath, opts)
  }

  protected setupHook (): void {
    setupMaster({
      exec: this.filePath
    })
  }

  protected isMain (): boolean {
    return isMaster
  }

  protected destroyWorker (worker: Worker): void {
    worker.kill()
  }

  protected sendToWorker (worker: Worker, message: MessageValue<Data>): void {
    worker.send(message)
  }

  protected registerWorkerMessageListener (
    port: Worker,
    listener: (message: MessageValue<Response>) => void
  ): void {
    port.on('message', listener)
  }

  protected unregisterWorkerMessageListener (
    port: Worker,
    listener: (message: MessageValue<Response>) => void
  ): void {
    port.removeListener('message', listener)
  }

  protected newWorker (): Worker {
    return fork()
  }

<<<<<<< HEAD
  protected afterNewWorkerPushed (worker: Worker): void {
=======
  protected newWorker (): WorkerWithMessageChannel {
    const worker: WorkerWithMessageChannel = fork(this.opts.env)
    worker.on('error', this.opts.errorHandler ?? (() => {}))
    worker.on('online', this.opts.onlineHandler ?? (() => {}))
    // TODO handle properly when a worker exit
    worker.on('exit', this.opts.exitHandler ?? (() => {}))
    this.workers.push(worker)
>>>>>>> 396640a6
    // we will attach a listener for every task,
    // when task is completed the listener will be removed but to avoid warnings we are increasing the max listeners size
    worker.setMaxListeners(this.opts.maxTasks ?? 1000)
  }
}<|MERGE_RESOLUTION|>--- conflicted
+++ resolved
@@ -1,31 +1,9 @@
 import { fork, isMaster, setupMaster, Worker } from 'cluster'
 import type { MessageValue } from '../../utility-types'
-<<<<<<< HEAD
 import type { PoolOptions } from '../abstract-pool'
 import { AbstractPool } from '../abstract-pool'
-=======
 
-export type WorkerWithMessageChannel = Worker // & Draft<MessageChannel>
-
-export interface FixedClusterPoolOptions {
-  /**
-   * A function that will listen for error event on each worker.
-   */
-  errorHandler?: (this: Worker, e: Error) => void
-  /**
-   * A function that will listen for online event on each worker.
-   */
-  onlineHandler?: (this: Worker) => void
-  /**
-   * A function that will listen for exit event on each worker.
-   */
-  exitHandler?: (this: Worker, code: number) => void
-  /**
-   * This is just to avoid not useful warnings message, is used to set `maxListeners` on event emitters (workers are event emitters).
-   *
-   * @default 1000
-   */
-  maxTasks?: number
+export interface ClusterPoolOptions extends PoolOptions<Worker> {
   /**
    * Key/value pairs to add to worker process environment.
    *
@@ -34,7 +12,6 @@
   // eslint-disable-next-line @typescript-eslint/no-explicit-any
   env?: any
 }
->>>>>>> 396640a6
 
 /**
  * A cluster pool with a static number of workers, is possible to execute tasks in sync or async mode as you prefer.
@@ -58,7 +35,7 @@
   public constructor (
     numWorkers: number,
     filePath: string,
-    opts: PoolOptions<Worker> = { maxTasks: 1000 }
+    public readonly opts: ClusterPoolOptions = { maxTasks: 1000 }
   ) {
     super(numWorkers, filePath, opts)
   }
@@ -96,20 +73,10 @@
   }
 
   protected newWorker (): Worker {
-    return fork()
+    return fork(this.opts.env)
   }
 
-<<<<<<< HEAD
   protected afterNewWorkerPushed (worker: Worker): void {
-=======
-  protected newWorker (): WorkerWithMessageChannel {
-    const worker: WorkerWithMessageChannel = fork(this.opts.env)
-    worker.on('error', this.opts.errorHandler ?? (() => {}))
-    worker.on('online', this.opts.onlineHandler ?? (() => {}))
-    // TODO handle properly when a worker exit
-    worker.on('exit', this.opts.exitHandler ?? (() => {}))
-    this.workers.push(worker)
->>>>>>> 396640a6
     // we will attach a listener for every task,
     // when task is completed the listener will be removed but to avoid warnings we are increasing the max listeners size
     worker.setMaxListeners(this.opts.maxTasks ?? 1000)
