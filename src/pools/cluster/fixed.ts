import type { Worker } from 'cluster'
import cluster from 'cluster'
import type { MessageValue } from '../../utility-types'
import { AbstractPool } from '../abstract-pool'
import type { PoolOptions } from '../pool'
import { PoolType } from '../pool-internal'

/**
 * Options for a poolifier cluster pool.
 */
export interface ClusterPoolOptions extends PoolOptions<Worker> {
  /**
   * Key/value pairs to add to worker process environment.
   *
   * @see https://nodejs.org/api/cluster.html#cluster_cluster_fork_env
   */
  // eslint-disable-next-line @typescript-eslint/no-explicit-any
  env?: any
}

/**
 * A cluster pool with a fixed number of workers.
 *
 * It is possible to perform tasks in sync or asynchronous mode as you prefer.
 *
 * This pool selects the workers in a round robin fashion.
 *
 * @template DataType of data sent to the worker. This can only be serializable data.
 * @template ResponseType of response of execution. This can only be serializable data.
 * @author [Christopher Quadflieg](https://github.com/Shinigami92)
 * @since 2.0.0
 */
export class FixedClusterPool<
  Data = unknown,
  Response = unknown
> extends AbstractPool<Worker, Data, Response> {
  /**
   * Constructs a new poolifier fixed cluster pool.
   *
   * @param numberOfWorkers Number of workers for this pool.
   * @param filePath Path to an implementation of a `ClusterWorker` file, which can be relative or absolute.
   * @param [opts={}] Options for this fixed cluster pool.
   */
  public constructor (
    numberOfWorkers: number,
    filePath: string,
    public readonly opts: ClusterPoolOptions = {}
  ) {
    super(numberOfWorkers, filePath, opts)
  }

  /** @inheritDoc */
  protected setupHook (): void {
    cluster.setupPrimary({
      exec: this.filePath
    })
  }

  /** @inheritDoc */
  protected isMain (): boolean {
    return cluster.isPrimary
  }

<<<<<<< HEAD
  /** @inheritdoc */
  public getWorkerRunningTasks (worker: Worker): number | undefined {
    return this.workersTasksUsage.get(worker)?.running ?? 0
  }

  /** @inheritdoc */
  public getWorkerAverageTasksRunTime (worker: Worker): number {
    return this.workersTasksUsage.get(worker)?.avgRunTime ?? 0
  }

  /** @inheritdoc */
=======
  /** @inheritDoc */
>>>>>>> 8f8dc0e0
  public destroyWorker (worker: Worker): void {
    this.sendToWorker(worker, { kill: 1 })
    worker.kill()
  }

  /** @inheritDoc */
  protected sendToWorker (worker: Worker, message: MessageValue<Data>): void {
    worker.send(message)
  }

  /** @inheritDoc */
  public registerWorkerMessageListener<Message extends Data | Response> (
    worker: Worker,
    listener: (message: MessageValue<Message>) => void
  ): void {
    worker.on('message', listener)
  }

  /** @inheritDoc */
  protected createWorker (): Worker {
    return cluster.fork(this.opts.env)
  }

  /** @inheritDoc */
  protected afterWorkerSetup (worker: Worker): void {
    // Listen worker messages.
    this.registerWorkerMessageListener(worker, super.workerListener())
  }

  /** @inheritDoc */
  public get type (): PoolType {
    return PoolType.FIXED
  }

  /** @inheritDoc */
  public get busy (): boolean {
    return this.internalGetBusyStatus()
  }
}<|MERGE_RESOLUTION|>--- conflicted
+++ resolved
@@ -61,21 +61,17 @@
     return cluster.isPrimary
   }
 
-<<<<<<< HEAD
-  /** @inheritdoc */
+  /** @inheritDoc */
   public getWorkerRunningTasks (worker: Worker): number | undefined {
     return this.workersTasksUsage.get(worker)?.running ?? 0
   }
 
-  /** @inheritdoc */
+  /** @inheritDoc */
   public getWorkerAverageTasksRunTime (worker: Worker): number {
     return this.workersTasksUsage.get(worker)?.avgRunTime ?? 0
   }
 
   /** @inheritdoc */
-=======
-  /** @inheritDoc */
->>>>>>> 8f8dc0e0
   public destroyWorker (worker: Worker): void {
     this.sendToWorker(worker, { kill: 1 })
     worker.kill()
