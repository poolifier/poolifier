--- conflicted
+++ resolved
@@ -60,21 +60,13 @@
     }
 
     // All workers are busy, create a new worker
-<<<<<<< HEAD
-    const worker = this.createAndSetupWorker()
-    this.registerWorkerMessageListener<Data>(worker, message => {
-      const tasksInProgress = this.tasks.get(worker)
+    const workerCreated = this.createAndSetupWorker()
+    this.registerWorkerMessageListener<Data>(workerCreated, message => {
+      const tasksInProgress = this.tasks.get(workerCreated)
       if (
         isKillBehavior(KillBehaviors.HARD, message.kill) ||
         tasksInProgress === 0
       ) {
-=======
-    const workerCreated = this.createAndSetupWorker()
-    this.registerWorkerMessageListener<Data>(workerCreated, message => {
-      const tasksInProgress = this.tasks.get(workerCreated)
-      const isKillBehaviorOptionHard = message.kill === killBehaviorTypes.HARD
-      if (isKillBehaviorOptionHard || tasksInProgress === 0) {
->>>>>>> 3ec964d6
         // Kill received from the worker, means that no new tasks are submitted to that worker for a while ( > maxInactiveTime)
         this.sendToWorker(workerCreated, { kill: 1 })
         void this.destroyWorker(workerCreated)
