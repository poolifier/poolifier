import type { Worker } from 'cluster'
<<<<<<< HEAD
import type { JSONValue } from '../../utility-types'
=======
>>>>>>> ea773c02
import type { IDynamicPool } from '../dynamic-pool'
import { dynamicallyChooseWorker } from '../selection-strategies'
import type { ClusterPoolOptions } from './fixed'
import { FixedClusterPool } from './fixed'

/**
 * A cluster pool with a dynamic number of workers, but a guaranteed minimum number of workers.
 *
 * This cluster pool creates new workers when the others are busy, up to the maximum number of workers.
 * When the maximum number of workers is reached, an event is emitted. If you want to listen to this event, use the pool's `emitter`.
 *
 * @template Data Type of data sent to the worker. This can only be serializable data.
 * @template Response Type of response of execution. This can only be serializable data.
 *
 * @author [Christopher Quadflieg](https://github.com/Shinigami92)
 * @since 2.0.0
 */
<<<<<<< HEAD
export class DynamicClusterPool<
  Data extends JSONValue = JSONValue,
  Response extends JSONValue = JSONValue
> extends FixedClusterPool<Data, Response>
=======
export class DynamicClusterPool<Data = unknown, Response = unknown>
  extends FixedClusterPool<Data, Response>
>>>>>>> ea773c02
  implements IDynamicPool<Worker, Data, Response> {
  /**
   * Constructs a new poolifier dynamic cluster pool.
   *
   * @param min Minimum number of workers which are always active.
   * @param max Maximum number of workers that can be created by this pool.
   * @param filePath Path to an implementation of a `ClusterWorker` file, which can be relative or absolute.
   * @param opts Options for this dynamic cluster pool. Default: `{ maxTasks: 1000 }`
   */
  public constructor (
    min: number,
    public readonly max: number,
    filePath: string,
    opts: ClusterPoolOptions = { maxTasks: 1000 }
  ) {
    super(min, filePath, opts)
    this.createAndSetupWorker = this.createAndSetupWorker.bind(this)
    this.registerWorkerMessageListener = this.registerWorkerMessageListener.bind(
      this
    )
    this.destroyWorker = this.destroyWorker.bind(this)
  }

  /**
   * Choose a worker for the next task.
   *
   * It will first check for and return an idle worker.
   * If all workers are busy, then it will try to create a new one up to the `max` worker count.
   * If the max worker count is reached, the emitter will emit a `FullPool` event and it will fall back to using a round robin algorithm to distribute the load.
   *
   * @returns Cluster worker.
   */
  protected chooseWorker (): Worker {
    return dynamicallyChooseWorker(
      this,
      this.createAndSetupWorker,
      this.registerWorkerMessageListener,
      this.destroyWorker
    )
  }
}<|MERGE_RESOLUTION|>--- conflicted
+++ resolved
@@ -1,8 +1,4 @@
 import type { Worker } from 'cluster'
-<<<<<<< HEAD
-import type { JSONValue } from '../../utility-types'
-=======
->>>>>>> ea773c02
 import type { IDynamicPool } from '../dynamic-pool'
 import { dynamicallyChooseWorker } from '../selection-strategies'
 import type { ClusterPoolOptions } from './fixed'
@@ -20,15 +16,8 @@
  * @author [Christopher Quadflieg](https://github.com/Shinigami92)
  * @since 2.0.0
  */
-<<<<<<< HEAD
-export class DynamicClusterPool<
-  Data extends JSONValue = JSONValue,
-  Response extends JSONValue = JSONValue
-> extends FixedClusterPool<Data, Response>
-=======
 export class DynamicClusterPool<Data = unknown, Response = unknown>
   extends FixedClusterPool<Data, Response>
->>>>>>> ea773c02
   implements IDynamicPool<Worker, Data, Response> {
   /**
    * Constructs a new poolifier dynamic cluster pool.
