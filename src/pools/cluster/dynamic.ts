import type { Worker } from 'cluster'
<<<<<<< HEAD
import type { JSONValue } from '../../utility-types'
import type { IDynamicPool } from '../dynamic-pool'
import { dynamicallyChooseWorker } from '../selection-strategies'
=======
import { isKillBehavior, KillBehaviors } from '../../worker/worker-options'
>>>>>>> deb85c12
import type { ClusterPoolOptions } from './fixed'
import { FixedClusterPool } from './fixed'

/**
 * A cluster pool with a dynamic number of workers, but a guaranteed minimum number of workers.
 *
 * This cluster pool creates new workers when the others are busy, up to the maximum number of workers.
 * When the maximum number of workers is reached, an event is emitted. If you want to listen to this event, use the pool's `emitter`.
 *
 * @template Data Type of data sent to the worker. This can only be serializable data.
 * @template Response Type of response of execution. This can only be serializable data.
 *
 * @author [Christopher Quadflieg](https://github.com/Shinigami92)
 * @since 2.0.0
 */
export class DynamicClusterPool<
<<<<<<< HEAD
  Data extends JSONValue = JSONValue,
  Response extends JSONValue = JSONValue
> extends FixedClusterPool<Data, Response>
  implements IDynamicPool<Worker, Data, Response> {
=======
  Data = unknown,
  Response = unknown
> extends FixedClusterPool<Data, Response> {
>>>>>>> deb85c12
  /**
   * Constructs a new poolifier dynamic cluster pool.
   *
   * @param min Minimum number of workers which are always active.
   * @param max Maximum number of workers that can be created by this pool.
   * @param filePath Path to an implementation of a `ClusterWorker` file, which can be relative or absolute.
   * @param opts Options for this dynamic cluster pool. Default: `{ maxTasks: 1000 }`
   */
  public constructor (
    min: number,
    public readonly max: number,
    filePath: string,
    opts: ClusterPoolOptions = { maxTasks: 1000 }
  ) {
    super(min, filePath, opts)
    this.createAndSetupWorker = this.createAndSetupWorker.bind(this)
    this.registerWorkerMessageListener = this.registerWorkerMessageListener.bind(
      this
    )
    this.destroyWorker = this.destroyWorker.bind(this)
  }

  /**
   * Choose a worker for the next task.
   *
   * It will first check for and return an idle worker.
   * If all workers are busy, then it will try to create a new one up to the `max` worker count.
   * If the max worker count is reached, the emitter will emit a `FullPool` event and it will fall back to using a round robin algorithm to distribute the load.
   *
   * @returns Cluster worker.
   */
  protected chooseWorker (): Worker {
    return dynamicallyChooseWorker(
      this,
      this.createAndSetupWorker,
      this.registerWorkerMessageListener,
      this.destroyWorker
    )
  }
}<|MERGE_RESOLUTION|>--- conflicted
+++ resolved
@@ -1,11 +1,6 @@
 import type { Worker } from 'cluster'
-<<<<<<< HEAD
-import type { JSONValue } from '../../utility-types'
 import type { IDynamicPool } from '../dynamic-pool'
 import { dynamicallyChooseWorker } from '../selection-strategies'
-=======
-import { isKillBehavior, KillBehaviors } from '../../worker/worker-options'
->>>>>>> deb85c12
 import type { ClusterPoolOptions } from './fixed'
 import { FixedClusterPool } from './fixed'
 
@@ -21,17 +16,9 @@
  * @author [Christopher Quadflieg](https://github.com/Shinigami92)
  * @since 2.0.0
  */
-export class DynamicClusterPool<
-<<<<<<< HEAD
-  Data extends JSONValue = JSONValue,
-  Response extends JSONValue = JSONValue
-> extends FixedClusterPool<Data, Response>
+export class DynamicClusterPool<Data = unknown, Response = unknown>
+  extends FixedClusterPool<Data, Response>
   implements IDynamicPool<Worker, Data, Response> {
-=======
-  Data = unknown,
-  Response = unknown
-> extends FixedClusterPool<Data, Response> {
->>>>>>> deb85c12
   /**
    * Constructs a new poolifier dynamic cluster pool.
    *
