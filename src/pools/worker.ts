--- conflicted
+++ resolved
@@ -336,20 +336,18 @@
    */
   readonly dequeueTask: (bucket?: number) => Task<Data> | undefined
   /**
-<<<<<<< HEAD
+   * Dequeue last prioritized task.
+   *
+   * @returns The dequeued task.
+   */
+  readonly dequeueLastPrioritizedTask: () => Task<Data> | undefined
+  /**
    * Deletes a task from the tasks queue.
    *
    * @param task - The task to delete.
    * @returns `true` if the task was deleted, `false` otherwise.
    */
   readonly deleteTask: (task: Task<Data>) => boolean
-=======
-   * Dequeue last prioritized task.
-   *
-   * @returns The dequeued task.
-   */
-  readonly dequeueLastPrioritizedTask: () => Task<Data> | undefined
->>>>>>> f829e037
   /**
    * Clears tasks queue.
    */
