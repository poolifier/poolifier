import type { MessageChannel, WorkerOptions } from 'node:worker_threads'
import type { EventEmitter } from 'node:events'
import type { CircularArray } from '../circular-array'
import type { Task } from '../utility-types'
import type { Deque } from '../deque'

/**
 * Callback invoked when the worker has started successfully.
 *
 * @typeParam Worker - Type of worker.
 */
export type OnlineHandler<Worker extends IWorker> = (this: Worker) => void

/**
 * Callback invoked if the worker has received a message.
 *
 * @typeParam Worker - Type of worker.
 */
export type MessageHandler<Worker extends IWorker> = (
  this: Worker,
  message: unknown
) => void

/**
 * Callback invoked if the worker raised an error.
 *
 * @typeParam Worker - Type of worker.
 */
export type ErrorHandler<Worker extends IWorker> = (
  this: Worker,
  error: Error
) => void

/**
 * Callback invoked when the worker exits successfully.
 *
 * @typeParam Worker - Type of worker.
 */
export type ExitHandler<Worker extends IWorker> = (
  this: Worker,
  exitCode: number
) => void

/**
 * Measurement statistics.
 *
 * @internal
 */
export interface MeasurementStatistics {
  /**
   * Measurement aggregate.
   */
  aggregate?: number
  /**
   * Measurement minimum.
   */
  minimum?: number
  /**
   * Measurement maximum.
   */
  maximum?: number
  /**
   * Measurement average.
   */
  average?: number
  /**
   * Measurement median.
   */
  median?: number
  /**
   * Measurement history.
   */
  readonly history: CircularArray<number>
}

/**
 * Event loop utilization measurement statistics.
 *
 * @internal
 */
export interface EventLoopUtilizationMeasurementStatistics {
  readonly idle: MeasurementStatistics
  readonly active: MeasurementStatistics
  utilization?: number
}

/**
 * Task statistics.
 *
 * @internal
 */
export interface TaskStatistics {
  /**
   * Number of executed tasks.
   */
  executed: number
  /**
   * Number of executing tasks.
   */
  executing: number
  /**
   * Number of queued tasks.
   */
  readonly queued: number
  /**
   * Maximum number of queued tasks.
   */
  readonly maxQueued?: number
  /**
   * Number of sequentially stolen tasks.
   */
  sequentiallyStolen: number
  /**
   * Number of stolen tasks.
   */
  stolen: number
  /**
   * Number of failed tasks.
   */
  failed: number
}

/**
 * Enumeration of worker types.
 */
export const WorkerTypes = Object.freeze({
  thread: 'thread',
  cluster: 'cluster'
} as const)

/**
 * Worker type.
 */
export type WorkerType = keyof typeof WorkerTypes

/**
 * Worker information.
 *
 * @internal
 */
export interface WorkerInfo {
  /**
   * Worker id.
   */
  readonly id: number | undefined
  /**
   * Worker type.
   */
  readonly type: WorkerType
  /**
   * Dynamic flag.
   */
  dynamic: boolean
  /**
   * Ready flag.
   */
  ready: boolean
  /**
   * Task function names.
   */
  taskFunctionNames?: string[]
}

/**
 * Worker usage statistics.
 *
 * @internal
 */
export interface WorkerUsage {
  /**
   * Tasks statistics.
   */
  readonly tasks: TaskStatistics
  /**
   * Tasks runtime statistics.
   */
  readonly runTime: MeasurementStatistics
  /**
   * Tasks wait time statistics.
   */
  readonly waitTime: MeasurementStatistics
  /**
   * Tasks event loop utilization statistics.
   */
  readonly elu: EventLoopUtilizationMeasurementStatistics
}

/**
 * Worker choice strategy data.
 *
 * @internal
 */
export interface StrategyData {
  virtualTaskEndTimestamp?: number
}

/**
 * Worker interface.
 */
export interface IWorker {
  /**
   * Cluster worker id.
   */
  readonly id?: number
  /**
   * Worker thread worker id.
   */
  readonly threadId?: number
  /**
   * Registers an event handler.
   *
   * @param event - The event.
   * @param handler - The event handler.
   */
  readonly on: (
    event: string,
    handler:
    | OnlineHandler<this>
    | MessageHandler<this>
    | ErrorHandler<this>
    | ExitHandler<this>
  ) => void
  /**
   * Registers once an event handler.
   *
   * @param event - The event.
   * @param handler - The event handler.
   */
  readonly once: (
    event: string,
    handler:
    | OnlineHandler<this>
    | MessageHandler<this>
    | ErrorHandler<this>
    | ExitHandler<this>
  ) => void
  /**
   * Stop all JavaScript execution in the worker thread as soon as possible.
   * Returns a Promise for the exit code that is fulfilled when the `'exit' event` is emitted.
   */
  readonly terminate?: () => Promise<number>
  /**
   * Cluster worker disconnect.
   */
  readonly disconnect?: () => void
  /**
   * Cluster worker kill.
   */
  readonly kill?: (signal?: string) => void
}

/**
 * Worker node options.
 *
 * @internal
 */
<<<<<<< HEAD
export interface WorkerNodeEventDetail {
  workerId: number
  workerNodeKey?: number
  taskId?: string
=======
export interface WorkerNodeOptions {
  workerOptions?: WorkerOptions
  env?: Record<string, unknown>
  tasksQueueBackPressureSize: number
>>>>>>> 548bc9e9
}

/**
 * Worker node interface.
 *
 * @typeParam Worker - Type of worker.
 * @typeParam Data - Type of data sent to the worker. This can only be structured-cloneable data.
 * @internal
 */
export interface IWorkerNode<Worker extends IWorker, Data = unknown>
  extends EventEmitter {
  /**
   * Worker.
   */
  readonly worker: Worker
  /**
   * Worker info.
   */
  readonly info: WorkerInfo
  /**
   * Worker usage statistics.
   */
  readonly usage: WorkerUsage
  /**
   * Worker choice strategy data.
   * This is used to store data that are specific to the worker choice strategy.
   */
  strategyData?: StrategyData
  /**
   * Message channel (worker thread only).
   */
  readonly messageChannel?: MessageChannel
  /**
   * Tasks queue.
   */
  readonly tasksQueue: Deque<Task<Data>>
  /**
   * Tasks queue back pressure size.
   * This is the number of tasks that can be enqueued before the worker node has back pressure.
   */
  tasksQueueBackPressureSize: number
  /**
   * Tasks queue size.
   *
   * @returns The tasks queue size.
   */
  readonly tasksQueueSize: () => number
  /**
   * Enqueue task.
   *
   * @param task - The task to queue.
   * @returns The tasks queue size.
   */
  readonly enqueueTask: (task: Task<Data>) => number
  /**
   * Prepends a task to the tasks queue.
   *
   * @param task - The task to prepend.
   * @returns The tasks queue size.
   */
  readonly unshiftTask: (task: Task<Data>) => number
  /**
   * Dequeue task.
   *
   * @returns The dequeued task.
   */
  readonly dequeueTask: () => Task<Data> | undefined
  /**
   * Pops a task from the tasks queue.
   *
   * @returns The popped task.
   */
  readonly popTask: () => Task<Data> | undefined
  /**
   * Deletes a task from the tasks queue.
   *
   * @returns `true` if the task was deleted, `false` otherwise.
   */
  readonly deleteTask: (task: Task<Data>) => boolean
  /**
   * Clears tasks queue.
   */
  readonly clearTasksQueue: () => void
  /**
   * Whether the worker node has back pressure (i.e. its tasks queue is full).
   *
   * @returns `true` if the worker node has back pressure, `false` otherwise.
   */
  readonly hasBackPressure: () => boolean
  /**
   * Resets usage statistics.
   */
  readonly resetUsage: () => void
  /**
   * Terminates the worker node.
   */
  readonly terminate: () => Promise<void>
  /**
   * Registers a worker event handler.
   *
   * @param event - The event.
   * @param handler - The event handler.
   */
  readonly registerWorkerEventHandler: (
    event: string,
    handler:
    | OnlineHandler<Worker>
    | MessageHandler<Worker>
    | ErrorHandler<Worker>
    | ExitHandler<Worker>
  ) => void
  /**
   * Registers once a worker event handler.
   *
   * @param event - The event.
   * @param handler - The event handler.
   */
  readonly registerOnceWorkerEventHandler: (
    event: string,
    handler:
    | OnlineHandler<Worker>
    | MessageHandler<Worker>
    | ErrorHandler<Worker>
    | ExitHandler<Worker>
  ) => void
  /**
   * Gets task function worker usage statistics.
   *
   * @param name - The task function name.
   * @returns The task function worker usage statistics if the task function worker usage statistics are initialized, `undefined` otherwise.
   */
  readonly getTaskFunctionWorkerUsage: (name: string) => WorkerUsage | undefined
  /**
   * Deletes task function worker usage statistics.
   *
   * @param name - The task function name.
   * @returns `true` if the task function worker usage statistics were deleted, `false` otherwise.
   */
  readonly deleteTaskFunctionWorkerUsage: (name: string) => boolean
}

/**
 * Worker node event detail.
 *
 * @internal
 */
export interface WorkerNodeEventDetail {
  workerId: number
  workerNodeKey?: number
}<|MERGE_RESOLUTION|>--- conflicted
+++ resolved
@@ -254,17 +254,10 @@
  *
  * @internal
  */
-<<<<<<< HEAD
-export interface WorkerNodeEventDetail {
-  workerId: number
-  workerNodeKey?: number
-  taskId?: string
-=======
 export interface WorkerNodeOptions {
   workerOptions?: WorkerOptions
   env?: Record<string, unknown>
   tasksQueueBackPressureSize: number
->>>>>>> 548bc9e9
 }
 
 /**
@@ -414,4 +407,5 @@
 export interface WorkerNodeEventDetail {
   workerId: number
   workerNodeKey?: number
+  taskId?: string
 }