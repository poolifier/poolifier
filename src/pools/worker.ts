import type { MessageChannel } from 'node:worker_threads'
import type { EventEmitter } from 'node:events'
import type { CircularArray } from '../circular-array'
import type { Task } from '../utility-types'
import type { Deque } from '../deque'

/**
 * Callback invoked when the worker has started successfully.
 *
 * @typeParam Worker - Type of worker.
 */
export type OnlineHandler<Worker extends IWorker> = (this: Worker) => void

/**
 * Callback invoked if the worker has received a message.
 *
 * @typeParam Worker - Type of worker.
 */
export type MessageHandler<Worker extends IWorker> = (
  this: Worker,
  message: unknown
) => void

/**
 * Callback invoked if the worker raised an error.
 *
 * @typeParam Worker - Type of worker.
 */
export type ErrorHandler<Worker extends IWorker> = (
  this: Worker,
  error: Error
) => void

/**
 * Callback invoked when the worker exits successfully.
 *
 * @typeParam Worker - Type of worker.
 */
export type ExitHandler<Worker extends IWorker> = (
  this: Worker,
  exitCode: number
) => void

/**
 * Measurement statistics.
 *
 * @internal
 */
export interface MeasurementStatistics {
  /**
   * Measurement aggregate.
   */
  aggregate?: number
  /**
   * Measurement minimum.
   */
  minimum?: number
  /**
   * Measurement maximum.
   */
  maximum?: number
  /**
   * Measurement average.
   */
  average?: number
  /**
   * Measurement median.
   */
  median?: number
  /**
   * Measurement history.
   */
  readonly history: CircularArray<number>
}

/**
 * Event loop utilization measurement statistics.
 *
 * @internal
 */
export interface EventLoopUtilizationMeasurementStatistics {
  readonly idle: MeasurementStatistics
  readonly active: MeasurementStatistics
  utilization?: number
}

/**
 * Task statistics.
 *
 * @internal
 */
export interface TaskStatistics {
  /**
   * Number of executed tasks.
   */
  executed: number
  /**
   * Number of executing tasks.
   */
  executing: number
  /**
   * Number of queued tasks.
   */
  readonly queued: number
  /**
   * Maximum number of queued tasks.
   */
  readonly maxQueued?: number
  /**
   * Number of sequentially stolen tasks.
   */
  sequentiallyStolen: number
  /**
   * Number of stolen tasks.
   */
  stolen: number
  /**
   * Number of failed tasks.
   */
  failed: number
}

/**
 * Enumeration of worker types.
 */
export const WorkerTypes = Object.freeze({
  thread: 'thread',
  cluster: 'cluster'
} as const)

/**
 * Worker type.
 */
export type WorkerType = keyof typeof WorkerTypes

/**
 * Worker information.
 *
 * @internal
 */
export interface WorkerInfo {
  /**
   * Worker id.
   */
  readonly id: number | undefined
  /**
   * Worker type.
   */
  readonly type: WorkerType
  /**
   * Dynamic flag.
   */
  dynamic: boolean
  /**
   * Ready flag.
   */
  ready: boolean
  /**
   * Task function names.
   */
  taskFunctionNames?: string[]
}

/**
 * Worker usage statistics.
 *
 * @internal
 */
export interface WorkerUsage {
  /**
   * Tasks statistics.
   */
  readonly tasks: TaskStatistics
  /**
   * Tasks runtime statistics.
   */
  readonly runTime: MeasurementStatistics
  /**
   * Tasks wait time statistics.
   */
  readonly waitTime: MeasurementStatistics
  /**
   * Tasks event loop utilization statistics.
   */
  readonly elu: EventLoopUtilizationMeasurementStatistics
}

/**
 * Worker choice strategy data.
 *
 * @internal
 */
export interface StrategyData {
  virtualTaskEndTimestamp?: number
}

/**
 * Worker interface.
 */
export interface IWorker {
  /**
   * Worker id.
   */
  readonly id?: number
  readonly threadId?: number
  /**
   * Registers an event listener.
   *
   * @param event - The event.
   * @param handler - The event handler.
   */
  readonly on: ((event: 'online', handler: OnlineHandler<this>) => void) &
  ((event: 'message', handler: MessageHandler<this>) => void) &
  ((event: 'error', handler: ErrorHandler<this>) => void) &
  ((event: 'exit', handler: ExitHandler<this>) => void)
  /**
   * Registers a listener to the exit event that will only be performed once.
   *
   * @param event - The `'exit'` event.
   * @param handler - The exit handler.
   */
  readonly once: (event: 'exit', handler: ExitHandler<this>) => void
}

/**
 * Worker node event detail.
 *
 * @internal
 */
export interface WorkerNodeEventDetail {
  workerId: number
<<<<<<< HEAD
  taskId?: string
=======
  workerNodeKey?: number
>>>>>>> e1c2dba7
}

/**
 * Worker node interface.
 *
 * @typeParam Worker - Type of worker.
 * @typeParam Data - Type of data sent to the worker. This can only be structured-cloneable data.
 * @internal
 */
export interface IWorkerNode<Worker extends IWorker, Data = unknown>
  extends EventEmitter {
  /**
   * Worker.
   */
  readonly worker: Worker
  /**
   * Worker info.
   */
  readonly info: WorkerInfo
  /**
   * Worker usage statistics.
   */
  readonly usage: WorkerUsage
  /**
   * Worker choice strategy data.
   * This is used to store data that are specific to the worker choice strategy.
   */
  strategyData?: StrategyData
  /**
   * Message channel (worker_threads only).
   */
  readonly messageChannel?: MessageChannel
  /**
   * Tasks queue.
   */
  readonly tasksQueue: Deque<Task<Data>>
  /**
   * Tasks queue back pressure size.
   * This is the number of tasks that can be enqueued before the worker node has back pressure.
   */
  tasksQueueBackPressureSize: number
  /**
   * Tasks queue size.
   *
   * @returns The tasks queue size.
   */
  readonly tasksQueueSize: () => number
  /**
   * Enqueue task.
   *
   * @param task - The task to queue.
   * @returns The tasks queue size.
   */
  readonly enqueueTask: (task: Task<Data>) => number
  /**
   * Prepends a task to the tasks queue.
   *
   * @param task - The task to prepend.
   * @returns The tasks queue size.
   */
  readonly unshiftTask: (task: Task<Data>) => number
  /**
   * Dequeue task.
   *
   * @returns The dequeued task.
   */
  readonly dequeueTask: () => Task<Data> | undefined
  /**
   * Pops a task from the tasks queue.
   *
   * @returns The popped task.
   */
  readonly popTask: () => Task<Data> | undefined
  /**
   * Deletes a task from the tasks queue.
   *
   * @returns `true` if the task was deleted, `false` otherwise.
   */
  readonly deleteTask: (task: Task<Data>) => boolean
  /**
   * Clears tasks queue.
   */
  readonly clearTasksQueue: () => void
  /**
   * Whether the worker node has back pressure (i.e. its tasks queue is full).
   *
   * @returns `true` if the worker node has back pressure, `false` otherwise.
   */
  readonly hasBackPressure: () => boolean
  /**
   * Resets usage statistics.
   */
  readonly resetUsage: () => void
  /**
   * Closes communication channel.
   */
  readonly closeChannel: () => void
  /**
   * Gets task function worker usage statistics.
   *
   * @param name - The task function name.
   * @returns The task function worker usage statistics if the task function worker usage statistics are initialized, `undefined` otherwise.
   */
  readonly getTaskFunctionWorkerUsage: (name: string) => WorkerUsage | undefined
  /**
   * Deletes task function worker usage statistics.
   *
   * @param name - The task function name.
   * @returns `true` if the task function worker usage statistics were deleted, `false` otherwise.
   */
  readonly deleteTaskFunctionWorkerUsage: (name: string) => boolean
}<|MERGE_RESOLUTION|>--- conflicted
+++ resolved
@@ -229,11 +229,8 @@
  */
 export interface WorkerNodeEventDetail {
   workerId: number
-<<<<<<< HEAD
+  workerNodeKey?: number
   taskId?: string
-=======
-  workerNodeKey?: number
->>>>>>> e1c2dba7
 }
 
 /**
