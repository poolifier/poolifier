--- conflicted
+++ resolved
@@ -1,13 +1,8 @@
 import type { MessageChannel, WorkerOptions } from 'node:worker_threads'
 import type { EventEmitter } from 'node:events'
-<<<<<<< HEAD
-import type { CircularArray } from '../circular-array'
-import type { Task } from '../utility-types'
-import type { Deque } from '../deque'
-=======
 import type { CircularArray } from '../circular-array.js'
 import type { Task } from '../utility-types.js'
->>>>>>> d0277f79
+import type { Deque } from '../deque.js'
 
 /**
  * Callback invoked when the worker has started successfully.
