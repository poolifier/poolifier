--- conflicted
+++ resolved
@@ -2,12 +2,8 @@
 import type { MessageChannel, WorkerOptions } from 'node:worker_threads'
 
 import type { CircularArray } from '../circular-array.js'
-<<<<<<< HEAD
-import type { Deque } from '../deque.js'
-import type { Task } from '../utility-types.js'
-=======
+import type { PriorityQueue } from '../priority-queue.js'
 import type { Task, TaskFunctionProperties } from '../utility-types.js'
->>>>>>> 409971d7
 
 /**
  * Callback invoked when the worker has started successfully.
@@ -308,7 +304,7 @@
   /**
    * Tasks queue.
    */
-  readonly tasksQueue: Deque<Task<Data>>
+  readonly tasksQueue: PriorityQueue<Task<Data>>
   /**
    * Tasks queue back pressure size.
    * This is the number of tasks that can be enqueued before the worker node has back pressure.
@@ -398,5 +394,5 @@
 export interface WorkerNodeEventDetail {
   workerId?: number
   workerNodeKey?: number
-  taskId?: string
+  taskId?: `${string}-${string}-${string}-${string}-${string}`
 }