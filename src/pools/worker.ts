--- conflicted
+++ resolved
@@ -1,12 +1,8 @@
 import type { EventEmitter } from 'node:events'
 import type { MessageChannel, WorkerOptions } from 'node:worker_threads'
 
-<<<<<<< HEAD
-import type { CircularArray } from '../circular-array.js'
+import type { CircularBuffer } from '../circular-buffer.js'
 import type { PriorityQueue } from '../priority-queue.js'
-=======
-import type { CircularBuffer } from '../circular-buffer.js'
->>>>>>> c9c71898
 import type { Task, TaskFunctionProperties } from '../utility-types.js'
 
 /**
