--- conflicted
+++ resolved
@@ -108,9 +108,5 @@
    * @param worker The worker.
    * @returns The average tasks run time on the worker.
    */
-<<<<<<< HEAD
-  getWorkerAverageTasksRunTime(worker: Worker): number
-=======
   getWorkerAverageTasksRunTime(worker: Worker): number | undefined
->>>>>>> bf9549ae
 }