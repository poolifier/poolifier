--- conflicted
+++ resolved
@@ -1204,12 +1204,8 @@
         ),
         transferList,
         timestamp,
-<<<<<<< HEAD
         abortable: abortSignal != null,
-        taskId: randomUUID()
-=======
         taskId: randomUUID(),
->>>>>>> ace4d248
       }
       abortSignal?.addEventListener(
         'abort',
@@ -1230,16 +1226,10 @@
         ...(this.emitter != null && {
           asyncResource: new AsyncResource('poolifier:task', {
             triggerAsyncId: this.emitter.asyncId,
-<<<<<<< HEAD
-            requireManualDestroy: true
-          })
-        }),
-        abortSignal
-=======
             requireManualDestroy: true,
           }),
         }),
->>>>>>> ace4d248
+        abortSignal
       })
       if (
         this.opts.enableTasksQueue === false ||
