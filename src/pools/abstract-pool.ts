import type {
  MessageValue,
  PromiseWorkerResponseWrapper
} from '../utility-types'
import { EMPTY_FUNCTION } from '../utils'
import { isKillBehavior, KillBehaviors } from '../worker/worker-options'
import type { AbstractPoolWorker } from './abstract-pool-worker'
import type { PoolOptions } from './pool'
import {
  IPoolInternal,
  PoolEmitter,
  PoolType,
  TasksUsage
} from './pool-internal'
import {
  WorkerChoiceStrategies,
  WorkerChoiceStrategy
} from './selection-strategies/selection-strategies-types'
import { WorkerChoiceStrategyContext } from './selection-strategies/worker-choice-strategy-context'

/**
 * Base class containing some shared logic for all poolifier pools.
 *
 * @template Worker Type of worker which manages this pool.
 * @template Data Type of data sent to the worker. This can only be serializable data.
 * @template Response Type of response of execution. This can only be serializable data.
 */
export abstract class AbstractPool<
  Worker extends AbstractPoolWorker,
  Data = unknown,
  Response = unknown
> implements IPoolInternal<Worker, Data, Response> {
  /** @inheritDoc */
  public readonly workers: Worker[] = []

<<<<<<< HEAD
  /**
   * The workers tasks usage map.
   *
   *  `key`: The `Worker`
   *  `value`: Worker tasks usage statistics.
   */
  protected workersTasksUsage: Map<Worker, TasksUsage> = new Map<
    Worker,
    TasksUsage
  >()
=======
  /** @inheritDoc */
  public readonly tasks: Map<Worker, number> = new Map<Worker, number>()
>>>>>>> 8f8dc0e0

  /** @inheritDoc */
  public readonly emitter?: PoolEmitter

  /** @inheritDoc */
  public readonly max?: number

  /**
   * The promise map.
   *
   * - `key`: This is the message Id of each submitted task.
   * - `value`: An object that contains the worker, the resolve function and the reject function.
   *
   * When we receive a message from the worker we get a map entry and resolve/reject the promise based on the message.
   */
  protected promiseMap: Map<
    number,
    PromiseWorkerResponseWrapper<Worker, Response>
  > = new Map<number, PromiseWorkerResponseWrapper<Worker, Response>>()

  /**
   * Id of the next message.
   */
  protected nextMessageId: number = 0

  /**
   * Worker choice strategy instance implementing the worker choice algorithm.
   *
   * Default to a strategy implementing a round robin algorithm.
   */
  protected workerChoiceStrategyContext: WorkerChoiceStrategyContext<
    Worker,
    Data,
    Response
  >

  /**
   * Constructs a new poolifier pool.
   *
   * @param numberOfWorkers Number of workers that this pool should manage.
   * @param filePath Path to the worker-file.
   * @param opts Options for the pool.
   */
  public constructor (
    public readonly numberOfWorkers: number,
    public readonly filePath: string,
    public readonly opts: PoolOptions<Worker>
  ) {
    if (!this.isMain()) {
      throw new Error('Cannot start a pool from a worker!')
    }
    this.checkNumberOfWorkers(this.numberOfWorkers)
    this.checkFilePath(this.filePath)
    this.checkPoolOptions(this.opts)
    this.setupHook()

    for (let i = 1; i <= this.numberOfWorkers; i++) {
      this.createAndSetupWorker()
    }

    if (this.opts.enableEvents) {
      this.emitter = new PoolEmitter()
    }
    this.workerChoiceStrategyContext = new WorkerChoiceStrategyContext(
      this,
      () => {
        const workerCreated = this.createAndSetupWorker()
        this.registerWorkerMessageListener(workerCreated, message => {
          if (
            isKillBehavior(KillBehaviors.HARD, message.kill) ||
            this.getWorkerRunningTasks(workerCreated) === 0
          ) {
            // Kill received from the worker, means that no new tasks are submitted to that worker for a while ( > maxInactiveTime)
            this.destroyWorker(workerCreated) as void
          }
        })
        return workerCreated
      },
      this.opts.workerChoiceStrategy
    )
  }

  private checkFilePath (filePath: string): void {
    if (!filePath) {
      throw new Error('Please specify a file with a worker implementation')
    }
  }

  private checkNumberOfWorkers (numberOfWorkers: number): void {
    if (numberOfWorkers == null) {
      throw new Error(
        'Cannot instantiate a pool without specifying the number of workers'
      )
    } else if (!Number.isSafeInteger(numberOfWorkers)) {
      throw new Error(
        'Cannot instantiate a pool with a non integer number of workers'
      )
    } else if (numberOfWorkers < 0) {
      throw new Error(
        'Cannot instantiate a pool with a negative number of workers'
      )
    } else if (this.type === PoolType.FIXED && numberOfWorkers === 0) {
      throw new Error('Cannot instantiate a fixed pool with no worker')
    }
  }

  private checkPoolOptions (opts: PoolOptions<Worker>): void {
    this.opts.workerChoiceStrategy =
      opts.workerChoiceStrategy ?? WorkerChoiceStrategies.ROUND_ROBIN
    this.opts.enableEvents = opts.enableEvents ?? true
  }

  /** @inheritDoc */
  public abstract get type (): PoolType

  /** @inheritDoc */
  public get numberOfRunningTasks (): number {
    // TODO: The number of running tasks calculation is not correct
    return this.promiseMap.size
  }

<<<<<<< HEAD
  /** @inheritdoc */
=======
  /** @inheritDoc */
  public getWorkerRunningTasks (worker: Worker): number | undefined {
    return this.tasks.get(worker)
  }

  /** @inheritDoc */
>>>>>>> 8f8dc0e0
  public getWorkerIndex (worker: Worker): number {
    return this.workers.indexOf(worker)
  }

<<<<<<< HEAD
  /** @inheritdoc */
  public abstract getWorkerRunningTasks (worker: Worker): number | undefined

  /** @inheritdoc */
  public abstract getWorkerAverageTasksRunTime (worker: Worker): number

  /** @inheritdoc */
=======
  /** @inheritDoc */
>>>>>>> 8f8dc0e0
  public setWorkerChoiceStrategy (
    workerChoiceStrategy: WorkerChoiceStrategy
  ): void {
    this.opts.workerChoiceStrategy = workerChoiceStrategy
    this.workerChoiceStrategyContext.setWorkerChoiceStrategy(
      workerChoiceStrategy
    )
  }

  /** @inheritDoc */
  public abstract get busy (): boolean

  protected internalGetBusyStatus (): boolean {
    return (
      this.numberOfRunningTasks >= this.numberOfWorkers &&
      this.findFreeWorker() === false
    )
  }

  /** @inheritDoc */
  public findFreeWorker (): Worker | false {
    for (const worker of this.workers) {
      if (this.getWorkerRunningTasks(worker) === 0) {
        // A worker is free, return the matching worker
        return worker
      }
    }
    return false
  }

  /** @inheritDoc */
  public execute (data: Data): Promise<Response> {
    // Configure worker to handle message with the specified task
    const worker = this.chooseWorker()
    const messageId = ++this.nextMessageId
    const res = this.internalExecute(worker, messageId)
    this.checkAndEmitBusy()
    data = data ?? ({} as Data)
    this.sendToWorker(worker, {
      data,
      id: messageId,
      workerId: this.getWorkerIndex(worker)
    })
    return res
  }

  /** @inheritDoc */
  public async destroy (): Promise<void> {
    await Promise.all(this.workers.map(worker => this.destroyWorker(worker)))
  }

  /**
   * Shut down given worker.
   *
   * @param worker A worker within `workers`.
   */
  protected abstract destroyWorker (worker: Worker): void | Promise<void>

  /**
   * Setup hook that can be overridden by a Poolifier pool implementation
   * to run code before workers are created in the abstract constructor.
   */
  protected setupHook (): void {
    // Can be overridden
  }

  /**
   * Hook executed before the worker task promise resolution.
   * Can be overridden.
   *
   * @param worker The worker.
   */
  protected beforePromiseWorkerResponseHook (worker: Worker): void {
    this.increaseWorkerRunningTasks(worker)
  }

  /**
   * Hook executed after the worker task promise resolution.
   * Can be overridden.
   *
   * @param message The received message.
   * @param promise The Promise response.
   */
  protected afterPromiseWorkerResponseHook (
    message: MessageValue<Response>,
    promise: PromiseWorkerResponseWrapper<Worker, Response>
  ): void {
    this.decreaseWorkerRunningTasks(promise.worker)
    this.stepWorkerRunTasks(promise.worker, 1)
    this.updateWorkerTasksRunTime(promise.worker, message.taskRunTime)
  }

  /**
   * Should return whether the worker is the main worker or not.
   */
  protected abstract isMain (): boolean

  /**
   * Reset worker tasks usage statistics.
   *
   * @param worker The worker.
   */
  protected resetWorkerTasksUsage (worker: Worker): void {
    this.workersTasksUsage.delete(worker)
  }

  /**
   * Removes the given worker from the pool.
   *
   * @param worker Worker that will be removed.
   */
  protected removeWorker (worker: Worker): void {
    // Clean worker from data structure
    this.workers.splice(this.getWorkerIndex(worker), 1)
    this.resetWorkerTasksUsage(worker)
  }

  /**
   * Choose a worker for the next task.
   *
   * The default implementation uses a round robin algorithm to distribute the load.
   *
   * @returns Worker.
   */
  protected chooseWorker (): Worker {
    return this.workerChoiceStrategyContext.execute()
  }

  /**
   * Send a message to the given worker.
   *
   * @param worker The worker which should receive the message.
   * @param message The message.
   */
  protected abstract sendToWorker (
    worker: Worker,
    message: MessageValue<Data>
  ): void

  /**
   * Register a listener callback on a given worker.
   *
   * @param worker A worker.
   * @param listener A message listener callback.
   */
  protected abstract registerWorkerMessageListener<
    Message extends Data | Response
  > (worker: Worker, listener: (message: MessageValue<Message>) => void): void

  protected internalExecute (
    worker: Worker,
    messageId: number
  ): Promise<Response> {
    this.beforePromiseWorkerResponseHook(worker)
    return new Promise<Response>((resolve, reject) => {
      this.promiseMap.set(messageId, {
        resolve,
        reject,
        worker
      })
    })
  }

  /**
   * Returns a newly created worker.
   */
  protected abstract createWorker (): Worker

  /**
   * Function that can be hooked up when a worker has been newly created and moved to the workers registry.
   *
   * Can be used to update the `maxListeners` or binding the `main-worker`<->`worker` connection if not bind by default.
   *
   * @param worker The newly created worker.
   */
  protected abstract afterWorkerSetup (worker: Worker): void

  /**
   * Creates a new worker for this pool and sets it up completely.
   *
   * @returns New, completely set up worker.
   */
  protected createAndSetupWorker (): Worker {
    const worker = this.createWorker()

    worker.on('message', this.opts.messageHandler ?? EMPTY_FUNCTION)
    worker.on('error', this.opts.errorHandler ?? EMPTY_FUNCTION)
    worker.on('online', this.opts.onlineHandler ?? EMPTY_FUNCTION)
    worker.on('exit', this.opts.exitHandler ?? EMPTY_FUNCTION)
    worker.once('exit', () => this.removeWorker(worker))

    this.workers.push(worker)

    // Init worker tasks usage map
    this.workersTasksUsage.set(worker, {
      run: 0,
      running: 0,
      runTime: 0,
      avgRunTime: 0
    })

    this.afterWorkerSetup(worker)

    return worker
  }

  /**
   * This function is the listener registered for each worker.
   *
   * @returns The listener function to execute when a message is received from a worker.
   */
  protected workerListener (): (message: MessageValue<Response>) => void {
    return message => {
      if (message.id !== undefined) {
        const promise = this.promiseMap.get(message.id)
        if (promise !== undefined) {
          this.afterPromiseWorkerResponseHook(message, promise)
          if (message.error) promise.reject(message.error)
          else promise.resolve(message.data as Response)
          this.promiseMap.delete(message.id)
        }
      }
    }
  }

  private checkAndEmitBusy (): void {
    if (this.opts.enableEvents && this.busy) {
      this.emitter?.emit('busy')
    }
  }

  /**
   * Increase the number of tasks that the given worker has applied.
   *
   * @param worker Worker which running tasks is increased.
   */
  protected increaseWorkerRunningTasks (worker: Worker): void {
    this.stepWorkerRunningTasks(worker, 1)
  }

  /**
   * Decrease the number of tasks that the given worker has applied.
   *
   * @param worker Worker which running tasks is decreased.
   */
  protected decreaseWorkerRunningTasks (worker: Worker): void {
    this.stepWorkerRunningTasks(worker, 1)
  }

  /**
   * Step the number of tasks that the given worker has applied.
   *
   * @param worker Worker which running tasks are stepped.
   * @param step Number of running tasks step.
   */
  private stepWorkerRunningTasks (worker: Worker, step: number): void {
    const tasksUsage = this.workersTasksUsage.get(worker)
    if (tasksUsage !== undefined) {
      tasksUsage.running = tasksUsage.running + step
      this.workersTasksUsage.set(worker, tasksUsage)
    } else {
      throw Error('Worker could not be found in worker tasks usage map')
    }
  }

  /**
   * Step the number of tasks that the given worker has run.
   *
   * @param worker Worker which has run tasks.
   * @param step Number of run tasks step.
   */
  private stepWorkerRunTasks (worker: Worker, step: number) {
    const tasksUsage = this.workersTasksUsage.get(worker)
    if (tasksUsage !== undefined) {
      tasksUsage.run = tasksUsage.run + step
      this.workersTasksUsage.set(worker, tasksUsage)
    } else {
      throw Error('Worker could not be found in worker tasks usage map')
    }
  }

  /**
   * Update tasks run time for the given worker.
   *
   * @param worker Worker which run the task.
   * @param taskRunTime Worker task run time.
   */
  private updateWorkerTasksRunTime (
    worker: Worker,
    taskRunTime: number | undefined
  ) {
    const tasksUsage = this.workersTasksUsage.get(worker)
    if (
      tasksUsage !== undefined &&
      taskRunTime !== undefined &&
      tasksUsage.run !== 0
    ) {
      tasksUsage.runTime += taskRunTime
      tasksUsage.avgRunTime = tasksUsage.runTime / tasksUsage.run
      this.workersTasksUsage.set(worker, tasksUsage)
    } else {
      throw Error('Worker could not be found in worker tasks usage map')
    }
  }
}<|MERGE_RESOLUTION|>--- conflicted
+++ resolved
@@ -33,7 +33,6 @@
   /** @inheritDoc */
   public readonly workers: Worker[] = []
 
-<<<<<<< HEAD
   /**
    * The workers tasks usage map.
    *
@@ -44,10 +43,6 @@
     Worker,
     TasksUsage
   >()
-=======
-  /** @inheritDoc */
-  public readonly tasks: Map<Worker, number> = new Map<Worker, number>()
->>>>>>> 8f8dc0e0
 
   /** @inheritDoc */
   public readonly emitter?: PoolEmitter
@@ -169,31 +164,18 @@
     return this.promiseMap.size
   }
 
-<<<<<<< HEAD
-  /** @inheritdoc */
-=======
-  /** @inheritDoc */
-  public getWorkerRunningTasks (worker: Worker): number | undefined {
-    return this.tasks.get(worker)
-  }
-
-  /** @inheritDoc */
->>>>>>> 8f8dc0e0
+  /** @inheritDoc */
   public getWorkerIndex (worker: Worker): number {
     return this.workers.indexOf(worker)
   }
 
-<<<<<<< HEAD
-  /** @inheritdoc */
+  /** @inheritDoc */
   public abstract getWorkerRunningTasks (worker: Worker): number | undefined
 
-  /** @inheritdoc */
+  /** @inheritDoc */
   public abstract getWorkerAverageTasksRunTime (worker: Worker): number
 
-  /** @inheritdoc */
-=======
-  /** @inheritDoc */
->>>>>>> 8f8dc0e0
+  /** @inheritDoc */
   public setWorkerChoiceStrategy (
     workerChoiceStrategy: WorkerChoiceStrategy
   ): void {
