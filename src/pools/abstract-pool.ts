import { randomUUID } from 'node:crypto'
import { performance } from 'node:perf_hooks'
import { existsSync } from 'node:fs'
import { type TransferListItem } from 'node:worker_threads'
import type {
  MessageValue,
  PromiseResponseWrapper,
  Task
} from '../utility-types'
import {
  DEFAULT_TASK_NAME,
  DEFAULT_WORKER_CHOICE_STRATEGY_OPTIONS,
  EMPTY_FUNCTION,
  average,
  isKillBehavior,
  isPlainObject,
  max,
  median,
  min,
  round,
  updateMeasurementStatistics
} from '../utils'
import { KillBehaviors } from '../worker/worker-options'
import type { TaskFunction } from '../worker/task-functions'
import {
  type IPool,
  PoolEmitter,
  PoolEvents,
  type PoolInfo,
  type PoolOptions,
  type PoolType,
  PoolTypes,
  type TasksQueueOptions
} from './pool'
import type {
  IWorker,
  IWorkerNode,
  WorkerInfo,
  WorkerType,
  WorkerUsage
} from './worker'
import {
  type MeasurementStatisticsRequirements,
  Measurements,
  WorkerChoiceStrategies,
  type WorkerChoiceStrategy,
  type WorkerChoiceStrategyOptions
} from './selection-strategies/selection-strategies-types'
import { WorkerChoiceStrategyContext } from './selection-strategies/worker-choice-strategy-context'
import { version } from './version'
import { WorkerNode } from './worker-node'

/**
 * Base class that implements some shared logic for all poolifier pools.
 *
 * @typeParam Worker - Type of worker which manages this pool.
 * @typeParam Data - Type of data sent to the worker. This can only be structured-cloneable data.
 * @typeParam Response - Type of execution response. This can only be structured-cloneable data.
 */
export abstract class AbstractPool<
  Worker extends IWorker,
  Data = unknown,
  Response = unknown
> implements IPool<Worker, Data, Response> {
  /** @inheritDoc */
  public readonly workerNodes: Array<IWorkerNode<Worker, Data>> = []

  /** @inheritDoc */
  public readonly emitter?: PoolEmitter

  /**
   * The task execution response promise map:
   * - `key`: The message id of each submitted task.
   * - `value`: An object that contains the worker, the execution response promise resolve and reject callbacks.
   *
   * When we receive a message from the worker, we get a map entry with the promise resolve/reject bound to the message id.
   */
  protected promiseResponseMap: Map<string, PromiseResponseWrapper<Response>> =
    new Map<string, PromiseResponseWrapper<Response>>()

  /**
   * Worker choice strategy context referencing a worker choice algorithm implementation.
   */
  protected workerChoiceStrategyContext: WorkerChoiceStrategyContext<
  Worker,
  Data,
  Response
  >

  /**
   * Dynamic pool maximum size property placeholder.
   */
  protected readonly max?: number

  /**
<<<<<<< HEAD
   * The task functions added at runtime map:
   * - `key`: The task function name.
   * - `value`: The task function itself.
   */
  private readonly taskFunctions: Map<string, TaskFunction<Data, Response>>

  /**
   * Whether the pool is starting or not.
   */
  private readonly starting: boolean
  /**
=======
>>>>>>> 4e1212db
   * Whether the pool is started or not.
   */
  private started: boolean
  /**
   * Whether the pool is starting or not.
   */
  private starting: boolean
  /**
   * The start timestamp of the pool.
   */
  private readonly startTimestamp

  /**
   * Constructs a new poolifier pool.
   *
   * @param numberOfWorkers - Number of workers that this pool should manage.
   * @param filePath - Path to the worker file.
   * @param opts - Options for the pool.
   */
  public constructor (
    protected readonly numberOfWorkers: number,
    protected readonly filePath: string,
    protected readonly opts: PoolOptions<Worker>
  ) {
    if (!this.isMain()) {
      throw new Error(
        'Cannot start a pool from a worker with the same type as the pool'
      )
    }
    this.checkNumberOfWorkers(this.numberOfWorkers)
    this.checkFilePath(this.filePath)
    this.checkPoolOptions(this.opts)

    this.chooseWorkerNode = this.chooseWorkerNode.bind(this)
    this.executeTask = this.executeTask.bind(this)
    this.enqueueTask = this.enqueueTask.bind(this)

    if (this.opts.enableEvents === true) {
      this.emitter = new PoolEmitter()
    }
    this.workerChoiceStrategyContext = new WorkerChoiceStrategyContext<
    Worker,
    Data,
    Response
    >(
      this,
      this.opts.workerChoiceStrategy,
      this.opts.workerChoiceStrategyOptions
    )

    this.setupHook()

<<<<<<< HEAD
    this.taskFunctions = new Map<string, TaskFunction<Data, Response>>()

    this.starting = true
    this.startPool()
=======
    this.started = false
>>>>>>> 4e1212db
    this.starting = false
    if (this.opts.startWorkers === true) {
      this.start()
    }

    this.startTimestamp = performance.now()
  }

  private checkFilePath (filePath: string): void {
    if (
      filePath == null ||
      typeof filePath !== 'string' ||
      (typeof filePath === 'string' && filePath.trim().length === 0)
    ) {
      throw new Error('Please specify a file with a worker implementation')
    }
    if (!existsSync(filePath)) {
      throw new Error(`Cannot find the worker file '${filePath}'`)
    }
  }

  private checkNumberOfWorkers (numberOfWorkers: number): void {
    if (numberOfWorkers == null) {
      throw new Error(
        'Cannot instantiate a pool without specifying the number of workers'
      )
    } else if (!Number.isSafeInteger(numberOfWorkers)) {
      throw new TypeError(
        'Cannot instantiate a pool with a non safe integer number of workers'
      )
    } else if (numberOfWorkers < 0) {
      throw new RangeError(
        'Cannot instantiate a pool with a negative number of workers'
      )
    } else if (this.type === PoolTypes.fixed && numberOfWorkers === 0) {
      throw new RangeError('Cannot instantiate a fixed pool with zero worker')
    }
  }

  protected checkDynamicPoolSize (min: number, max: number): void {
    if (this.type === PoolTypes.dynamic) {
      if (max == null) {
        throw new TypeError(
          'Cannot instantiate a dynamic pool without specifying the maximum pool size'
        )
      } else if (!Number.isSafeInteger(max)) {
        throw new TypeError(
          'Cannot instantiate a dynamic pool with a non safe integer maximum pool size'
        )
      } else if (min > max) {
        throw new RangeError(
          'Cannot instantiate a dynamic pool with a maximum pool size inferior to the minimum pool size'
        )
      } else if (max === 0) {
        throw new RangeError(
          'Cannot instantiate a dynamic pool with a maximum pool size equal to zero'
        )
      } else if (min === max) {
        throw new RangeError(
          'Cannot instantiate a dynamic pool with a minimum pool size equal to the maximum pool size. Use a fixed pool instead'
        )
      }
    }
  }

  private checkPoolOptions (opts: PoolOptions<Worker>): void {
    if (isPlainObject(opts)) {
      this.opts.startWorkers = opts.startWorkers ?? true
      this.opts.workerChoiceStrategy =
        opts.workerChoiceStrategy ?? WorkerChoiceStrategies.ROUND_ROBIN
      this.checkValidWorkerChoiceStrategy(this.opts.workerChoiceStrategy)
      this.opts.workerChoiceStrategyOptions = {
        ...DEFAULT_WORKER_CHOICE_STRATEGY_OPTIONS,
        ...opts.workerChoiceStrategyOptions
      }
      this.checkValidWorkerChoiceStrategyOptions(
        this.opts.workerChoiceStrategyOptions
      )
      this.opts.restartWorkerOnError = opts.restartWorkerOnError ?? true
      this.opts.enableEvents = opts.enableEvents ?? true
      this.opts.enableTasksQueue = opts.enableTasksQueue ?? false
      if (this.opts.enableTasksQueue) {
        this.checkValidTasksQueueOptions(
          opts.tasksQueueOptions as TasksQueueOptions
        )
        this.opts.tasksQueueOptions = this.buildTasksQueueOptions(
          opts.tasksQueueOptions as TasksQueueOptions
        )
      }
    } else {
      throw new TypeError('Invalid pool options: must be a plain object')
    }
  }

  private checkValidWorkerChoiceStrategy (
    workerChoiceStrategy: WorkerChoiceStrategy
  ): void {
    if (!Object.values(WorkerChoiceStrategies).includes(workerChoiceStrategy)) {
      throw new Error(
        `Invalid worker choice strategy '${workerChoiceStrategy}'`
      )
    }
  }

  private checkValidWorkerChoiceStrategyOptions (
    workerChoiceStrategyOptions: WorkerChoiceStrategyOptions
  ): void {
    if (!isPlainObject(workerChoiceStrategyOptions)) {
      throw new TypeError(
        'Invalid worker choice strategy options: must be a plain object'
      )
    }
    if (
      workerChoiceStrategyOptions.retries != null &&
      !Number.isSafeInteger(workerChoiceStrategyOptions.retries)
    ) {
      throw new TypeError(
        'Invalid worker choice strategy options: retries must be an integer'
      )
    }
    if (
      workerChoiceStrategyOptions.retries != null &&
      workerChoiceStrategyOptions.retries < 0
    ) {
      throw new RangeError(
        `Invalid worker choice strategy options: retries '${workerChoiceStrategyOptions.retries}' must be greater or equal than zero`
      )
    }
    if (
      workerChoiceStrategyOptions.weights != null &&
      Object.keys(workerChoiceStrategyOptions.weights).length !== this.maxSize
    ) {
      throw new Error(
        'Invalid worker choice strategy options: must have a weight for each worker node'
      )
    }
    if (
      workerChoiceStrategyOptions.measurement != null &&
      !Object.values(Measurements).includes(
        workerChoiceStrategyOptions.measurement
      )
    ) {
      throw new Error(
        `Invalid worker choice strategy options: invalid measurement '${workerChoiceStrategyOptions.measurement}'`
      )
    }
  }

  private checkValidTasksQueueOptions (
    tasksQueueOptions: TasksQueueOptions
  ): void {
    if (tasksQueueOptions != null && !isPlainObject(tasksQueueOptions)) {
      throw new TypeError('Invalid tasks queue options: must be a plain object')
    }
    if (
      tasksQueueOptions?.concurrency != null &&
      !Number.isSafeInteger(tasksQueueOptions?.concurrency)
    ) {
      throw new TypeError(
        'Invalid worker node tasks concurrency: must be an integer'
      )
    }
    if (
      tasksQueueOptions?.concurrency != null &&
      tasksQueueOptions?.concurrency <= 0
    ) {
      throw new RangeError(
        `Invalid worker node tasks concurrency: ${tasksQueueOptions?.concurrency} is a negative integer or zero`
      )
    }
    if (
      tasksQueueOptions?.size != null &&
      !Number.isSafeInteger(tasksQueueOptions?.size)
    ) {
      throw new TypeError(
        'Invalid worker node tasks queue size: must be an integer'
      )
    }
    if (tasksQueueOptions?.size != null && tasksQueueOptions?.size <= 0) {
      throw new RangeError(
        `Invalid worker node tasks queue size: ${tasksQueueOptions?.size} is a negative integer or zero`
      )
    }
  }

  /** @inheritDoc */
  public get info (): PoolInfo {
    return {
      version,
      type: this.type,
      worker: this.worker,
      started: this.started,
      ready: this.ready,
      strategy: this.opts.workerChoiceStrategy as WorkerChoiceStrategy,
      minSize: this.minSize,
      maxSize: this.maxSize,
      ...(this.workerChoiceStrategyContext.getTaskStatisticsRequirements()
        .runTime.aggregate &&
        this.workerChoiceStrategyContext.getTaskStatisticsRequirements()
          .waitTime.aggregate && { utilization: round(this.utilization) }),
      workerNodes: this.workerNodes.length,
      idleWorkerNodes: this.workerNodes.reduce(
        (accumulator, workerNode) =>
          workerNode.usage.tasks.executing === 0
            ? accumulator + 1
            : accumulator,
        0
      ),
      busyWorkerNodes: this.workerNodes.reduce(
        (accumulator, workerNode) =>
          workerNode.usage.tasks.executing > 0 ? accumulator + 1 : accumulator,
        0
      ),
      executedTasks: this.workerNodes.reduce(
        (accumulator, workerNode) =>
          accumulator + workerNode.usage.tasks.executed,
        0
      ),
      executingTasks: this.workerNodes.reduce(
        (accumulator, workerNode) =>
          accumulator + workerNode.usage.tasks.executing,
        0
      ),
      ...(this.opts.enableTasksQueue === true && {
        queuedTasks: this.workerNodes.reduce(
          (accumulator, workerNode) =>
            accumulator + workerNode.usage.tasks.queued,
          0
        )
      }),
      ...(this.opts.enableTasksQueue === true && {
        maxQueuedTasks: this.workerNodes.reduce(
          (accumulator, workerNode) =>
            accumulator + (workerNode.usage.tasks?.maxQueued ?? 0),
          0
        )
      }),
      ...(this.opts.enableTasksQueue === true && {
        backPressure: this.hasBackPressure()
      }),
      ...(this.opts.enableTasksQueue === true && {
        stolenTasks: this.workerNodes.reduce(
          (accumulator, workerNode) =>
            accumulator + workerNode.usage.tasks.stolen,
          0
        )
      }),
      failedTasks: this.workerNodes.reduce(
        (accumulator, workerNode) =>
          accumulator + workerNode.usage.tasks.failed,
        0
      ),
      ...(this.workerChoiceStrategyContext.getTaskStatisticsRequirements()
        .runTime.aggregate && {
        runTime: {
          minimum: round(
            min(
              ...this.workerNodes.map(
                workerNode => workerNode.usage.runTime?.minimum ?? Infinity
              )
            )
          ),
          maximum: round(
            max(
              ...this.workerNodes.map(
                workerNode => workerNode.usage.runTime?.maximum ?? -Infinity
              )
            )
          ),
          ...(this.workerChoiceStrategyContext.getTaskStatisticsRequirements()
            .runTime.average && {
            average: round(
              average(
                this.workerNodes.reduce<number[]>(
                  (accumulator, workerNode) =>
                    accumulator.concat(workerNode.usage.runTime.history),
                  []
                )
              )
            )
          }),
          ...(this.workerChoiceStrategyContext.getTaskStatisticsRequirements()
            .runTime.median && {
            median: round(
              median(
                this.workerNodes.reduce<number[]>(
                  (accumulator, workerNode) =>
                    accumulator.concat(workerNode.usage.runTime.history),
                  []
                )
              )
            )
          })
        }
      }),
      ...(this.workerChoiceStrategyContext.getTaskStatisticsRequirements()
        .waitTime.aggregate && {
        waitTime: {
          minimum: round(
            min(
              ...this.workerNodes.map(
                workerNode => workerNode.usage.waitTime?.minimum ?? Infinity
              )
            )
          ),
          maximum: round(
            max(
              ...this.workerNodes.map(
                workerNode => workerNode.usage.waitTime?.maximum ?? -Infinity
              )
            )
          ),
          ...(this.workerChoiceStrategyContext.getTaskStatisticsRequirements()
            .waitTime.average && {
            average: round(
              average(
                this.workerNodes.reduce<number[]>(
                  (accumulator, workerNode) =>
                    accumulator.concat(workerNode.usage.waitTime.history),
                  []
                )
              )
            )
          }),
          ...(this.workerChoiceStrategyContext.getTaskStatisticsRequirements()
            .waitTime.median && {
            median: round(
              median(
                this.workerNodes.reduce<number[]>(
                  (accumulator, workerNode) =>
                    accumulator.concat(workerNode.usage.waitTime.history),
                  []
                )
              )
            )
          })
        }
      })
    }
  }

  /**
   * The pool readiness boolean status.
   */
  private get ready (): boolean {
    return (
      this.workerNodes.reduce(
        (accumulator, workerNode) =>
          !workerNode.info.dynamic && workerNode.info.ready
            ? accumulator + 1
            : accumulator,
        0
      ) >= this.minSize
    )
  }

  /**
   * The approximate pool utilization.
   *
   * @returns The pool utilization.
   */
  private get utilization (): number {
    const poolTimeCapacity =
      (performance.now() - this.startTimestamp) * this.maxSize
    const totalTasksRunTime = this.workerNodes.reduce(
      (accumulator, workerNode) =>
        accumulator + (workerNode.usage.runTime?.aggregate ?? 0),
      0
    )
    const totalTasksWaitTime = this.workerNodes.reduce(
      (accumulator, workerNode) =>
        accumulator + (workerNode.usage.waitTime?.aggregate ?? 0),
      0
    )
    return (totalTasksRunTime + totalTasksWaitTime) / poolTimeCapacity
  }

  /**
   * The pool type.
   *
   * If it is `'dynamic'`, it provides the `max` property.
   */
  protected abstract get type (): PoolType

  /**
   * The worker type.
   */
  protected abstract get worker (): WorkerType

  /**
   * The pool minimum size.
   */
  protected get minSize (): number {
    return this.numberOfWorkers
  }

  /**
   * The pool maximum size.
   */
  protected get maxSize (): number {
    return this.max ?? this.numberOfWorkers
  }

  /**
   * Checks if the worker id sent in the received message from a worker is valid.
   *
   * @param message - The received message.
   * @throws {@link https://nodejs.org/api/errors.html#class-error} If the worker id is invalid.
   */
  private checkMessageWorkerId (message: MessageValue<Response>): void {
    if (message.workerId == null) {
      throw new Error('Worker message received without worker id')
    } else if (
      message.workerId != null &&
      this.getWorkerNodeKeyByWorkerId(message.workerId) === -1
    ) {
      throw new Error(
        `Worker message received from unknown worker '${message.workerId}'`
      )
    }
  }

  /**
   * Gets the given worker its worker node key.
   *
   * @param worker - The worker.
   * @returns The worker node key if found in the pool worker nodes, `-1` otherwise.
   */
  private getWorkerNodeKeyByWorker (worker: Worker): number {
    return this.workerNodes.findIndex(
      workerNode => workerNode.worker === worker
    )
  }

  /**
   * Gets the worker node key given its worker id.
   *
   * @param workerId - The worker id.
   * @returns The worker node key if the worker id is found in the pool worker nodes, `-1` otherwise.
   */
  private getWorkerNodeKeyByWorkerId (workerId: number | undefined): number {
    return this.workerNodes.findIndex(
      workerNode => workerNode.info.id === workerId
    )
  }

  /** @inheritDoc */
  public setWorkerChoiceStrategy (
    workerChoiceStrategy: WorkerChoiceStrategy,
    workerChoiceStrategyOptions?: WorkerChoiceStrategyOptions
  ): void {
    this.checkValidWorkerChoiceStrategy(workerChoiceStrategy)
    this.opts.workerChoiceStrategy = workerChoiceStrategy
    this.workerChoiceStrategyContext.setWorkerChoiceStrategy(
      this.opts.workerChoiceStrategy
    )
    if (workerChoiceStrategyOptions != null) {
      this.setWorkerChoiceStrategyOptions(workerChoiceStrategyOptions)
    }
    for (const [workerNodeKey, workerNode] of this.workerNodes.entries()) {
      workerNode.resetUsage()
      this.sendStatisticsMessageToWorker(workerNodeKey)
    }
  }

  /** @inheritDoc */
  public setWorkerChoiceStrategyOptions (
    workerChoiceStrategyOptions: WorkerChoiceStrategyOptions
  ): void {
    this.checkValidWorkerChoiceStrategyOptions(workerChoiceStrategyOptions)
    this.opts.workerChoiceStrategyOptions = {
      ...DEFAULT_WORKER_CHOICE_STRATEGY_OPTIONS,
      ...workerChoiceStrategyOptions
    }
    this.workerChoiceStrategyContext.setOptions(
      this.opts.workerChoiceStrategyOptions
    )
  }

  /** @inheritDoc */
  public enableTasksQueue (
    enable: boolean,
    tasksQueueOptions?: TasksQueueOptions
  ): void {
    if (this.opts.enableTasksQueue === true && !enable) {
      this.flushTasksQueues()
    }
    this.opts.enableTasksQueue = enable
    this.setTasksQueueOptions(tasksQueueOptions as TasksQueueOptions)
  }

  /** @inheritDoc */
  public setTasksQueueOptions (tasksQueueOptions: TasksQueueOptions): void {
    if (this.opts.enableTasksQueue === true) {
      this.checkValidTasksQueueOptions(tasksQueueOptions)
      this.opts.tasksQueueOptions =
        this.buildTasksQueueOptions(tasksQueueOptions)
      this.setTasksQueueSize(this.opts.tasksQueueOptions.size as number)
    } else if (this.opts.tasksQueueOptions != null) {
      delete this.opts.tasksQueueOptions
    }
  }

  private setTasksQueueSize (size: number): void {
    for (const workerNode of this.workerNodes) {
      workerNode.tasksQueueBackPressureSize = size
    }
  }

  private buildTasksQueueOptions (
    tasksQueueOptions: TasksQueueOptions
  ): TasksQueueOptions {
    return {
      ...{
        size: Math.pow(this.maxSize, 2),
        concurrency: 1,
        taskStealing: true,
        tasksStealingOnBackPressure: true
      },
      ...tasksQueueOptions
    }
  }

  /**
   * Whether the pool is full or not.
   *
   * The pool filling boolean status.
   */
  protected get full (): boolean {
    return this.workerNodes.length >= this.maxSize
  }

  /**
   * Whether the pool is busy or not.
   *
   * The pool busyness boolean status.
   */
  protected abstract get busy (): boolean

  /**
   * Whether worker nodes are executing concurrently their tasks quota or not.
   *
   * @returns Worker nodes busyness boolean status.
   */
  protected internalBusy (): boolean {
    if (this.opts.enableTasksQueue === true) {
      return (
        this.workerNodes.findIndex(
          workerNode =>
            workerNode.info.ready &&
            workerNode.usage.tasks.executing <
              (this.opts.tasksQueueOptions?.concurrency as number)
        ) === -1
      )
    }
    return (
      this.workerNodes.findIndex(
        workerNode =>
          workerNode.info.ready && workerNode.usage.tasks.executing === 0
      ) === -1
    )
  }

  private async sendTaskFunctionOperationToWorker (
    workerNodeKey: number,
    message: MessageValue<Data>
  ): Promise<boolean> {
    const workerId = this.getWorkerInfo(workerNodeKey).id as number
    return await new Promise<boolean>((resolve, reject) => {
      this.registerWorkerMessageListener(workerNodeKey, message => {
        if (
          message.workerId === workerId &&
          message.taskFunctionOperationStatus === true
        ) {
          resolve(true)
        } else if (
          message.workerId === workerId &&
          message.taskFunctionOperationStatus === false
        ) {
          reject(
            new Error(
              `Task function operation ${
                message.taskFunctionOperation as string
              } failed on worker ${message.workerId}`
            )
          )
        }
      })
      this.sendToWorker(workerNodeKey, message)
    })
  }

  private async sendTaskFunctionOperationToWorkers (
    message: Omit<MessageValue<Data>, 'workerId'>
  ): Promise<boolean> {
    return await new Promise<boolean>((resolve, reject) => {
      const responsesReceived = new Array<MessageValue<Data | Response>>()
      for (const [workerNodeKey] of this.workerNodes.entries()) {
        this.registerWorkerMessageListener(workerNodeKey, message => {
          if (message.taskFunctionOperationStatus != null) {
            responsesReceived.push(message)
            if (
              responsesReceived.length === this.workerNodes.length &&
              responsesReceived.every(
                message => message.taskFunctionOperationStatus === true
              )
            ) {
              resolve(true)
            } else if (
              responsesReceived.length === this.workerNodes.length &&
              responsesReceived.some(
                message => message.taskFunctionOperationStatus === false
              )
            ) {
              reject(
                new Error(
                  `Task function operation ${
                    message.taskFunctionOperation as string
                  } failed on worker ${message.workerId as number}`
                )
              )
            }
          }
        })
        this.sendToWorker(workerNodeKey, message)
      }
    })
  }

  /** @inheritDoc */
  public hasTaskFunction (name: string): boolean {
    for (const workerNode of this.workerNodes) {
      if (
        Array.isArray(workerNode.info.taskFunctionNames) &&
        workerNode.info.taskFunctionNames.includes(name)
      ) {
        return true
      }
    }
    return false
  }

  /** @inheritDoc */
  public async addTaskFunction (
    name: string,
    taskFunction: TaskFunction<Data, Response>
  ): Promise<boolean> {
    this.taskFunctions.set(name, taskFunction)
    return await this.sendTaskFunctionOperationToWorkers({
      taskFunctionOperation: 'add',
      taskFunctionName: name,
      taskFunction: taskFunction.toString()
    })
  }

  /** @inheritDoc */
  public async removeTaskFunction (name: string): Promise<boolean> {
    this.taskFunctions.delete(name)
    return await this.sendTaskFunctionOperationToWorkers({
      taskFunctionOperation: 'remove',
      taskFunctionName: name
    })
  }

  /** @inheritDoc */
  public listTaskFunctionNames (): string[] {
    for (const workerNode of this.workerNodes) {
      if (
        Array.isArray(workerNode.info.taskFunctionNames) &&
        workerNode.info.taskFunctionNames.length > 0
      ) {
        return workerNode.info.taskFunctionNames
      }
    }
    return []
  }

  /** @inheritDoc */
  public async setDefaultTaskFunction (name: string): Promise<boolean> {
    return await this.sendTaskFunctionOperationToWorkers({
      taskFunctionOperation: 'default',
      taskFunctionName: name
    })
  }

  private shallExecuteTask (workerNodeKey: number): boolean {
    return (
      this.tasksQueueSize(workerNodeKey) === 0 &&
      this.workerNodes[workerNodeKey].usage.tasks.executing <
        (this.opts.tasksQueueOptions?.concurrency as number)
    )
  }

  /** @inheritDoc */
  public async execute (
    data?: Data,
    name?: string,
    transferList?: TransferListItem[]
  ): Promise<Response> {
    return await new Promise<Response>((resolve, reject) => {
      if (!this.started) {
        reject(new Error('Cannot execute a task on not started pool'))
        return
      }
      if (name != null && typeof name !== 'string') {
        reject(new TypeError('name argument must be a string'))
        return
      }
      if (
        name != null &&
        typeof name === 'string' &&
        name.trim().length === 0
      ) {
        reject(new TypeError('name argument must not be an empty string'))
        return
      }
      if (transferList != null && !Array.isArray(transferList)) {
        reject(new TypeError('transferList argument must be an array'))
        return
      }
      const timestamp = performance.now()
      const workerNodeKey = this.chooseWorkerNode()
      const task: Task<Data> = {
        name: name ?? DEFAULT_TASK_NAME,
        // eslint-disable-next-line @typescript-eslint/consistent-type-assertions
        data: data ?? ({} as Data),
        transferList,
        timestamp,
        taskId: randomUUID()
      }
      this.promiseResponseMap.set(task.taskId as string, {
        resolve,
        reject,
        workerNodeKey
      })
      if (
        this.opts.enableTasksQueue === false ||
        (this.opts.enableTasksQueue === true &&
          this.shallExecuteTask(workerNodeKey))
      ) {
        this.executeTask(workerNodeKey, task)
      } else {
        this.enqueueTask(workerNodeKey, task)
      }
    })
  }

  /** @inheritdoc */
  public start (): void {
    this.starting = true
    while (
      this.workerNodes.reduce(
        (accumulator, workerNode) =>
          !workerNode.info.dynamic ? accumulator + 1 : accumulator,
        0
      ) < this.numberOfWorkers
    ) {
      this.createAndSetupWorkerNode()
    }
    this.starting = false
    this.started = true
  }

  /** @inheritDoc */
  public async destroy (): Promise<void> {
    await Promise.all(
      this.workerNodes.map(async (_, workerNodeKey) => {
        await this.destroyWorkerNode(workerNodeKey)
      })
    )
    this.emitter?.emit(PoolEvents.destroy, this.info)
    this.started = false
  }

  protected async sendKillMessageToWorker (
    workerNodeKey: number
  ): Promise<void> {
    await new Promise<void>((resolve, reject) => {
      this.registerWorkerMessageListener(workerNodeKey, message => {
        if (message.kill === 'success') {
          resolve()
        } else if (message.kill === 'failure') {
          reject(
            new Error(
              `Worker ${
                message.workerId as number
              } kill message handling failed`
            )
          )
        }
      })
      this.sendToWorker(workerNodeKey, { kill: true })
    })
  }

  /**
   * Terminates the worker node given its worker node key.
   *
   * @param workerNodeKey - The worker node key.
   */
  protected abstract destroyWorkerNode (workerNodeKey: number): Promise<void>

  /**
   * Setup hook to execute code before worker nodes are created in the abstract constructor.
   * Can be overridden.
   *
   * @virtual
   */
  protected setupHook (): void {
    /* Intentionally empty */
  }

  /**
   * Should return whether the worker is the main worker or not.
   */
  protected abstract isMain (): boolean

  /**
   * Hook executed before the worker task execution.
   * Can be overridden.
   *
   * @param workerNodeKey - The worker node key.
   * @param task - The task to execute.
   */
  protected beforeTaskExecutionHook (
    workerNodeKey: number,
    task: Task<Data>
  ): void {
    if (this.workerNodes[workerNodeKey]?.usage != null) {
      const workerUsage = this.workerNodes[workerNodeKey].usage
      ++workerUsage.tasks.executing
      this.updateWaitTimeWorkerUsage(workerUsage, task)
    }
    if (
      this.shallUpdateTaskFunctionWorkerUsage(workerNodeKey) &&
      this.workerNodes[workerNodeKey].getTaskFunctionWorkerUsage(
        task.name as string
      ) != null
    ) {
      const taskFunctionWorkerUsage = this.workerNodes[
        workerNodeKey
      ].getTaskFunctionWorkerUsage(task.name as string) as WorkerUsage
      ++taskFunctionWorkerUsage.tasks.executing
      this.updateWaitTimeWorkerUsage(taskFunctionWorkerUsage, task)
    }
  }

  /**
   * Hook executed after the worker task execution.
   * Can be overridden.
   *
   * @param workerNodeKey - The worker node key.
   * @param message - The received message.
   */
  protected afterTaskExecutionHook (
    workerNodeKey: number,
    message: MessageValue<Response>
  ): void {
    if (this.workerNodes[workerNodeKey]?.usage != null) {
      const workerUsage = this.workerNodes[workerNodeKey].usage
      this.updateTaskStatisticsWorkerUsage(workerUsage, message)
      this.updateRunTimeWorkerUsage(workerUsage, message)
      this.updateEluWorkerUsage(workerUsage, message)
    }
    if (
      this.shallUpdateTaskFunctionWorkerUsage(workerNodeKey) &&
      this.workerNodes[workerNodeKey].getTaskFunctionWorkerUsage(
        message.taskPerformance?.name as string
      ) != null
    ) {
      const taskFunctionWorkerUsage = this.workerNodes[
        workerNodeKey
      ].getTaskFunctionWorkerUsage(
        message.taskPerformance?.name as string
      ) as WorkerUsage
      this.updateTaskStatisticsWorkerUsage(taskFunctionWorkerUsage, message)
      this.updateRunTimeWorkerUsage(taskFunctionWorkerUsage, message)
      this.updateEluWorkerUsage(taskFunctionWorkerUsage, message)
    }
  }

  /**
   * Whether the worker node shall update its task function worker usage or not.
   *
   * @param workerNodeKey - The worker node key.
   * @returns `true` if the worker node shall update its task function worker usage, `false` otherwise.
   */
  private shallUpdateTaskFunctionWorkerUsage (workerNodeKey: number): boolean {
    const workerInfo = this.getWorkerInfo(workerNodeKey)
    return (
      workerInfo != null &&
      Array.isArray(workerInfo.taskFunctionNames) &&
      workerInfo.taskFunctionNames.length > 2
    )
  }

  private updateTaskStatisticsWorkerUsage (
    workerUsage: WorkerUsage,
    message: MessageValue<Response>
  ): void {
    const workerTaskStatistics = workerUsage.tasks
    if (
      workerTaskStatistics.executing != null &&
      workerTaskStatistics.executing > 0
    ) {
      --workerTaskStatistics.executing
    }
    if (message.workerError == null) {
      ++workerTaskStatistics.executed
    } else {
      ++workerTaskStatistics.failed
    }
  }

  private updateRunTimeWorkerUsage (
    workerUsage: WorkerUsage,
    message: MessageValue<Response>
  ): void {
    if (message.workerError != null) {
      return
    }
    updateMeasurementStatistics(
      workerUsage.runTime,
      this.workerChoiceStrategyContext.getTaskStatisticsRequirements().runTime,
      message.taskPerformance?.runTime ?? 0
    )
  }

  private updateWaitTimeWorkerUsage (
    workerUsage: WorkerUsage,
    task: Task<Data>
  ): void {
    const timestamp = performance.now()
    const taskWaitTime = timestamp - (task.timestamp ?? timestamp)
    updateMeasurementStatistics(
      workerUsage.waitTime,
      this.workerChoiceStrategyContext.getTaskStatisticsRequirements().waitTime,
      taskWaitTime
    )
  }

  private updateEluWorkerUsage (
    workerUsage: WorkerUsage,
    message: MessageValue<Response>
  ): void {
    if (message.workerError != null) {
      return
    }
    const eluTaskStatisticsRequirements: MeasurementStatisticsRequirements =
      this.workerChoiceStrategyContext.getTaskStatisticsRequirements().elu
    updateMeasurementStatistics(
      workerUsage.elu.active,
      eluTaskStatisticsRequirements,
      message.taskPerformance?.elu?.active ?? 0
    )
    updateMeasurementStatistics(
      workerUsage.elu.idle,
      eluTaskStatisticsRequirements,
      message.taskPerformance?.elu?.idle ?? 0
    )
    if (eluTaskStatisticsRequirements.aggregate) {
      if (message.taskPerformance?.elu != null) {
        if (workerUsage.elu.utilization != null) {
          workerUsage.elu.utilization =
            (workerUsage.elu.utilization +
              message.taskPerformance.elu.utilization) /
            2
        } else {
          workerUsage.elu.utilization = message.taskPerformance.elu.utilization
        }
      }
    }
  }

  /**
   * Chooses a worker node for the next task.
   *
   * The default worker choice strategy uses a round robin algorithm to distribute the tasks.
   *
   * @returns The chosen worker node key
   */
  private chooseWorkerNode (): number {
    if (this.shallCreateDynamicWorker()) {
      const workerNodeKey = this.createAndSetupDynamicWorkerNode()
      if (
        this.workerChoiceStrategyContext.getStrategyPolicy().dynamicWorkerUsage
      ) {
        return workerNodeKey
      }
    }
    return this.workerChoiceStrategyContext.execute()
  }

  /**
   * Conditions for dynamic worker creation.
   *
   * @returns Whether to create a dynamic worker or not.
   */
  private shallCreateDynamicWorker (): boolean {
    return this.type === PoolTypes.dynamic && !this.full && this.internalBusy()
  }

  /**
   * Sends a message to worker given its worker node key.
   *
   * @param workerNodeKey - The worker node key.
   * @param message - The message.
   * @param transferList - The optional array of transferable objects.
   */
  protected abstract sendToWorker (
    workerNodeKey: number,
    message: MessageValue<Data>,
    transferList?: TransferListItem[]
  ): void

  /**
   * Creates a new worker.
   *
   * @returns Newly created worker.
   */
  protected abstract createWorker (): Worker

  /**
   * Creates a new, completely set up worker node.
   *
   * @returns New, completely set up worker node key.
   */
  protected createAndSetupWorkerNode (): number {
    const worker = this.createWorker()

    worker.on('online', this.opts.onlineHandler ?? EMPTY_FUNCTION)
    worker.on('message', this.opts.messageHandler ?? EMPTY_FUNCTION)
    worker.on('error', this.opts.errorHandler ?? EMPTY_FUNCTION)
    worker.on('error', error => {
      const workerNodeKey = this.getWorkerNodeKeyByWorker(worker)
      const workerInfo = this.getWorkerInfo(workerNodeKey)
      workerInfo.ready = false
      this.workerNodes[workerNodeKey].closeChannel()
      this.emitter?.emit(PoolEvents.error, error)
      if (
        this.opts.restartWorkerOnError === true &&
        this.started &&
        !this.starting
      ) {
        if (workerInfo.dynamic) {
          this.createAndSetupDynamicWorkerNode()
        } else {
          this.createAndSetupWorkerNode()
        }
      }
      if (this.opts.enableTasksQueue === true) {
        this.redistributeQueuedTasks(workerNodeKey)
      }
    })
    worker.on('exit', this.opts.exitHandler ?? EMPTY_FUNCTION)
    worker.once('exit', () => {
      this.removeWorkerNode(worker)
    })

    const workerNodeKey = this.addWorkerNode(worker)

    this.afterWorkerNodeSetup(workerNodeKey)

    return workerNodeKey
  }

  /**
   * Creates a new, completely set up dynamic worker node.
   *
   * @returns New, completely set up dynamic worker node key.
   */
  protected createAndSetupDynamicWorkerNode (): number {
    const workerNodeKey = this.createAndSetupWorkerNode()
    this.registerWorkerMessageListener(workerNodeKey, message => {
      const localWorkerNodeKey = this.getWorkerNodeKeyByWorkerId(
        message.workerId
      )
      const workerUsage = this.workerNodes[localWorkerNodeKey].usage
      // Kill message received from worker
      if (
        isKillBehavior(KillBehaviors.HARD, message.kill) ||
        (isKillBehavior(KillBehaviors.SOFT, message.kill) &&
          ((this.opts.enableTasksQueue === false &&
            workerUsage.tasks.executing === 0) ||
            (this.opts.enableTasksQueue === true &&
              workerUsage.tasks.executing === 0 &&
              this.tasksQueueSize(localWorkerNodeKey) === 0)))
      ) {
        this.destroyWorkerNode(localWorkerNodeKey).catch(error => {
          this.emitter?.emit(PoolEvents.error, error)
        })
      }
    })
    const workerInfo = this.getWorkerInfo(workerNodeKey)
    this.sendToWorker(workerNodeKey, {
      checkActive: true
    })
    if (this.taskFunctions.size > 0) {
      for (const [taskFunctionName, taskFunction] of this.taskFunctions) {
        this.sendTaskFunctionOperationToWorker(workerNodeKey, {
          taskFunctionOperation: 'add',
          taskFunctionName,
          taskFunction: taskFunction.toString()
        }).catch(error => {
          this.emitter?.emit(PoolEvents.error, error)
        })
      }
    }
    workerInfo.dynamic = true
    if (
      this.workerChoiceStrategyContext.getStrategyPolicy().dynamicWorkerReady ||
      this.workerChoiceStrategyContext.getStrategyPolicy().dynamicWorkerUsage
    ) {
      workerInfo.ready = true
    }
    this.checkAndEmitDynamicWorkerCreationEvents()
    return workerNodeKey
  }

  /**
   * Registers a listener callback on the worker given its worker node key.
   *
   * @param workerNodeKey - The worker node key.
   * @param listener - The message listener callback.
   */
  protected abstract registerWorkerMessageListener<
    Message extends Data | Response
  >(
    workerNodeKey: number,
    listener: (message: MessageValue<Message>) => void
  ): void

  /**
   * Method hooked up after a worker node has been newly created.
   * Can be overridden.
   *
   * @param workerNodeKey - The newly created worker node key.
   */
  protected afterWorkerNodeSetup (workerNodeKey: number): void {
    // Listen to worker messages.
    this.registerWorkerMessageListener(workerNodeKey, this.workerListener())
    // Send the startup message to worker.
    this.sendStartupMessageToWorker(workerNodeKey)
    // Send the statistics message to worker.
    this.sendStatisticsMessageToWorker(workerNodeKey)
    if (this.opts.enableTasksQueue === true) {
      if (this.opts.tasksQueueOptions?.taskStealing === true) {
        this.workerNodes[workerNodeKey].onEmptyQueue =
          this.taskStealingOnEmptyQueue.bind(this)
      }
      if (this.opts.tasksQueueOptions?.tasksStealingOnBackPressure === true) {
        this.workerNodes[workerNodeKey].onBackPressure =
          this.tasksStealingOnBackPressure.bind(this)
      }
    }
  }

  /**
   * Sends the startup message to worker given its worker node key.
   *
   * @param workerNodeKey - The worker node key.
   */
  protected abstract sendStartupMessageToWorker (workerNodeKey: number): void

  /**
   * Sends the statistics message to worker given its worker node key.
   *
   * @param workerNodeKey - The worker node key.
   */
  private sendStatisticsMessageToWorker (workerNodeKey: number): void {
    this.sendToWorker(workerNodeKey, {
      statistics: {
        runTime:
          this.workerChoiceStrategyContext.getTaskStatisticsRequirements()
            .runTime.aggregate,
        elu: this.workerChoiceStrategyContext.getTaskStatisticsRequirements()
          .elu.aggregate
      }
    })
  }

  private redistributeQueuedTasks (workerNodeKey: number): void {
    while (this.tasksQueueSize(workerNodeKey) > 0) {
      const destinationWorkerNodeKey = this.workerNodes.reduce(
        (minWorkerNodeKey, workerNode, workerNodeKey, workerNodes) => {
          return workerNode.info.ready &&
            workerNode.usage.tasks.queued <
              workerNodes[minWorkerNodeKey].usage.tasks.queued
            ? workerNodeKey
            : minWorkerNodeKey
        },
        0
      )
      const task = this.dequeueTask(workerNodeKey) as Task<Data>
      if (this.shallExecuteTask(destinationWorkerNodeKey)) {
        this.executeTask(destinationWorkerNodeKey, task)
      } else {
        this.enqueueTask(destinationWorkerNodeKey, task)
      }
    }
  }

  private updateTaskStolenStatisticsWorkerUsage (
    workerNodeKey: number,
    taskName: string
  ): void {
    const workerNode = this.workerNodes[workerNodeKey]
    if (workerNode?.usage != null) {
      ++workerNode.usage.tasks.stolen
    }
    if (
      this.shallUpdateTaskFunctionWorkerUsage(workerNodeKey) &&
      workerNode.getTaskFunctionWorkerUsage(taskName) != null
    ) {
      const taskFunctionWorkerUsage = workerNode.getTaskFunctionWorkerUsage(
        taskName
      ) as WorkerUsage
      ++taskFunctionWorkerUsage.tasks.stolen
    }
  }

  private taskStealingOnEmptyQueue (workerId: number): void {
    const destinationWorkerNodeKey = this.getWorkerNodeKeyByWorkerId(workerId)
    const workerNodes = this.workerNodes
      .slice()
      .sort(
        (workerNodeA, workerNodeB) =>
          workerNodeB.usage.tasks.queued - workerNodeA.usage.tasks.queued
      )
    const sourceWorkerNode = workerNodes.find(
      workerNode =>
        workerNode.info.ready &&
        workerNode.info.id !== workerId &&
        workerNode.usage.tasks.queued > 0
    )
    if (sourceWorkerNode != null) {
      const task = sourceWorkerNode.popTask() as Task<Data>
      if (this.shallExecuteTask(destinationWorkerNodeKey)) {
        this.executeTask(destinationWorkerNodeKey, task)
      } else {
        this.enqueueTask(destinationWorkerNodeKey, task)
      }
      this.updateTaskStolenStatisticsWorkerUsage(
        destinationWorkerNodeKey,
        task.name as string
      )
    }
  }

  private tasksStealingOnBackPressure (workerId: number): void {
    const sizeOffset = 1
    if ((this.opts.tasksQueueOptions?.size as number) <= sizeOffset) {
      return
    }
    const sourceWorkerNode =
      this.workerNodes[this.getWorkerNodeKeyByWorkerId(workerId)]
    const workerNodes = this.workerNodes
      .slice()
      .sort(
        (workerNodeA, workerNodeB) =>
          workerNodeA.usage.tasks.queued - workerNodeB.usage.tasks.queued
      )
    for (const [workerNodeKey, workerNode] of workerNodes.entries()) {
      if (
        sourceWorkerNode.usage.tasks.queued > 0 &&
        workerNode.info.ready &&
        workerNode.info.id !== workerId &&
        workerNode.usage.tasks.queued <
          (this.opts.tasksQueueOptions?.size as number) - sizeOffset
      ) {
        const task = sourceWorkerNode.popTask() as Task<Data>
        if (this.shallExecuteTask(workerNodeKey)) {
          this.executeTask(workerNodeKey, task)
        } else {
          this.enqueueTask(workerNodeKey, task)
        }
        this.updateTaskStolenStatisticsWorkerUsage(
          workerNodeKey,
          task.name as string
        )
      }
    }
  }

  /**
   * This method is the listener registered for each worker message.
   *
   * @returns The listener function to execute when a message is received from a worker.
   */
  protected workerListener (): (message: MessageValue<Response>) => void {
    return message => {
      this.checkMessageWorkerId(message)
      if (message.ready != null && message.taskFunctionNames != null) {
        // Worker ready response received from worker
        this.handleWorkerReadyResponse(message)
      } else if (message.taskId != null) {
        // Task execution response received from worker
        this.handleTaskExecutionResponse(message)
      } else if (message.taskFunctionNames != null) {
        // Task function names message received from worker
        this.getWorkerInfo(
          this.getWorkerNodeKeyByWorkerId(message.workerId)
        ).taskFunctionNames = message.taskFunctionNames
      }
    }
  }

  private handleWorkerReadyResponse (message: MessageValue<Response>): void {
    if (message.ready === false) {
      throw new Error(
        `Worker ${message.workerId as number} failed to initialize`
      )
    }
    const workerInfo = this.getWorkerInfo(
      this.getWorkerNodeKeyByWorkerId(message.workerId)
    )
    workerInfo.ready = message.ready as boolean
    workerInfo.taskFunctionNames = message.taskFunctionNames
    if (this.emitter != null && this.ready) {
      this.emitter.emit(PoolEvents.ready, this.info)
    }
  }

  private handleTaskExecutionResponse (message: MessageValue<Response>): void {
    const { taskId, workerError, data } = message
    const promiseResponse = this.promiseResponseMap.get(taskId as string)
    if (promiseResponse != null) {
      if (workerError != null) {
        this.emitter?.emit(PoolEvents.taskError, workerError)
        promiseResponse.reject(workerError.message)
      } else {
        promiseResponse.resolve(data as Response)
      }
      const workerNodeKey = promiseResponse.workerNodeKey
      this.afterTaskExecutionHook(workerNodeKey, message)
      this.workerChoiceStrategyContext.update(workerNodeKey)
      this.promiseResponseMap.delete(taskId as string)
      if (
        this.opts.enableTasksQueue === true &&
        this.tasksQueueSize(workerNodeKey) > 0 &&
        this.workerNodes[workerNodeKey].usage.tasks.executing <
          (this.opts.tasksQueueOptions?.concurrency as number)
      ) {
        this.executeTask(
          workerNodeKey,
          this.dequeueTask(workerNodeKey) as Task<Data>
        )
      }
    }
  }

  private checkAndEmitTaskExecutionEvents (): void {
    if (this.busy) {
      this.emitter?.emit(PoolEvents.busy, this.info)
    }
  }

  private checkAndEmitTaskQueuingEvents (): void {
    if (this.hasBackPressure()) {
      this.emitter?.emit(PoolEvents.backPressure, this.info)
    }
  }

  private checkAndEmitDynamicWorkerCreationEvents (): void {
    if (this.type === PoolTypes.dynamic) {
      if (this.full) {
        this.emitter?.emit(PoolEvents.full, this.info)
      }
    }
  }

  /**
   * Gets the worker information given its worker node key.
   *
   * @param workerNodeKey - The worker node key.
   * @returns The worker information.
   */
  protected getWorkerInfo (workerNodeKey: number): WorkerInfo {
    return this.workerNodes[workerNodeKey].info
  }

  /**
   * Adds the given worker in the pool worker nodes.
   *
   * @param worker - The worker.
   * @returns The added worker node key.
   * @throws {@link https://nodejs.org/api/errors.html#class-error} If the added worker node is not found.
   */
  private addWorkerNode (worker: Worker): number {
    const workerNode = new WorkerNode<Worker, Data>(
      worker,
      this.opts.tasksQueueOptions?.size ?? Math.pow(this.maxSize, 2)
    )
    // Flag the worker node as ready at pool startup.
    if (this.starting) {
      workerNode.info.ready = true
    }
    this.workerNodes.push(workerNode)
    const workerNodeKey = this.getWorkerNodeKeyByWorker(worker)
    if (workerNodeKey === -1) {
      throw new Error('Worker added not found in worker nodes')
    }
    return workerNodeKey
  }

  /**
   * Removes the given worker from the pool worker nodes.
   *
   * @param worker - The worker.
   */
  private removeWorkerNode (worker: Worker): void {
    const workerNodeKey = this.getWorkerNodeKeyByWorker(worker)
    if (workerNodeKey !== -1) {
      this.workerNodes.splice(workerNodeKey, 1)
      this.workerChoiceStrategyContext.remove(workerNodeKey)
    }
  }

  /** @inheritDoc */
  public hasWorkerNodeBackPressure (workerNodeKey: number): boolean {
    return (
      this.opts.enableTasksQueue === true &&
      this.workerNodes[workerNodeKey].hasBackPressure()
    )
  }

  private hasBackPressure (): boolean {
    return (
      this.opts.enableTasksQueue === true &&
      this.workerNodes.findIndex(
        workerNode => !workerNode.hasBackPressure()
      ) === -1
    )
  }

  /**
   * Executes the given task on the worker given its worker node key.
   *
   * @param workerNodeKey - The worker node key.
   * @param task - The task to execute.
   */
  private executeTask (workerNodeKey: number, task: Task<Data>): void {
    this.beforeTaskExecutionHook(workerNodeKey, task)
    this.sendToWorker(workerNodeKey, task, task.transferList)
    this.checkAndEmitTaskExecutionEvents()
  }

  private enqueueTask (workerNodeKey: number, task: Task<Data>): number {
    const tasksQueueSize = this.workerNodes[workerNodeKey].enqueueTask(task)
    this.checkAndEmitTaskQueuingEvents()
    return tasksQueueSize
  }

  private dequeueTask (workerNodeKey: number): Task<Data> | undefined {
    return this.workerNodes[workerNodeKey].dequeueTask()
  }

  private tasksQueueSize (workerNodeKey: number): number {
    return this.workerNodes[workerNodeKey].tasksQueueSize()
  }

  protected flushTasksQueue (workerNodeKey: number): void {
    while (this.tasksQueueSize(workerNodeKey) > 0) {
      this.executeTask(
        workerNodeKey,
        this.dequeueTask(workerNodeKey) as Task<Data>
      )
    }
    this.workerNodes[workerNodeKey].clearTasksQueue()
  }

  private flushTasksQueues (): void {
    for (const [workerNodeKey] of this.workerNodes.entries()) {
      this.flushTasksQueue(workerNodeKey)
    }
  }
}<|MERGE_RESOLUTION|>--- conflicted
+++ resolved
@@ -93,7 +93,6 @@
   protected readonly max?: number
 
   /**
-<<<<<<< HEAD
    * The task functions added at runtime map:
    * - `key`: The task function name.
    * - `value`: The task function itself.
@@ -101,12 +100,6 @@
   private readonly taskFunctions: Map<string, TaskFunction<Data, Response>>
 
   /**
-   * Whether the pool is starting or not.
-   */
-  private readonly starting: boolean
-  /**
-=======
->>>>>>> 4e1212db
    * Whether the pool is started or not.
    */
   private started: boolean
@@ -159,14 +152,9 @@
 
     this.setupHook()
 
-<<<<<<< HEAD
     this.taskFunctions = new Map<string, TaskFunction<Data, Response>>()
 
-    this.starting = true
-    this.startPool()
-=======
     this.started = false
->>>>>>> 4e1212db
     this.starting = false
     if (this.opts.startWorkers === true) {
       this.start()
