--- conflicted
+++ resolved
@@ -104,12 +104,7 @@
       this,
       () => {
         const workerCreated = this.createAndSetupWorker()
-<<<<<<< HEAD
-        this.registerWorkerMessageListener(workerCreated, async message => {
-=======
         this.registerWorkerMessageListener(workerCreated, message => {
-          const tasksInProgress = this.tasks.get(workerCreated)
->>>>>>> e00a6c53
           if (
             isKillBehavior(KillBehaviors.HARD, message.kill) ||
             this.getWorkerRunningTasks(workerCreated) === 0
