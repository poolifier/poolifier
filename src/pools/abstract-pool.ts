--- conflicted
+++ resolved
@@ -932,7 +932,6 @@
         abortable: abortSignal != null,
         taskId: randomUUID()
       }
-<<<<<<< HEAD
       abortSignal?.addEventListener(
         'abort',
         () => {
@@ -943,11 +942,8 @@
         },
         { once: true }
       )
-      this.promiseResponseMap.set(task.taskId as string, {
-=======
       // eslint-disable-next-line @typescript-eslint/no-non-null-assertion
       this.promiseResponseMap.set(task.taskId!, {
->>>>>>> 20e49485
         resolve,
         reject,
         workerNodeKey,
