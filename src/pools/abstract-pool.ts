--- conflicted
+++ resolved
@@ -207,16 +207,12 @@
     const messageId = ++this.nextMessageId
     const res = this.internalExecute(worker, messageId)
     this.checkAndEmitBusy()
-<<<<<<< HEAD
+    data = data ?? ({} as Data)
     this.sendToWorker(worker, {
       data,
       id: messageId,
       workerId: this.getWorkerIndex(worker)
     })
-=======
-    data = data ?? ({} as Data)
-    this.sendToWorker(worker, { data, id: messageId })
->>>>>>> cf597bc5
     return res
   }
 
