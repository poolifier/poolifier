import { AsyncResource } from 'node:async_hooks'
import { randomUUID } from 'node:crypto'
import { EventEmitterAsyncResource } from 'node:events'
import { performance } from 'node:perf_hooks'
import type { TransferListItem } from 'node:worker_threads'

import type {
  MessageValue,
  PromiseResponseWrapper,
  Task
} from '../utility-types.js'
import {
  average,
  DEFAULT_TASK_NAME,
  EMPTY_FUNCTION,
  exponentialDelay,
  isKillBehavior,
  isPlainObject,
  max,
  median,
  min,
  round,
  sleep
} from '../utils.js'
import type { TaskFunction } from '../worker/task-functions.js'
import { KillBehaviors } from '../worker/worker-options.js'
import {
  type IPool,
  PoolEvents,
  type PoolInfo,
  type PoolOptions,
  type PoolType,
  PoolTypes,
  type TasksQueueOptions
} from './pool.js'
import {
  Measurements,
  WorkerChoiceStrategies,
  type WorkerChoiceStrategy,
  type WorkerChoiceStrategyOptions
} from './selection-strategies/selection-strategies-types.js'
import { WorkerChoiceStrategyContext } from './selection-strategies/worker-choice-strategy-context.js'
import {
  checkFilePath,
  checkValidTasksQueueOptions,
  checkValidWorkerChoiceStrategy,
  getDefaultTasksQueueOptions,
  updateEluWorkerUsage,
  updateRunTimeWorkerUsage,
  updateTaskStatisticsWorkerUsage,
  updateWaitTimeWorkerUsage,
  waitWorkerNodeEvents
} from './utils.js'
import { version } from './version.js'
import type {
  IWorker,
  IWorkerNode,
  WorkerInfo,
  WorkerNodeEventDetail,
  WorkerType
} from './worker.js'
import { WorkerNode } from './worker-node.js'

/**
 * Base class that implements some shared logic for all poolifier pools.
 *
 * @typeParam Worker - Type of worker which manages this pool.
 * @typeParam Data - Type of data sent to the worker. This can only be structured-cloneable data.
 * @typeParam Response - Type of execution response. This can only be structured-cloneable data.
 */
export abstract class AbstractPool<
  Worker extends IWorker,
  Data = unknown,
  Response = unknown
> implements IPool<Worker, Data, Response> {
  /** @inheritDoc */
  public readonly workerNodes: Array<IWorkerNode<Worker, Data>> = []

  /** @inheritDoc */
  public emitter?: EventEmitterAsyncResource

  /**
   * The task execution response promise map:
   * - `key`: The message id of each submitted task.
   * - `value`: An object that contains the worker, the execution response promise resolve and reject callbacks.
   *
   * When we receive a message from the worker, we get a map entry with the promise resolve/reject bound to the message id.
   */
  protected promiseResponseMap: Map<string, PromiseResponseWrapper<Response>> =
    new Map<string, PromiseResponseWrapper<Response>>()

  /**
   * Worker choice strategy context referencing a worker choice algorithm implementation.
   */
  protected workerChoiceStrategyContext?: WorkerChoiceStrategyContext<
  Worker,
  Data,
  Response
  >

  /**
   * The task functions added at runtime map:
   * - `key`: The task function name.
   * - `value`: The task function itself.
   */
  private readonly taskFunctions: Map<string, TaskFunction<Data, Response>>

  /**
   * Whether the pool is started or not.
   */
  private started: boolean
  /**
   * Whether the pool is starting or not.
   */
  private starting: boolean
  /**
   * Whether the pool is destroying or not.
   */
  private destroying: boolean
  /**
   * Whether the minimum number of workers is starting or not.
   */
  private startingMinimumNumberOfWorkers: boolean
  /**
   * Whether the pool ready event has been emitted or not.
   */
  private readyEventEmitted: boolean
  /**
   * The start timestamp of the pool.
   */
  private readonly startTimestamp

  /**
   * Constructs a new poolifier pool.
   *
   * @param minimumNumberOfWorkers - Minimum number of workers that this pool manages.
   * @param filePath - Path to the worker file.
   * @param opts - Options for the pool.
   * @param maximumNumberOfWorkers - Maximum number of workers that this pool manages.
   */
  public constructor (
    protected readonly minimumNumberOfWorkers: number,
    protected readonly filePath: string,
    protected readonly opts: PoolOptions<Worker>,
    protected readonly maximumNumberOfWorkers?: number
  ) {
    if (!this.isMain()) {
      throw new Error(
        'Cannot start a pool from a worker with the same type as the pool'
      )
    }
    this.checkPoolType()
    checkFilePath(this.filePath)
    this.checkMinimumNumberOfWorkers(this.minimumNumberOfWorkers)
    this.checkPoolOptions(this.opts)

    this.chooseWorkerNode = this.chooseWorkerNode.bind(this)
    this.executeTask = this.executeTask.bind(this)
    this.enqueueTask = this.enqueueTask.bind(this)

    if (this.opts.enableEvents === true) {
      this.initializeEventEmitter()
    }
    this.workerChoiceStrategyContext = new WorkerChoiceStrategyContext<
    Worker,
    Data,
    Response
    >(
      this,
      this.opts.workerChoiceStrategy,
      this.opts.workerChoiceStrategyOptions
    )

    this.setupHook()

    this.taskFunctions = new Map<string, TaskFunction<Data, Response>>()

    this.started = false
    this.starting = false
    this.destroying = false
    this.readyEventEmitted = false
    this.startingMinimumNumberOfWorkers = false
    if (this.opts.startWorkers === true) {
      this.start()
    }

    this.startTimestamp = performance.now()
  }

  private checkPoolType (): void {
    if (this.type === PoolTypes.fixed && this.maximumNumberOfWorkers != null) {
      throw new Error(
        'Cannot instantiate a fixed pool with a maximum number of workers specified at initialization'
      )
    }
  }

  private checkMinimumNumberOfWorkers (
    minimumNumberOfWorkers: number | undefined
  ): void {
    if (minimumNumberOfWorkers == null) {
      throw new Error(
        'Cannot instantiate a pool without specifying the number of workers'
      )
    } else if (!Number.isSafeInteger(minimumNumberOfWorkers)) {
      throw new TypeError(
        'Cannot instantiate a pool with a non safe integer number of workers'
      )
    } else if (minimumNumberOfWorkers < 0) {
      throw new RangeError(
        'Cannot instantiate a pool with a negative number of workers'
      )
    } else if (this.type === PoolTypes.fixed && minimumNumberOfWorkers === 0) {
      throw new RangeError('Cannot instantiate a fixed pool with zero worker')
    }
  }

  private checkPoolOptions (opts: PoolOptions<Worker>): void {
    if (isPlainObject(opts)) {
      this.opts.startWorkers = opts.startWorkers ?? true
      checkValidWorkerChoiceStrategy(opts.workerChoiceStrategy)
      this.opts.workerChoiceStrategy =
        opts.workerChoiceStrategy ?? WorkerChoiceStrategies.ROUND_ROBIN
      this.checkValidWorkerChoiceStrategyOptions(
        opts.workerChoiceStrategyOptions
      )
      if (opts.workerChoiceStrategyOptions != null) {
        this.opts.workerChoiceStrategyOptions = opts.workerChoiceStrategyOptions
      }
      this.opts.restartWorkerOnError = opts.restartWorkerOnError ?? true
      this.opts.enableEvents = opts.enableEvents ?? true
      this.opts.enableTasksQueue = opts.enableTasksQueue ?? false
      if (this.opts.enableTasksQueue) {
        checkValidTasksQueueOptions(opts.tasksQueueOptions)
        this.opts.tasksQueueOptions = this.buildTasksQueueOptions(
          opts.tasksQueueOptions
        )
      }
    } else {
      throw new TypeError('Invalid pool options: must be a plain object')
    }
  }

  private checkValidWorkerChoiceStrategyOptions (
    workerChoiceStrategyOptions: WorkerChoiceStrategyOptions | undefined
  ): void {
    if (
      workerChoiceStrategyOptions != null &&
      !isPlainObject(workerChoiceStrategyOptions)
    ) {
      throw new TypeError(
        'Invalid worker choice strategy options: must be a plain object'
      )
    }
    if (
      workerChoiceStrategyOptions?.weights != null &&
      Object.keys(workerChoiceStrategyOptions.weights).length !==
        (this.maximumNumberOfWorkers ?? this.minimumNumberOfWorkers)
    ) {
      throw new Error(
        'Invalid worker choice strategy options: must have a weight for each worker node'
      )
    }
    if (
      workerChoiceStrategyOptions?.measurement != null &&
      !Object.values(Measurements).includes(
        workerChoiceStrategyOptions.measurement
      )
    ) {
      throw new Error(
        `Invalid worker choice strategy options: invalid measurement '${workerChoiceStrategyOptions.measurement}'`
      )
    }
  }

  private initializeEventEmitter (): void {
    this.emitter = new EventEmitterAsyncResource({
      name: `poolifier:${this.type}-${this.worker}-pool`
    })
  }

  /** @inheritDoc */
  public get info (): PoolInfo {
    return {
      version,
      type: this.type,
      worker: this.worker,
      started: this.started,
      ready: this.ready,
      // eslint-disable-next-line @typescript-eslint/no-non-null-assertion
      strategy: this.opts.workerChoiceStrategy!,
      strategyRetries: this.workerChoiceStrategyContext?.retriesCount ?? 0,
      minSize: this.minimumNumberOfWorkers,
      maxSize: this.maximumNumberOfWorkers ?? this.minimumNumberOfWorkers,
      ...(this.workerChoiceStrategyContext?.getTaskStatisticsRequirements()
        .runTime.aggregate === true &&
        this.workerChoiceStrategyContext.getTaskStatisticsRequirements()
          .waitTime.aggregate && {
        utilization: round(this.utilization)
      }),
      workerNodes: this.workerNodes.length,
      idleWorkerNodes: this.workerNodes.reduce(
        (accumulator, workerNode) =>
          workerNode.usage.tasks.executing === 0
            ? accumulator + 1
            : accumulator,
        0
      ),
      ...(this.opts.enableTasksQueue === true && {
        stealingWorkerNodes: this.workerNodes.reduce(
          (accumulator, workerNode) =>
            workerNode.info.stealing ? accumulator + 1 : accumulator,
          0
        )
      }),
      busyWorkerNodes: this.workerNodes.reduce(
        (accumulator, _workerNode, workerNodeKey) =>
          this.isWorkerNodeBusy(workerNodeKey) ? accumulator + 1 : accumulator,
        0
      ),
      executedTasks: this.workerNodes.reduce(
        (accumulator, workerNode) =>
          accumulator + workerNode.usage.tasks.executed,
        0
      ),
      executingTasks: this.workerNodes.reduce(
        (accumulator, workerNode) =>
          accumulator + workerNode.usage.tasks.executing,
        0
      ),
      ...(this.opts.enableTasksQueue === true && {
        queuedTasks: this.workerNodes.reduce(
          (accumulator, workerNode) =>
            accumulator + workerNode.usage.tasks.queued,
          0
        )
      }),
      ...(this.opts.enableTasksQueue === true && {
        maxQueuedTasks: this.workerNodes.reduce(
          (accumulator, workerNode) =>
            accumulator + (workerNode.usage.tasks.maxQueued ?? 0),
          0
        )
      }),
      ...(this.opts.enableTasksQueue === true && {
        backPressure: this.hasBackPressure()
      }),
      ...(this.opts.enableTasksQueue === true && {
        stolenTasks: this.workerNodes.reduce(
          (accumulator, workerNode) =>
            accumulator + workerNode.usage.tasks.stolen,
          0
        )
      }),
      failedTasks: this.workerNodes.reduce(
        (accumulator, workerNode) =>
          accumulator + workerNode.usage.tasks.failed,
        0
      ),
      ...(this.workerChoiceStrategyContext?.getTaskStatisticsRequirements()
        .runTime.aggregate === true && {
        runTime: {
          minimum: round(
            min(
              ...this.workerNodes.map(
                workerNode => workerNode.usage.runTime.minimum ?? Infinity
              )
            )
          ),
          maximum: round(
            max(
              ...this.workerNodes.map(
                workerNode => workerNode.usage.runTime.maximum ?? -Infinity
              )
            )
          ),
          ...(this.workerChoiceStrategyContext.getTaskStatisticsRequirements()
            .runTime.average && {
            average: round(
              average(
                this.workerNodes.reduce<number[]>(
                  (accumulator, workerNode) =>
                    accumulator.concat(workerNode.usage.runTime.history),
                  []
                )
              )
            )
          }),
          ...(this.workerChoiceStrategyContext.getTaskStatisticsRequirements()
            .runTime.median && {
            median: round(
              median(
                this.workerNodes.reduce<number[]>(
                  (accumulator, workerNode) =>
                    accumulator.concat(workerNode.usage.runTime.history),
                  []
                )
              )
            )
          })
        }
      }),
      ...(this.workerChoiceStrategyContext?.getTaskStatisticsRequirements()
        .waitTime.aggregate === true && {
        waitTime: {
          minimum: round(
            min(
              ...this.workerNodes.map(
                workerNode => workerNode.usage.waitTime.minimum ?? Infinity
              )
            )
          ),
          maximum: round(
            max(
              ...this.workerNodes.map(
                workerNode => workerNode.usage.waitTime.maximum ?? -Infinity
              )
            )
          ),
          ...(this.workerChoiceStrategyContext.getTaskStatisticsRequirements()
            .waitTime.average && {
            average: round(
              average(
                this.workerNodes.reduce<number[]>(
                  (accumulator, workerNode) =>
                    accumulator.concat(workerNode.usage.waitTime.history),
                  []
                )
              )
            )
          }),
          ...(this.workerChoiceStrategyContext.getTaskStatisticsRequirements()
            .waitTime.median && {
            median: round(
              median(
                this.workerNodes.reduce<number[]>(
                  (accumulator, workerNode) =>
                    accumulator.concat(workerNode.usage.waitTime.history),
                  []
                )
              )
            )
          })
        }
      })
    }
  }

  /**
   * The pool readiness boolean status.
   */
  private get ready (): boolean {
    if (this.empty) {
      return false
    }
    return (
      this.workerNodes.reduce(
        (accumulator, workerNode) =>
          !workerNode.info.dynamic && workerNode.info.ready
            ? accumulator + 1
            : accumulator,
        0
      ) >= this.minimumNumberOfWorkers
    )
  }

  /**
   * The pool emptiness boolean status.
   */
  protected get empty (): boolean {
    return this.minimumNumberOfWorkers === 0 && this.workerNodes.length === 0
  }

  /**
   * The approximate pool utilization.
   *
   * @returns The pool utilization.
   */
  private get utilization (): number {
    const poolTimeCapacity =
      (performance.now() - this.startTimestamp) *
      (this.maximumNumberOfWorkers ?? this.minimumNumberOfWorkers)
    const totalTasksRunTime = this.workerNodes.reduce(
      (accumulator, workerNode) =>
        accumulator + (workerNode.usage.runTime.aggregate ?? 0),
      0
    )
    const totalTasksWaitTime = this.workerNodes.reduce(
      (accumulator, workerNode) =>
        accumulator + (workerNode.usage.waitTime.aggregate ?? 0),
      0
    )
    return (totalTasksRunTime + totalTasksWaitTime) / poolTimeCapacity
  }

  /**
   * The pool type.
   *
   * If it is `'dynamic'`, it provides the `max` property.
   */
  protected abstract get type (): PoolType

  /**
   * The worker type.
   */
  protected abstract get worker (): WorkerType

  /**
   * Checks if the worker id sent in the received message from a worker is valid.
   *
   * @param message - The received message.
   * @throws {@link https://nodejs.org/api/errors.html#class-error} If the worker id is invalid.
   */
  private checkMessageWorkerId (message: MessageValue<Data | Response>): void {
    if (message.workerId == null) {
      throw new Error('Worker message received without worker id')
    } else if (this.getWorkerNodeKeyByWorkerId(message.workerId) === -1) {
      throw new Error(
        `Worker message received from unknown worker '${message.workerId}'`
      )
    }
  }

  /**
   * Gets the worker node key given its worker id.
   *
   * @param workerId - The worker id.
   * @returns The worker node key if the worker id is found in the pool worker nodes, `-1` otherwise.
   */
  private getWorkerNodeKeyByWorkerId (workerId: number | undefined): number {
    return this.workerNodes.findIndex(
      workerNode => workerNode.info.id === workerId
    )
  }

  /** @inheritDoc */
  public setWorkerChoiceStrategy (
    workerChoiceStrategy: WorkerChoiceStrategy,
    workerChoiceStrategyOptions?: WorkerChoiceStrategyOptions
  ): void {
    checkValidWorkerChoiceStrategy(workerChoiceStrategy)
    this.opts.workerChoiceStrategy = workerChoiceStrategy
    this.workerChoiceStrategyContext?.setWorkerChoiceStrategy(
      this.opts.workerChoiceStrategy
    )
    if (workerChoiceStrategyOptions != null) {
      this.setWorkerChoiceStrategyOptions(workerChoiceStrategyOptions)
    }
    for (const [workerNodeKey, workerNode] of this.workerNodes.entries()) {
      workerNode.resetUsage()
      this.sendStatisticsMessageToWorker(workerNodeKey)
    }
  }

  /** @inheritDoc */
  public setWorkerChoiceStrategyOptions (
    workerChoiceStrategyOptions: WorkerChoiceStrategyOptions | undefined
  ): void {
    this.checkValidWorkerChoiceStrategyOptions(workerChoiceStrategyOptions)
    if (workerChoiceStrategyOptions != null) {
      this.opts.workerChoiceStrategyOptions = workerChoiceStrategyOptions
    }
    this.workerChoiceStrategyContext?.setOptions(
      this.opts.workerChoiceStrategyOptions
    )
  }

  /** @inheritDoc */
  public enableTasksQueue (
    enable: boolean,
    tasksQueueOptions?: TasksQueueOptions
  ): void {
    if (this.opts.enableTasksQueue === true && !enable) {
      this.unsetTaskStealing()
      this.unsetTasksStealingOnBackPressure()
      this.flushTasksQueues()
    }
    this.opts.enableTasksQueue = enable
    this.setTasksQueueOptions(tasksQueueOptions)
  }

  /** @inheritDoc */
  public setTasksQueueOptions (
    tasksQueueOptions: TasksQueueOptions | undefined
  ): void {
    if (this.opts.enableTasksQueue === true) {
      checkValidTasksQueueOptions(tasksQueueOptions)
      this.opts.tasksQueueOptions =
        this.buildTasksQueueOptions(tasksQueueOptions)
      // eslint-disable-next-line @typescript-eslint/no-non-null-assertion
      this.setTasksQueueSize(this.opts.tasksQueueOptions.size!)
      if (this.opts.tasksQueueOptions.taskStealing === true) {
        this.unsetTaskStealing()
        this.setTaskStealing()
      } else {
        this.unsetTaskStealing()
      }
      if (this.opts.tasksQueueOptions.tasksStealingOnBackPressure === true) {
        this.unsetTasksStealingOnBackPressure()
        this.setTasksStealingOnBackPressure()
      } else {
        this.unsetTasksStealingOnBackPressure()
      }
    } else if (this.opts.tasksQueueOptions != null) {
      delete this.opts.tasksQueueOptions
    }
  }

  private buildTasksQueueOptions (
    tasksQueueOptions: TasksQueueOptions | undefined
  ): TasksQueueOptions {
    return {
      ...getDefaultTasksQueueOptions(
        this.maximumNumberOfWorkers ?? this.minimumNumberOfWorkers
      ),
      ...tasksQueueOptions
    }
  }

  private setTasksQueueSize (size: number): void {
    for (const workerNode of this.workerNodes) {
      workerNode.tasksQueueBackPressureSize = size
    }
  }

  private setTaskStealing (): void {
    for (const [workerNodeKey] of this.workerNodes.entries()) {
      this.workerNodes[workerNodeKey].on('idle', this.handleWorkerNodeIdleEvent)
    }
  }

  private unsetTaskStealing (): void {
    for (const [workerNodeKey] of this.workerNodes.entries()) {
      this.workerNodes[workerNodeKey].off(
        'idle',
        this.handleWorkerNodeIdleEvent
      )
    }
  }

  private setTasksStealingOnBackPressure (): void {
    for (const [workerNodeKey] of this.workerNodes.entries()) {
      this.workerNodes[workerNodeKey].on(
        'backPressure',
        this.handleWorkerNodeBackPressureEvent
      )
    }
  }

  private unsetTasksStealingOnBackPressure (): void {
    for (const [workerNodeKey] of this.workerNodes.entries()) {
      this.workerNodes[workerNodeKey].off(
        'backPressure',
        this.handleWorkerNodeBackPressureEvent
      )
    }
  }

  /**
   * Whether the pool is full or not.
   *
   * The pool filling boolean status.
   */
  protected get full (): boolean {
    return (
      this.workerNodes.length >=
      (this.maximumNumberOfWorkers ?? this.minimumNumberOfWorkers)
    )
  }

  /**
   * Whether the pool is busy or not.
   *
   * The pool busyness boolean status.
   */
  protected abstract get busy (): boolean

  /**
   * Whether worker nodes are executing concurrently their tasks quota or not.
   *
   * @returns Worker nodes busyness boolean status.
   */
  protected internalBusy (): boolean {
    if (this.opts.enableTasksQueue === true) {
      return (
        this.workerNodes.findIndex(
          workerNode =>
            workerNode.info.ready &&
            workerNode.usage.tasks.executing <
              // eslint-disable-next-line @typescript-eslint/no-non-null-assertion
              this.opts.tasksQueueOptions!.concurrency!
        ) === -1
      )
    }
    return (
      this.workerNodes.findIndex(
        workerNode =>
          workerNode.info.ready && workerNode.usage.tasks.executing === 0
      ) === -1
    )
  }

  private isWorkerNodeBusy (workerNodeKey: number): boolean {
    if (this.opts.enableTasksQueue === true) {
      return (
        this.workerNodes[workerNodeKey].usage.tasks.executing >=
        // eslint-disable-next-line @typescript-eslint/no-non-null-assertion
        this.opts.tasksQueueOptions!.concurrency!
      )
    }
    return this.workerNodes[workerNodeKey].usage.tasks.executing > 0
  }

  private async sendTaskFunctionOperationToWorker (
    workerNodeKey: number,
    message: MessageValue<Data>
  ): Promise<boolean> {
    return await new Promise<boolean>((resolve, reject) => {
      const taskFunctionOperationListener = (
        message: MessageValue<Response>
      ): void => {
        this.checkMessageWorkerId(message)
        const workerId = this.getWorkerInfo(workerNodeKey)?.id
        if (
          message.taskFunctionOperationStatus != null &&
          message.workerId === workerId
        ) {
          if (message.taskFunctionOperationStatus) {
            resolve(true)
          } else {
            reject(
              new Error(
                `Task function operation '${message.taskFunctionOperation}' failed on worker ${message.workerId} with error: '${message.workerError?.message}'`
              )
            )
          }
          this.deregisterWorkerMessageListener(
            this.getWorkerNodeKeyByWorkerId(message.workerId),
            taskFunctionOperationListener
          )
        }
      }
      this.registerWorkerMessageListener(
        workerNodeKey,
        taskFunctionOperationListener
      )
      this.sendToWorker(workerNodeKey, message)
    })
  }

  private async sendTaskFunctionOperationToWorkers (
    message: MessageValue<Data>
  ): Promise<boolean> {
    return await new Promise<boolean>((resolve, reject) => {
      const responsesReceived = new Array<MessageValue<Response>>()
      const taskFunctionOperationsListener = (
        message: MessageValue<Response>
      ): void => {
        this.checkMessageWorkerId(message)
        if (message.taskFunctionOperationStatus != null) {
          responsesReceived.push(message)
          if (responsesReceived.length === this.workerNodes.length) {
            if (
              responsesReceived.every(
                message => message.taskFunctionOperationStatus === true
              )
            ) {
              resolve(true)
            } else if (
              responsesReceived.some(
                message => message.taskFunctionOperationStatus === false
              )
            ) {
              const errorResponse = responsesReceived.find(
                response => response.taskFunctionOperationStatus === false
              )
              reject(
                new Error(
                  `Task function operation '${
                    message.taskFunctionOperation as string
                  }' failed on worker ${errorResponse?.workerId} with error: '${
                    errorResponse?.workerError?.message
                  }'`
                )
              )
            }
            this.deregisterWorkerMessageListener(
              this.getWorkerNodeKeyByWorkerId(message.workerId),
              taskFunctionOperationsListener
            )
          }
        }
      }
      for (const [workerNodeKey] of this.workerNodes.entries()) {
        this.registerWorkerMessageListener(
          workerNodeKey,
          taskFunctionOperationsListener
        )
        this.sendToWorker(workerNodeKey, message)
      }
    })
  }

  /** @inheritDoc */
  public hasTaskFunction (name: string): boolean {
    for (const workerNode of this.workerNodes) {
      if (
        Array.isArray(workerNode.info.taskFunctionNames) &&
        workerNode.info.taskFunctionNames.includes(name)
      ) {
        return true
      }
    }
    return false
  }

  /** @inheritDoc */
  public async addTaskFunction (
    name: string,
    fn: TaskFunction<Data, Response>
  ): Promise<boolean> {
    if (typeof name !== 'string') {
      throw new TypeError('name argument must be a string')
    }
    if (typeof name === 'string' && name.trim().length === 0) {
      throw new TypeError('name argument must not be an empty string')
    }
    if (typeof fn !== 'function') {
      throw new TypeError('fn argument must be a function')
    }
    const opResult = await this.sendTaskFunctionOperationToWorkers({
      taskFunctionOperation: 'add',
      taskFunctionName: name,
      taskFunction: fn.toString()
    })
    this.taskFunctions.set(name, fn)
    return opResult
  }

  /** @inheritDoc */
  public async removeTaskFunction (name: string): Promise<boolean> {
    if (!this.taskFunctions.has(name)) {
      throw new Error(
        'Cannot remove a task function not handled on the pool side'
      )
    }
    const opResult = await this.sendTaskFunctionOperationToWorkers({
      taskFunctionOperation: 'remove',
      taskFunctionName: name
    })
    this.deleteTaskFunctionWorkerUsages(name)
    this.taskFunctions.delete(name)
    return opResult
  }

  /** @inheritDoc */
  public listTaskFunctionNames (): string[] {
    for (const workerNode of this.workerNodes) {
      if (
        Array.isArray(workerNode.info.taskFunctionNames) &&
        workerNode.info.taskFunctionNames.length > 0
      ) {
        return workerNode.info.taskFunctionNames
      }
    }
    return []
  }

  /** @inheritDoc */
  public async setDefaultTaskFunction (name: string): Promise<boolean> {
    return await this.sendTaskFunctionOperationToWorkers({
      taskFunctionOperation: 'default',
      taskFunctionName: name
    })
  }

  private deleteTaskFunctionWorkerUsages (name: string): void {
    for (const workerNode of this.workerNodes) {
      workerNode.deleteTaskFunctionWorkerUsage(name)
    }
  }

  private shallExecuteTask (workerNodeKey: number): boolean {
    return (
      this.tasksQueueSize(workerNodeKey) === 0 &&
      this.workerNodes[workerNodeKey].usage.tasks.executing <
        // eslint-disable-next-line @typescript-eslint/no-non-null-assertion
        this.opts.tasksQueueOptions!.concurrency!
    )
  }

  /** @inheritDoc */
  public async execute (
    data?: Data,
    name?: string,
<<<<<<< HEAD
    transferList?: TransferListItem[],
    abortSignal?: AbortSignal
=======
    transferList?: readonly TransferListItem[]
>>>>>>> 772b5f23
  ): Promise<Response> {
    return await new Promise<Response>((resolve, reject) => {
      if (!this.started) {
        reject(new Error('Cannot execute a task on not started pool'))
        return
      }
      if (this.destroying) {
        reject(new Error('Cannot execute a task on destroying pool'))
        return
      }
      if (name != null && typeof name !== 'string') {
        reject(new TypeError('name argument must be a string'))
        return
      }
      if (
        name != null &&
        typeof name === 'string' &&
        name.trim().length === 0
      ) {
        reject(new TypeError('name argument must not be an empty string'))
        return
      }
      if (transferList != null && !Array.isArray(transferList)) {
        reject(new TypeError('transferList argument must be an array'))
        return
      }
      if (abortSignal != null && !(abortSignal instanceof AbortSignal)) {
        reject(new TypeError('abortSignal argument must be an AbortSignal'))
        return
      }
      const timestamp = performance.now()
      const workerNodeKey = this.chooseWorkerNode()
      const task: Task<Data> = {
        name: name ?? DEFAULT_TASK_NAME,
        // eslint-disable-next-line @typescript-eslint/consistent-type-assertions
        data: data ?? ({} as Data),
        transferList,
        timestamp,
        abortable: abortSignal != null,
        taskId: randomUUID()
      }
      abortSignal?.addEventListener(
        'abort',
        () => {
          this.workerNodes[workerNodeKey].emit('abortTask', {
            // eslint-disable-next-line @typescript-eslint/no-non-null-assertion
            workerId: this.getWorkerInfo(workerNodeKey).id!,
            taskId: task.taskId
          })
        },
        { once: true }
      )
      // eslint-disable-next-line @typescript-eslint/no-non-null-assertion
      this.promiseResponseMap.set(task.taskId!, {
        resolve,
        reject,
        workerNodeKey,
        ...(this.emitter != null && {
          asyncResource: new AsyncResource('poolifier:task', {
            triggerAsyncId: this.emitter.asyncId,
            requireManualDestroy: true
          })
        }),
        abortSignal
      })
      if (
        this.opts.enableTasksQueue === false ||
        (this.opts.enableTasksQueue === true &&
          this.shallExecuteTask(workerNodeKey))
      ) {
        this.executeTask(workerNodeKey, task)
      } else {
        this.enqueueTask(workerNodeKey, task)
      }
    })
  }

  /**
   * Starts the minimum number of workers.
   */
  private startMinimumNumberOfWorkers (): void {
    this.startingMinimumNumberOfWorkers = true
    while (
      this.workerNodes.reduce(
        (accumulator, workerNode) =>
          !workerNode.info.dynamic ? accumulator + 1 : accumulator,
        0
      ) < this.minimumNumberOfWorkers
    ) {
      this.createAndSetupWorkerNode()
    }
    this.startingMinimumNumberOfWorkers = false
  }

  /** @inheritdoc */
  public start (): void {
    if (this.started) {
      throw new Error('Cannot start an already started pool')
    }
    if (this.starting) {
      throw new Error('Cannot start an already starting pool')
    }
    if (this.destroying) {
      throw new Error('Cannot start a destroying pool')
    }
    this.starting = true
    this.startMinimumNumberOfWorkers()
    this.starting = false
    this.started = true
  }

  /** @inheritDoc */
  public async destroy (): Promise<void> {
    if (!this.started) {
      throw new Error('Cannot destroy an already destroyed pool')
    }
    if (this.starting) {
      throw new Error('Cannot destroy an starting pool')
    }
    if (this.destroying) {
      throw new Error('Cannot destroy an already destroying pool')
    }
    this.destroying = true
    await Promise.all(
      this.workerNodes.map(async (_workerNode, workerNodeKey) => {
        await this.destroyWorkerNode(workerNodeKey)
      })
    )
    this.emitter?.emit(PoolEvents.destroy, this.info)
    this.emitter?.emitDestroy()
    this.readyEventEmitted = false
    this.destroying = false
    this.started = false
  }

  private async sendKillMessageToWorker (workerNodeKey: number): Promise<void> {
    await new Promise<void>((resolve, reject) => {
      // eslint-disable-next-line @typescript-eslint/no-unnecessary-condition
      if (this.workerNodes[workerNodeKey] == null) {
        resolve()
        return
      }
      const killMessageListener = (message: MessageValue<Response>): void => {
        this.checkMessageWorkerId(message)
        if (message.kill === 'success') {
          resolve()
        } else if (message.kill === 'failure') {
          reject(
            new Error(
              `Kill message handling failed on worker ${message.workerId}`
            )
          )
        }
      }
      // FIXME: should be registered only once
      this.registerWorkerMessageListener(workerNodeKey, killMessageListener)
      this.sendToWorker(workerNodeKey, { kill: true })
    })
  }

  /**
   * Terminates the worker node given its worker node key.
   *
   * @param workerNodeKey - The worker node key.
   */
  protected async destroyWorkerNode (workerNodeKey: number): Promise<void> {
    this.flagWorkerNodeAsNotReady(workerNodeKey)
    const flushedTasks = this.flushTasksQueue(workerNodeKey)
    const workerNode = this.workerNodes[workerNodeKey]
    await waitWorkerNodeEvents(
      workerNode,
      'taskFinished',
      flushedTasks,
      this.opts.tasksQueueOptions?.tasksFinishedTimeout ??
        getDefaultTasksQueueOptions(
          this.maximumNumberOfWorkers ?? this.minimumNumberOfWorkers
        ).tasksFinishedTimeout
    )
    await this.sendKillMessageToWorker(workerNodeKey)
    await workerNode.terminate()
  }

  /**
   * Setup hook to execute code before worker nodes are created in the abstract constructor.
   * Can be overridden.
   *
   * @virtual
   */
  protected setupHook (): void {
    /* Intentionally empty */
  }

  /**
   * Returns whether the worker is the main worker or not.
   *
   * @returns `true` if the worker is the main worker, `false` otherwise.
   */
  protected abstract isMain (): boolean

  /**
   * Hook executed before the worker task execution.
   * Can be overridden.
   *
   * @param workerNodeKey - The worker node key.
   * @param task - The task to execute.
   */
  protected beforeTaskExecutionHook (
    workerNodeKey: number,
    task: Task<Data>
  ): void {
    // eslint-disable-next-line @typescript-eslint/no-unnecessary-condition
    if (this.workerNodes[workerNodeKey]?.usage != null) {
      const workerUsage = this.workerNodes[workerNodeKey].usage
      ++workerUsage.tasks.executing
      updateWaitTimeWorkerUsage(
        this.workerChoiceStrategyContext,
        workerUsage,
        task
      )
    }
    if (
      this.shallUpdateTaskFunctionWorkerUsage(workerNodeKey) &&
      // eslint-disable-next-line @typescript-eslint/no-non-null-assertion
      this.workerNodes[workerNodeKey].getTaskFunctionWorkerUsage(task.name!) !=
        null
    ) {
      // eslint-disable-next-line @typescript-eslint/no-non-null-assertion
      const taskFunctionWorkerUsage = this.workerNodes[
        workerNodeKey
        // eslint-disable-next-line @typescript-eslint/no-non-null-assertion
      ].getTaskFunctionWorkerUsage(task.name!)!
      ++taskFunctionWorkerUsage.tasks.executing
      updateWaitTimeWorkerUsage(
        this.workerChoiceStrategyContext,
        taskFunctionWorkerUsage,
        task
      )
    }
  }

  /**
   * Hook executed after the worker task execution.
   * Can be overridden.
   *
   * @param workerNodeKey - The worker node key.
   * @param message - The received message.
   */
  protected afterTaskExecutionHook (
    workerNodeKey: number,
    message: MessageValue<Response>
  ): void {
    let needWorkerChoiceStrategyUpdate = false
    // eslint-disable-next-line @typescript-eslint/no-unnecessary-condition
    if (this.workerNodes[workerNodeKey]?.usage != null) {
      const workerUsage = this.workerNodes[workerNodeKey].usage
      updateTaskStatisticsWorkerUsage(workerUsage, message)
      updateRunTimeWorkerUsage(
        this.workerChoiceStrategyContext,
        workerUsage,
        message
      )
      updateEluWorkerUsage(
        this.workerChoiceStrategyContext,
        workerUsage,
        message
      )
      needWorkerChoiceStrategyUpdate = true
    }
    if (
      this.shallUpdateTaskFunctionWorkerUsage(workerNodeKey) &&
      this.workerNodes[workerNodeKey].getTaskFunctionWorkerUsage(
        // eslint-disable-next-line @typescript-eslint/no-non-null-assertion
        message.taskPerformance!.name
      ) != null
    ) {
      // eslint-disable-next-line @typescript-eslint/no-non-null-assertion
      const taskFunctionWorkerUsage = this.workerNodes[
        workerNodeKey
        // eslint-disable-next-line @typescript-eslint/no-non-null-assertion
      ].getTaskFunctionWorkerUsage(message.taskPerformance!.name)!
      updateTaskStatisticsWorkerUsage(taskFunctionWorkerUsage, message)
      updateRunTimeWorkerUsage(
        this.workerChoiceStrategyContext,
        taskFunctionWorkerUsage,
        message
      )
      updateEluWorkerUsage(
        this.workerChoiceStrategyContext,
        taskFunctionWorkerUsage,
        message
      )
      needWorkerChoiceStrategyUpdate = true
    }
    if (needWorkerChoiceStrategyUpdate) {
      this.workerChoiceStrategyContext?.update(workerNodeKey)
    }
  }

  /**
   * Whether the worker node shall update its task function worker usage or not.
   *
   * @param workerNodeKey - The worker node key.
   * @returns `true` if the worker node shall update its task function worker usage, `false` otherwise.
   */
  private shallUpdateTaskFunctionWorkerUsage (workerNodeKey: number): boolean {
    const workerInfo = this.getWorkerInfo(workerNodeKey)
    return (
      workerInfo != null &&
      Array.isArray(workerInfo.taskFunctionNames) &&
      workerInfo.taskFunctionNames.length > 2
    )
  }

  /**
   * Chooses a worker node for the next task.
   *
   * The default worker choice strategy uses a round robin algorithm to distribute the tasks.
   *
   * @returns The chosen worker node key
   */
  private chooseWorkerNode (): number {
    if (this.shallCreateDynamicWorker()) {
      const workerNodeKey = this.createAndSetupDynamicWorkerNode()
      if (
        this.workerChoiceStrategyContext?.getStrategyPolicy()
          .dynamicWorkerUsage === true
      ) {
        return workerNodeKey
      }
    }
    // eslint-disable-next-line @typescript-eslint/no-non-null-assertion
    return this.workerChoiceStrategyContext!.execute()
  }

  /**
   * Conditions for dynamic worker creation.
   *
   * @returns Whether to create a dynamic worker or not.
   */
  protected abstract shallCreateDynamicWorker (): boolean

  /**
   * Sends a message to worker given its worker node key.
   *
   * @param workerNodeKey - The worker node key.
   * @param message - The message.
   * @param transferList - The optional array of transferable objects.
   */
  protected abstract sendToWorker (
    workerNodeKey: number,
    message: MessageValue<Data>,
    transferList?: readonly TransferListItem[]
  ): void

  /**
   * Creates a new, completely set up worker node.
   *
   * @returns New, completely set up worker node key.
   */
  protected createAndSetupWorkerNode (): number {
    const workerNode = this.createWorkerNode()
    workerNode.registerWorkerEventHandler(
      'online',
      this.opts.onlineHandler ?? EMPTY_FUNCTION
    )
    workerNode.registerWorkerEventHandler(
      'message',
      this.opts.messageHandler ?? EMPTY_FUNCTION
    )
    workerNode.registerWorkerEventHandler(
      'error',
      this.opts.errorHandler ?? EMPTY_FUNCTION
    )
    workerNode.registerOnceWorkerEventHandler('error', (error: Error) => {
      workerNode.info.ready = false
      this.emitter?.emit(PoolEvents.error, error)
      if (
        this.started &&
        !this.destroying &&
        this.opts.restartWorkerOnError === true
      ) {
        if (workerNode.info.dynamic) {
          this.createAndSetupDynamicWorkerNode()
        } else if (!this.startingMinimumNumberOfWorkers) {
          this.startMinimumNumberOfWorkers()
        }
      }
      if (
        this.started &&
        !this.destroying &&
        this.opts.enableTasksQueue === true
      ) {
        this.redistributeQueuedTasks(this.workerNodes.indexOf(workerNode))
      }
      // eslint-disable-next-line @typescript-eslint/no-unnecessary-condition
      workerNode?.terminate().catch((error: unknown) => {
        this.emitter?.emit(PoolEvents.error, error)
      })
    })
    workerNode.registerWorkerEventHandler(
      'exit',
      this.opts.exitHandler ?? EMPTY_FUNCTION
    )
    workerNode.registerOnceWorkerEventHandler('exit', () => {
      this.removeWorkerNode(workerNode)
      if (
        this.started &&
        !this.startingMinimumNumberOfWorkers &&
        !this.destroying
      ) {
        this.startMinimumNumberOfWorkers()
      }
    })
    const workerNodeKey = this.addWorkerNode(workerNode)
    this.afterWorkerNodeSetup(workerNodeKey)
    return workerNodeKey
  }

  /**
   * Creates a new, completely set up dynamic worker node.
   *
   * @returns New, completely set up dynamic worker node key.
   */
  protected createAndSetupDynamicWorkerNode (): number {
    const workerNodeKey = this.createAndSetupWorkerNode()
    this.registerWorkerMessageListener(workerNodeKey, message => {
      this.checkMessageWorkerId(message)
      const localWorkerNodeKey = this.getWorkerNodeKeyByWorkerId(
        message.workerId
      )
      const workerUsage = this.workerNodes[localWorkerNodeKey]?.usage
      // Kill message received from worker
      if (
        isKillBehavior(KillBehaviors.HARD, message.kill) ||
        (isKillBehavior(KillBehaviors.SOFT, message.kill) &&
          ((this.opts.enableTasksQueue === false &&
            workerUsage.tasks.executing === 0) ||
            (this.opts.enableTasksQueue === true &&
              workerUsage.tasks.executing === 0 &&
              this.tasksQueueSize(localWorkerNodeKey) === 0)))
      ) {
        // Flag the worker node as not ready immediately
        this.flagWorkerNodeAsNotReady(localWorkerNodeKey)
        this.destroyWorkerNode(localWorkerNodeKey).catch((error: unknown) => {
          this.emitter?.emit(PoolEvents.error, error)
        })
      }
    })
    this.sendToWorker(workerNodeKey, {
      checkActive: true
    })
    if (this.taskFunctions.size > 0) {
      for (const [taskFunctionName, taskFunction] of this.taskFunctions) {
        this.sendTaskFunctionOperationToWorker(workerNodeKey, {
          taskFunctionOperation: 'add',
          taskFunctionName,
          taskFunction: taskFunction.toString()
        }).catch((error: unknown) => {
          this.emitter?.emit(PoolEvents.error, error)
        })
      }
    }
    const workerNode = this.workerNodes[workerNodeKey]
    workerNode.info.dynamic = true
    if (
      this.workerChoiceStrategyContext?.getStrategyPolicy()
        .dynamicWorkerReady === true ||
      this.workerChoiceStrategyContext?.getStrategyPolicy()
        .dynamicWorkerUsage === true
    ) {
      workerNode.info.ready = true
    }
    this.checkAndEmitDynamicWorkerCreationEvents()
    return workerNodeKey
  }

  /**
   * Registers a listener callback on the worker given its worker node key.
   *
   * @param workerNodeKey - The worker node key.
   * @param listener - The message listener callback.
   */
  protected abstract registerWorkerMessageListener<
    Message extends Data | Response
  >(
    workerNodeKey: number,
    listener: (message: MessageValue<Message>) => void
  ): void

  /**
   * Registers once a listener callback on the worker given its worker node key.
   *
   * @param workerNodeKey - The worker node key.
   * @param listener - The message listener callback.
   */
  protected abstract registerOnceWorkerMessageListener<
    Message extends Data | Response
  >(
    workerNodeKey: number,
    listener: (message: MessageValue<Message>) => void
  ): void

  /**
   * Deregisters a listener callback on the worker given its worker node key.
   *
   * @param workerNodeKey - The worker node key.
   * @param listener - The message listener callback.
   */
  protected abstract deregisterWorkerMessageListener<
    Message extends Data | Response
  >(
    workerNodeKey: number,
    listener: (message: MessageValue<Message>) => void
  ): void

  private readonly abortTask = (eventDetail: WorkerNodeEventDetail): void => {
    const { workerId, taskId } = eventDetail
    // eslint-disable-next-line @typescript-eslint/no-non-null-assertion
    const { reject, abortSignal } = this.promiseResponseMap.get(taskId)!
    const workerNodeKey = this.getWorkerNodeKeyByWorkerId(workerId)
    if (this.opts.enableTasksQueue === true) {
      for (const task of this.workerNodes[workerNodeKey].tasksQueue) {
        const { name, abortable } = task
        if (taskId === task.taskId && abortable === true) {
          this.workerNodes[workerNodeKey].deleteTask(task)
          this.promiseResponseMap.delete(taskId)
          reject(new Error(`Task ${name} id ${taskId} aborted`))
          return
        }
      }
    }
    if (abortSignal != null) {
      this.sendToWorker(workerNodeKey, { taskId, taskOperation: 'abort' })
    }
  }

  /**
   * Method hooked up after a worker node has been newly created.
   * Can be overridden.
   *
   * @param workerNodeKey - The newly created worker node key.
   */
  protected afterWorkerNodeSetup (workerNodeKey: number): void {
    // Listen to worker messages.
    this.registerWorkerMessageListener(
      workerNodeKey,
      this.workerMessageListener
    )
    // Send the startup message to worker.
    this.sendStartupMessageToWorker(workerNodeKey)
    // Send the statistics message to worker.
    this.sendStatisticsMessageToWorker(workerNodeKey)
    if (this.opts.enableTasksQueue === true) {
      if (this.opts.tasksQueueOptions?.taskStealing === true) {
        this.workerNodes[workerNodeKey].on(
          'idle',
          this.handleWorkerNodeIdleEvent
        )
      }
      if (this.opts.tasksQueueOptions?.tasksStealingOnBackPressure === true) {
        this.workerNodes[workerNodeKey].on(
          'backPressure',
          this.handleWorkerNodeBackPressureEvent
        )
      }
    }
    this.workerNodes[workerNodeKey].on('abortTask', this.abortTask)
  }

  /**
   * Sends the startup message to worker given its worker node key.
   *
   * @param workerNodeKey - The worker node key.
   */
  protected abstract sendStartupMessageToWorker (workerNodeKey: number): void

  /**
   * Sends the statistics message to worker given its worker node key.
   *
   * @param workerNodeKey - The worker node key.
   */
  private sendStatisticsMessageToWorker (workerNodeKey: number): void {
    this.sendToWorker(workerNodeKey, {
      statistics: {
        runTime:
          this.workerChoiceStrategyContext?.getTaskStatisticsRequirements()
            .runTime.aggregate ?? false,
        elu:
          this.workerChoiceStrategyContext?.getTaskStatisticsRequirements().elu
            .aggregate ?? false
      }
    })
  }

  private cannotStealTask (): boolean {
    return this.workerNodes.length <= 1 || this.info.queuedTasks === 0
  }

  private handleTask (workerNodeKey: number, task: Task<Data>): void {
    if (this.shallExecuteTask(workerNodeKey)) {
      this.executeTask(workerNodeKey, task)
    } else {
      this.enqueueTask(workerNodeKey, task)
    }
  }

  private redistributeQueuedTasks (workerNodeKey: number): void {
    if (workerNodeKey === -1 || this.cannotStealTask()) {
      return
    }
    while (this.tasksQueueSize(workerNodeKey) > 0) {
      const destinationWorkerNodeKey = this.workerNodes.reduce(
        (minWorkerNodeKey, workerNode, workerNodeKey, workerNodes) => {
          return workerNode.info.ready &&
            workerNode.usage.tasks.queued <
              workerNodes[minWorkerNodeKey].usage.tasks.queued
            ? workerNodeKey
            : minWorkerNodeKey
        },
        0
      )
      this.handleTask(
        destinationWorkerNodeKey,
        // eslint-disable-next-line @typescript-eslint/no-non-null-assertion
        this.dequeueTask(workerNodeKey)!
      )
    }
  }

  private updateTaskStolenStatisticsWorkerUsage (
    workerNodeKey: number,
    taskName: string
  ): void {
    const workerNode = this.workerNodes[workerNodeKey]
    // eslint-disable-next-line @typescript-eslint/no-unnecessary-condition
    if (workerNode?.usage != null) {
      ++workerNode.usage.tasks.stolen
    }
    if (
      this.shallUpdateTaskFunctionWorkerUsage(workerNodeKey) &&
      workerNode.getTaskFunctionWorkerUsage(taskName) != null
    ) {
      const taskFunctionWorkerUsage =
        // eslint-disable-next-line @typescript-eslint/no-non-null-assertion
        workerNode.getTaskFunctionWorkerUsage(taskName)!
      ++taskFunctionWorkerUsage.tasks.stolen
    }
  }

  private updateTaskSequentiallyStolenStatisticsWorkerUsage (
    workerNodeKey: number
  ): void {
    const workerNode = this.workerNodes[workerNodeKey]
    // eslint-disable-next-line @typescript-eslint/no-unnecessary-condition
    if (workerNode?.usage != null) {
      ++workerNode.usage.tasks.sequentiallyStolen
    }
  }

  private updateTaskSequentiallyStolenStatisticsTaskFunctionWorkerUsage (
    workerNodeKey: number,
    taskName: string
  ): void {
    const workerNode = this.workerNodes[workerNodeKey]
    if (
      this.shallUpdateTaskFunctionWorkerUsage(workerNodeKey) &&
      workerNode.getTaskFunctionWorkerUsage(taskName) != null
    ) {
      const taskFunctionWorkerUsage =
        // eslint-disable-next-line @typescript-eslint/no-non-null-assertion
        workerNode.getTaskFunctionWorkerUsage(taskName)!
      ++taskFunctionWorkerUsage.tasks.sequentiallyStolen
    }
  }

  private resetTaskSequentiallyStolenStatisticsWorkerUsage (
    workerNodeKey: number
  ): void {
    const workerNode = this.workerNodes[workerNodeKey]
    // eslint-disable-next-line @typescript-eslint/no-unnecessary-condition
    if (workerNode?.usage != null) {
      workerNode.usage.tasks.sequentiallyStolen = 0
    }
  }

  private resetTaskSequentiallyStolenStatisticsTaskFunctionWorkerUsage (
    workerNodeKey: number,
    taskName: string
  ): void {
    const workerNode = this.workerNodes[workerNodeKey]
    if (
      this.shallUpdateTaskFunctionWorkerUsage(workerNodeKey) &&
      workerNode.getTaskFunctionWorkerUsage(taskName) != null
    ) {
      const taskFunctionWorkerUsage =
        // eslint-disable-next-line @typescript-eslint/no-non-null-assertion
        workerNode.getTaskFunctionWorkerUsage(taskName)!
      taskFunctionWorkerUsage.tasks.sequentiallyStolen = 0
    }
  }

  private readonly handleWorkerNodeIdleEvent = (
    eventDetail: WorkerNodeEventDetail,
    previousStolenTask?: Task<Data>
  ): void => {
    const { workerNodeKey } = eventDetail
    if (workerNodeKey == null) {
      throw new Error(
        "WorkerNode event detail 'workerNodeKey' property must be defined"
      )
    }
    const workerInfo = this.getWorkerInfo(workerNodeKey)
    if (
      this.cannotStealTask() ||
      (this.info.stealingWorkerNodes ?? 0) >
        Math.floor(this.workerNodes.length / 2)
    ) {
      if (workerInfo != null && previousStolenTask != null) {
        workerInfo.stealing = false
      }
      return
    }
    const workerNodeTasksUsage = this.workerNodes[workerNodeKey].usage.tasks
    if (
      workerInfo != null &&
      previousStolenTask != null &&
      workerNodeTasksUsage.sequentiallyStolen > 0 &&
      (workerNodeTasksUsage.executing > 0 ||
        this.tasksQueueSize(workerNodeKey) > 0)
    ) {
      workerInfo.stealing = false
      // eslint-disable-next-line @typescript-eslint/no-non-null-assertion
      for (const taskName of workerInfo.taskFunctionNames!) {
        this.resetTaskSequentiallyStolenStatisticsTaskFunctionWorkerUsage(
          workerNodeKey,
          taskName
        )
      }
      this.resetTaskSequentiallyStolenStatisticsWorkerUsage(workerNodeKey)
      return
    }
    if (workerInfo == null) {
      throw new Error(
        `Worker node with key '${workerNodeKey}' not found in pool`
      )
    }
    workerInfo.stealing = true
    const stolenTask = this.workerNodeStealTask(workerNodeKey)
    if (
      this.shallUpdateTaskFunctionWorkerUsage(workerNodeKey) &&
      stolenTask != null
    ) {
      // eslint-disable-next-line @typescript-eslint/no-non-null-assertion
      const taskFunctionTasksWorkerUsage = this.workerNodes[
        workerNodeKey
        // eslint-disable-next-line @typescript-eslint/no-non-null-assertion
      ].getTaskFunctionWorkerUsage(stolenTask.name!)!.tasks
      if (
        taskFunctionTasksWorkerUsage.sequentiallyStolen === 0 ||
        (previousStolenTask != null &&
          previousStolenTask.name === stolenTask.name &&
          taskFunctionTasksWorkerUsage.sequentiallyStolen > 0)
      ) {
        this.updateTaskSequentiallyStolenStatisticsTaskFunctionWorkerUsage(
          workerNodeKey,
          // eslint-disable-next-line @typescript-eslint/no-non-null-assertion
          stolenTask.name!
        )
      } else {
        this.resetTaskSequentiallyStolenStatisticsTaskFunctionWorkerUsage(
          workerNodeKey,
          // eslint-disable-next-line @typescript-eslint/no-non-null-assertion
          stolenTask.name!
        )
      }
    }
    sleep(exponentialDelay(workerNodeTasksUsage.sequentiallyStolen))
      .then(() => {
        this.handleWorkerNodeIdleEvent(eventDetail, stolenTask)
        return undefined
      })
      .catch((error: unknown) => {
        this.emitter?.emit(PoolEvents.error, error)
      })
  }

  private readonly workerNodeStealTask = (
    workerNodeKey: number
  ): Task<Data> | undefined => {
    const workerNodes = this.workerNodes
      .slice()
      .sort(
        (workerNodeA, workerNodeB) =>
          workerNodeB.usage.tasks.queued - workerNodeA.usage.tasks.queued
      )
    const sourceWorkerNode = workerNodes.find(
      (sourceWorkerNode, sourceWorkerNodeKey) =>
        sourceWorkerNode.info.ready &&
        !sourceWorkerNode.info.stealing &&
        sourceWorkerNodeKey !== workerNodeKey &&
        sourceWorkerNode.usage.tasks.queued > 0
    )
    if (sourceWorkerNode != null) {
      // eslint-disable-next-line @typescript-eslint/no-non-null-assertion
      const task = sourceWorkerNode.popTask()!
      this.handleTask(workerNodeKey, task)
      this.updateTaskSequentiallyStolenStatisticsWorkerUsage(workerNodeKey)
      // eslint-disable-next-line @typescript-eslint/no-non-null-assertion
      this.updateTaskStolenStatisticsWorkerUsage(workerNodeKey, task.name!)
      return task
    }
  }

  private readonly handleWorkerNodeBackPressureEvent = (
    eventDetail: WorkerNodeEventDetail
  ): void => {
    if (
      this.cannotStealTask() ||
      (this.info.stealingWorkerNodes ?? 0) >
        Math.floor(this.workerNodes.length / 2)
    ) {
      return
    }
    const { workerId } = eventDetail
    const sizeOffset = 1
    // eslint-disable-next-line @typescript-eslint/no-non-null-assertion
    if (this.opts.tasksQueueOptions!.size! <= sizeOffset) {
      return
    }
    const sourceWorkerNode =
      this.workerNodes[this.getWorkerNodeKeyByWorkerId(workerId)]
    const workerNodes = this.workerNodes
      .slice()
      .sort(
        (workerNodeA, workerNodeB) =>
          workerNodeA.usage.tasks.queued - workerNodeB.usage.tasks.queued
      )
    for (const [workerNodeKey, workerNode] of workerNodes.entries()) {
      if (
        sourceWorkerNode.usage.tasks.queued > 0 &&
        workerNode.info.ready &&
        !workerNode.info.stealing &&
        workerNode.info.id !== workerId &&
        workerNode.usage.tasks.queued <
          // eslint-disable-next-line @typescript-eslint/no-non-null-assertion
          this.opts.tasksQueueOptions!.size! - sizeOffset
      ) {
        const workerInfo = this.getWorkerInfo(workerNodeKey)
        if (workerInfo == null) {
          throw new Error(
            `Worker node with key '${workerNodeKey}' not found in pool`
          )
        }
        workerInfo.stealing = true
        // eslint-disable-next-line @typescript-eslint/no-non-null-assertion
        const task = sourceWorkerNode.popTask()!
        this.handleTask(workerNodeKey, task)
        // eslint-disable-next-line @typescript-eslint/no-non-null-assertion
        this.updateTaskStolenStatisticsWorkerUsage(workerNodeKey, task.name!)
        workerInfo.stealing = false
      }
    }
  }

  /**
   * This method is the message listener registered on each worker.
   */
  protected readonly workerMessageListener = (
    message: MessageValue<Response>
  ): void => {
    this.checkMessageWorkerId(message)
    const { workerId, ready, taskId, taskFunctionNames } = message
    if (ready != null && taskFunctionNames != null) {
      // Worker ready response received from worker
      this.handleWorkerReadyResponse(message)
    } else if (taskId != null) {
      // Task execution response received from worker
      this.handleTaskExecutionResponse(message)
    } else if (taskFunctionNames != null) {
      // Task function names message received from worker
      const workerInfo = this.getWorkerInfo(
        this.getWorkerNodeKeyByWorkerId(workerId)
      )
      if (workerInfo != null) {
        workerInfo.taskFunctionNames = taskFunctionNames
      }
    }
  }

  private checkAndEmitReadyEvent (): void {
    if (!this.readyEventEmitted && this.ready) {
      this.emitter?.emit(PoolEvents.ready, this.info)
      this.readyEventEmitted = true
    }
  }

  private handleWorkerReadyResponse (message: MessageValue<Response>): void {
    const { workerId, ready, taskFunctionNames } = message
    if (ready == null || !ready) {
      throw new Error(`Worker ${workerId} failed to initialize`)
    }
    const workerNode =
      this.workerNodes[this.getWorkerNodeKeyByWorkerId(workerId)]
    workerNode.info.ready = ready
    workerNode.info.taskFunctionNames = taskFunctionNames
    this.checkAndEmitReadyEvent()
  }

  private handleTaskExecutionResponse (message: MessageValue<Response>): void {
    const { workerId, taskId, workerError, data } = message
    // eslint-disable-next-line @typescript-eslint/no-non-null-assertion
    const promiseResponse = this.promiseResponseMap.get(taskId!)
    if (promiseResponse != null) {
      const { resolve, reject, workerNodeKey, asyncResource } = promiseResponse
      const workerNode = this.workerNodes[workerNodeKey]
      if (workerError != null) {
        this.emitter?.emit(PoolEvents.taskError, workerError)
        asyncResource != null
          ? asyncResource.runInAsyncScope(
            reject,
            this.emitter,
            workerError.message
          )
          : reject(workerError.message)
      } else {
        asyncResource != null
          ? asyncResource.runInAsyncScope(resolve, this.emitter, data)
          : resolve(data as Response)
      }
      asyncResource?.emitDestroy()
      this.afterTaskExecutionHook(workerNodeKey, message)
      // eslint-disable-next-line @typescript-eslint/no-non-null-assertion
      this.promiseResponseMap.delete(taskId!)
      // eslint-disable-next-line @typescript-eslint/no-unnecessary-condition
      workerNode?.emit('taskFinished', taskId)
      if (
        this.opts.enableTasksQueue === true &&
        !this.destroying &&
        // eslint-disable-next-line @typescript-eslint/no-unnecessary-condition
        workerNode != null
      ) {
        const workerNodeTasksUsage = workerNode.usage.tasks
        if (
          this.tasksQueueSize(workerNodeKey) > 0 &&
          workerNodeTasksUsage.executing <
            // eslint-disable-next-line @typescript-eslint/no-non-null-assertion
            this.opts.tasksQueueOptions!.concurrency!
        ) {
          // eslint-disable-next-line @typescript-eslint/no-non-null-assertion
          this.executeTask(workerNodeKey, this.dequeueTask(workerNodeKey)!)
        }
        if (
          workerNodeTasksUsage.executing === 0 &&
          this.tasksQueueSize(workerNodeKey) === 0 &&
          workerNodeTasksUsage.sequentiallyStolen === 0
        ) {
          workerNode.emit('idle', {
            workerId,
            workerNodeKey
          })
        }
      }
    }
  }

  private checkAndEmitTaskExecutionEvents (): void {
    if (this.busy) {
      this.emitter?.emit(PoolEvents.busy, this.info)
    }
  }

  private checkAndEmitTaskQueuingEvents (): void {
    if (this.hasBackPressure()) {
      this.emitter?.emit(PoolEvents.backPressure, this.info)
    }
  }

  /**
   * Emits dynamic worker creation events.
   */
  protected abstract checkAndEmitDynamicWorkerCreationEvents (): void

  /**
   * Gets the worker information given its worker node key.
   *
   * @param workerNodeKey - The worker node key.
   * @returns The worker information.
   */
  protected getWorkerInfo (workerNodeKey: number): WorkerInfo | undefined {
    return this.workerNodes[workerNodeKey]?.info
  }

  /**
   * Creates a worker node.
   *
   * @returns The created worker node.
   */
  private createWorkerNode (): IWorkerNode<Worker, Data> {
    const workerNode = new WorkerNode<Worker, Data>(
      this.worker,
      this.filePath,
      {
        env: this.opts.env,
        workerOptions: this.opts.workerOptions,
        tasksQueueBackPressureSize:
          this.opts.tasksQueueOptions?.size ??
          getDefaultTasksQueueOptions(
            this.maximumNumberOfWorkers ?? this.minimumNumberOfWorkers
          ).size
      }
    )
    // Flag the worker node as ready at pool startup.
    if (this.starting) {
      workerNode.info.ready = true
    }
    return workerNode
  }

  /**
   * Adds the given worker node in the pool worker nodes.
   *
   * @param workerNode - The worker node.
   * @returns The added worker node key.
   * @throws {@link https://nodejs.org/api/errors.html#class-error} If the added worker node is not found.
   */
  private addWorkerNode (workerNode: IWorkerNode<Worker, Data>): number {
    this.workerNodes.push(workerNode)
    const workerNodeKey = this.workerNodes.indexOf(workerNode)
    if (workerNodeKey === -1) {
      throw new Error('Worker added not found in worker nodes')
    }
    return workerNodeKey
  }

  private checkAndEmitEmptyEvent (): void {
    if (this.empty) {
      this.emitter?.emit(PoolEvents.empty, this.info)
      this.readyEventEmitted = false
    }
  }

  /**
   * Removes the worker node from the pool worker nodes.
   *
   * @param workerNode - The worker node.
   */
  private removeWorkerNode (workerNode: IWorkerNode<Worker, Data>): void {
    const workerNodeKey = this.workerNodes.indexOf(workerNode)
    if (workerNodeKey !== -1) {
      this.workerNodes.splice(workerNodeKey, 1)
      this.workerChoiceStrategyContext?.remove(workerNodeKey)
    }
    this.checkAndEmitEmptyEvent()
  }

  protected flagWorkerNodeAsNotReady (workerNodeKey: number): void {
    const workerInfo = this.getWorkerInfo(workerNodeKey)
    if (workerInfo != null) {
      workerInfo.ready = false
    }
  }

  private hasBackPressure (): boolean {
    return (
      this.opts.enableTasksQueue === true &&
      this.workerNodes.findIndex(
        workerNode => !workerNode.hasBackPressure()
      ) === -1
    )
  }

  /**
   * Executes the given task on the worker given its worker node key.
   *
   * @param workerNodeKey - The worker node key.
   * @param task - The task to execute.
   */
  private executeTask (workerNodeKey: number, task: Task<Data>): void {
    const { taskId, transferList } = task
    // eslint-disable-next-line @typescript-eslint/no-non-null-assertion
    const { reject, abortSignal } = this.promiseResponseMap.get(
      // eslint-disable-next-line @typescript-eslint/no-non-null-assertion
      taskId!
    )!
    if (abortSignal?.aborted === true) {
      reject(new Error('Cannot execute an already aborted task'))
      return
    }
    this.beforeTaskExecutionHook(workerNodeKey, task)
    this.sendToWorker(workerNodeKey, task, transferList)
    this.checkAndEmitTaskExecutionEvents()
  }

  private enqueueTask (workerNodeKey: number, task: Task<Data>): number {
    const tasksQueueSize = this.workerNodes[workerNodeKey].enqueueTask(task)
    this.checkAndEmitTaskQueuingEvents()
    return tasksQueueSize
  }

  private dequeueTask (workerNodeKey: number): Task<Data> | undefined {
    return this.workerNodes[workerNodeKey].dequeueTask()
  }

  private tasksQueueSize (workerNodeKey: number): number {
    return this.workerNodes[workerNodeKey].tasksQueueSize()
  }

  protected flushTasksQueue (workerNodeKey: number): number {
    let flushedTasks = 0
    while (this.tasksQueueSize(workerNodeKey) > 0) {
      // eslint-disable-next-line @typescript-eslint/no-non-null-assertion
      this.executeTask(workerNodeKey, this.dequeueTask(workerNodeKey)!)
      ++flushedTasks
    }
    this.workerNodes[workerNodeKey].clearTasksQueue()
    return flushedTasks
  }

  private flushTasksQueues (): void {
    for (const [workerNodeKey] of this.workerNodes.entries()) {
      this.flushTasksQueue(workerNodeKey)
    }
  }
}<|MERGE_RESOLUTION|>--- conflicted
+++ resolved
@@ -893,12 +893,8 @@
   public async execute (
     data?: Data,
     name?: string,
-<<<<<<< HEAD
-    transferList?: TransferListItem[],
+    transferList?: readonly TransferListItem[],
     abortSignal?: AbortSignal
-=======
-    transferList?: readonly TransferListItem[]
->>>>>>> 772b5f23
   ): Promise<Response> {
     return await new Promise<Response>((resolve, reject) => {
       if (!this.started) {
