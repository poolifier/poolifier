import type {
  MessageValue,
  PromiseWorkerResponseWrapper,
  WorkerUsage
} from '../utility-types'
import { EMPTY_FUNCTION } from '../utils'
import { CircularArray } from '../worker/circular-array'
import { isKillBehavior, KillBehaviors } from '../worker/worker-options'
import type { IPoolInternal, WorkerUsageHistory } from './pool-internal'
import { PoolEmitter, PoolType } from './pool-internal'
import type { WorkerChoiceStrategy } from './selection-strategies'
import {
  WorkerChoiceStrategies,
  WorkerChoiceStrategyContext
} from './selection-strategies'

/**
 * Callback invoked if the worker has received a message.
 */
export type MessageHandler<Worker> = (this: Worker, m: unknown) => void

/**
 * Callback invoked if the worker raised an error.
 */
export type ErrorHandler<Worker> = (this: Worker, e: Error) => void

/**
 * Callback invoked when the worker has started successfully.
 */
export type OnlineHandler<Worker> = (this: Worker) => void

/**
 * Callback invoked when the worker exits successfully.
 */
export type ExitHandler<Worker> = (this: Worker, code: number) => void

/**
 * Basic interface that describes the minimum required implementation of listener events for a pool-worker.
 */
export interface IWorker {
  /**
<<<<<<< HEAD
   * Worker identifiers list.
   */
  id?: number
  threadId?: number
=======
   * Register a listener to the message event.
   *
   * @param event `'message'`.
   * @param handler The message handler.
   */
  on(event: 'message', handler: MessageHandler<this>): void
>>>>>>> 61a90f2e
  /**
   * Register a listener to the error event.
   *
   * @param event `'error'`.
   * @param handler The error handler.
   */
  on(event: 'error', handler: ErrorHandler<this>): void
  /**
   * Register a listener to the online event.
   *
   * @param event `'online'`.
   * @param handler The online handler.
   */
  on(event: 'online', handler: OnlineHandler<this>): void
  /**
   * Register a listener to the exit event.
   *
   * @param event `'exit'`.
   * @param handler The exit handler.
   */
  on(event: 'exit', handler: ExitHandler<this>): void
  /**
   * Register a listener to the exit event that will only performed once.
   *
   * @param event `'exit'`.
   * @param handler The exit handler.
   */
  once(event: 'exit', handler: ExitHandler<this>): void
  /**
   * Worker usage circular history.
   */
  usageHistory?: CircularArray<WorkerUsage>
}

/**
 * Options for a poolifier pool.
 */
export interface PoolOptions<Worker> {
  /**
   * A function that will listen for message event on each worker.
   */
  messageHandler?: MessageHandler<Worker>
  /**
   * A function that will listen for error event on each worker.
   */
  errorHandler?: ErrorHandler<Worker>
  /**
   * A function that will listen for online event on each worker.
   */
  onlineHandler?: OnlineHandler<Worker>
  /**
   * A function that will listen for exit event on each worker.
   */
  exitHandler?: ExitHandler<Worker>
  /**
   * The work choice strategy to use in this pool.
   */
  workerChoiceStrategy?: WorkerChoiceStrategy
  /**
   * Pool events emission.
   *
   * @default true
   */
  enableEvents?: boolean
}

/**
 * Base class containing some shared logic for all poolifier pools.
 *
 * @template Worker Type of worker which manages this pool.
 * @template Data Type of data sent to the worker. This can only be serializable data.
 * @template Response Type of response of execution. This can only be serializable data.
 */
export abstract class AbstractPool<
  Worker extends IWorker,
  Data = unknown,
  Response = unknown
> implements IPoolInternal<Worker, Data, Response> {
  /** @inheritdoc */
  public readonly workers: Worker[] = []

  /** @inheritdoc */
  public readonly tasks: Map<Worker, number> = new Map<Worker, number>()

  /** @inheritdoc */
  public readonly emitter?: PoolEmitter

  /** @inheritdoc */
  public readonly max?: number

  /**
   * The promise map.
   *
   * - `key`: This is the message Id of each submitted task.
   * - `value`: An object that contains the worker, the resolve function and the reject function.
   *
   * When we receive a message from the worker we get a map entry and resolve/reject the promise based on the message.
   */
  protected promiseMap: Map<
    number,
    PromiseWorkerResponseWrapper<Worker, Response>
  > = new Map<number, PromiseWorkerResponseWrapper<Worker, Response>>()

  /**
   * Id of the next message.
   */
  protected nextMessageId: number = 0

  /**
   * Worker choice strategy instance implementing the worker choice algorithm.
   *
   * Default to a strategy implementing a round robin algorithm.
   */
  protected workerChoiceStrategyContext: WorkerChoiceStrategyContext<
    Worker,
    Data,
    Response
  >

  /**
   * Constructs a new poolifier pool.
   *
   * @param numberOfWorkers Number of workers that this pool should manage.
   * @param filePath Path to the worker-file.
   * @param opts Options for the pool.
   */
  public constructor (
    public readonly numberOfWorkers: number,
    public readonly filePath: string,
    public readonly opts: PoolOptions<Worker>
  ) {
    if (!this.isMain()) {
      throw new Error('Cannot start a pool from a worker!')
    }
    this.checkNumberOfWorkers(this.numberOfWorkers)
    this.checkFilePath(this.filePath)
    this.checkPoolOptions(this.opts)
    this.setupHook()

    for (let i = 1; i <= this.numberOfWorkers; i++) {
      this.createAndSetupWorker()
    }

    if (this.opts.enableEvents) {
      this.emitter = new PoolEmitter()
    }
    this.workerChoiceStrategyContext = new WorkerChoiceStrategyContext(
      this,
      () => {
        const workerCreated = this.createAndSetupWorker()
        this.registerWorkerMessageListener(workerCreated, async message => {
          const tasksInProgress = this.tasks.get(workerCreated)
          if (
            isKillBehavior(KillBehaviors.HARD, message.kill) ||
            tasksInProgress === 0
          ) {
            // Kill received from the worker, means that no new tasks are submitted to that worker for a while ( > maxInactiveTime)
            await this.destroyWorker(workerCreated)
          }
        })
        return workerCreated
      },
      this.opts.workerChoiceStrategy
    )
  }

  private checkFilePath (filePath: string): void {
    if (!filePath) {
      throw new Error('Please specify a file with a worker implementation')
    }
  }

  private checkNumberOfWorkers (numberOfWorkers: number): void {
    if (numberOfWorkers == null) {
      throw new Error(
        'Cannot instantiate a pool without specifying the number of workers'
      )
    } else if (!Number.isSafeInteger(numberOfWorkers)) {
      throw new Error(
        'Cannot instantiate a pool with a non integer number of workers'
      )
    } else if (numberOfWorkers < 0) {
      throw new Error(
        'Cannot instantiate a pool with a negative number of workers'
      )
    } else if (this.type === PoolType.FIXED && numberOfWorkers === 0) {
      throw new Error('Cannot instantiate a fixed pool with no worker')
    }
  }

  private checkPoolOptions (opts: PoolOptions<Worker>): void {
    this.opts.workerChoiceStrategy =
      opts.workerChoiceStrategy ?? WorkerChoiceStrategies.ROUND_ROBIN
    this.opts.enableEvents = opts.enableEvents ?? true
  }

  /** @inheritdoc */
  public abstract get type (): PoolType

  /** @inheritdoc */
  public get numberOfRunningTasks (): number {
    return this.promiseMap.size
  }

  /** @inheritdoc */
  public setWorkerChoiceStrategy (
    workerChoiceStrategy: WorkerChoiceStrategy
  ): void {
    this.opts.workerChoiceStrategy = workerChoiceStrategy
    this.workerChoiceStrategyContext.setWorkerChoiceStrategy(
      workerChoiceStrategy
    )
  }

  /** @inheritdoc */
  public abstract get busy (): boolean

  protected internalGetBusyStatus (): boolean {
    return (
      this.numberOfRunningTasks >= this.numberOfWorkers &&
      this.findFreeTasksMapEntry() === false
    )
  }

  /** @inheritdoc */
  public findFreeTasksMapEntry (): [Worker, number] | false {
    for (const [worker, numberOfTasks] of this.tasks) {
      if (numberOfTasks === 0) {
        // A worker is free, return the matching tasks map entry
        return [worker, numberOfTasks]
      }
    }
    return false
  }

  /** @inheritdoc */
  public execute (data: Data): Promise<Response> {
    // Configure worker to handle message with the specified task
    const worker = this.chooseWorker()
    const messageId = ++this.nextMessageId
    const res = this.internalExecute(worker, messageId)
    this.checkAndEmitBusy()
    this.sendToWorker(worker, { data: data || ({} as Data), id: messageId })
    return res
  }

  /** @inheritdoc */
  public async destroy (): Promise<void> {
    await Promise.all(this.workers.map(worker => this.destroyWorker(worker)))
  }

  /**
   * Shut down given worker.
   *
   * @param worker A worker within `workers`.
   */
  protected abstract destroyWorker (worker: Worker): void | Promise<void>

  /**
   * Setup hook that can be overridden by a Poolifier pool implementation
   * to run code before workers are created in the abstract constructor.
   */
  protected setupHook (): void {
    // Can be overridden
  }

  /**
   * Should return whether the worker is the main worker or not.
   */
  protected abstract isMain (): boolean

  /**
   * Increase the number of tasks that the given worker has applied.
   *
   * @param worker Worker whose tasks are increased.
   */
  protected increaseWorkersTask (worker: Worker): void {
    this.stepWorkerNumberOfTasks(worker, 1)
  }

  /**
   * Decrease the number of tasks that the given worker has applied.
   *
   * @param worker Worker whose tasks are decreased.
   */
  protected decreaseWorkersTasks (worker: Worker): void {
    this.stepWorkerNumberOfTasks(worker, -1)
  }

  /**
   * Step the number of tasks that the given worker has applied.
   *
   * @param worker Worker whose tasks are set.
   * @param step Worker number of tasks step.
   */
  private stepWorkerNumberOfTasks (worker: Worker, step: number): void {
    const numberOfTasksInProgress = this.tasks.get(worker)
    if (numberOfTasksInProgress !== undefined) {
      this.tasks.set(worker, numberOfTasksInProgress + step)
    } else {
      throw Error('Worker could not be found in tasks map')
    }
  }

  /**
   * Removes the given worker from the pool.
   *
   * @param worker Worker that will be removed.
   */
  protected removeWorker (worker: Worker): void {
    // Clean worker from data structure
    const workerIndex = this.workers.indexOf(worker)
    this.workers.splice(workerIndex, 1)
    this.tasks.delete(worker)
  }

  /**
   * Choose a worker for the next task.
   *
   * The default implementation uses a round robin algorithm to distribute the load.
   *
   * @returns Worker.
   */
  protected chooseWorker (): Worker {
    return this.workerChoiceStrategyContext.execute()
  }

  /**
   * Send a message to the given worker.
   *
   * @param worker The worker which should receive the message.
   * @param message The message.
   */
  protected abstract sendToWorker (
    worker: Worker,
    message: MessageValue<Data>
  ): void

  /**
   * Register a listener callback on a given worker.
   *
   * @param worker A worker.
   * @param listener A message listener callback.
   */
  protected abstract registerWorkerMessageListener<
    Message extends Data | Response
  > (worker: Worker, listener: (message: MessageValue<Message>) => void): void

  protected internalExecute (
    worker: Worker,
    messageId: number
  ): Promise<Response> {
    this.increaseWorkersTask(worker)
    return new Promise<Response>((resolve, reject) => {
      this.promiseMap.set(messageId, { resolve, reject, worker })
    })
  }

  /**
   * Returns a newly created worker.
   */
  protected abstract createWorker (): Worker

  /**
   * Function that can be hooked up when a worker has been newly created and moved to the workers registry.
   *
   * Can be used to update the `maxListeners` or binding the `main-worker`<->`worker` connection if not bind by default.
   *
   * @param worker The newly created worker.
   */
  protected abstract afterWorkerSetup (worker: Worker): void

  /**
   * Creates a new worker for this pool and sets it up completely.
   *
   * @returns New, completely set up worker.
   */
  protected createAndSetupWorker (): Worker {
    const worker: Worker = this.createWorker()

    worker.on('message', this.opts.messageHandler ?? EMPTY_FUNCTION)
    worker.on('error', this.opts.errorHandler ?? EMPTY_FUNCTION)
    worker.on('online', this.opts.onlineHandler ?? EMPTY_FUNCTION)
    worker.on('exit', this.opts.exitHandler ?? EMPTY_FUNCTION)
    worker.once('exit', () => this.removeWorker(worker))

    this.workers.push(worker)

    // Init tasks map
    this.tasks.set(worker, 0)

    this.afterWorkerSetup(worker)

    return worker
  }

  /**
   * This function is the listener registered for each worker.
   *
   * @returns The listener function to execute when a message is sent from a worker.
   */
  protected workerListener (): (message: MessageValue<Response>) => void {
    return message => {
      if (message.id) {
        const value = this.promiseMap.get(message.id)
        if (value) {
          this.decreaseWorkersTasks(value.worker)
          if (message.error) value.reject(message.error)
          else value.resolve(message.data as Response)
          this.promiseMap.delete(message.id)
        }
      }
    }
  }

  /**
   *
   * @param worker
   * @returns
   */
  protected getWorkerUsageHistory (
    worker: Worker
  ): CircularArray<WorkerUsage> | undefined {
    return worker.usageHistory
  }

  /**
   *
   * @returns
   */
  protected getPoolWorkersUsageHistory (): WorkerUsageHistory[] {
    const poolWorkersUsageHistory: WorkerUsageHistory[] = []
    for (const worker of this.workers) {
      poolWorkersUsageHistory.push({
        workerId: worker.id ?? worker.threadId,
        usageHistory: this.getWorkerUsageHistory(worker)
      })
    }
    return poolWorkersUsageHistory
  }

  private checkAndEmitBusy (): void {
    if (this.opts.enableEvents && this.busy) {
      this.emitter?.emit('busy')
    }
  }
}<|MERGE_RESOLUTION|>--- conflicted
+++ resolved
@@ -39,19 +39,17 @@
  */
 export interface IWorker {
   /**
-<<<<<<< HEAD
    * Worker identifiers list.
    */
   id?: number
   threadId?: number
-=======
+  /*
    * Register a listener to the message event.
    *
    * @param event `'message'`.
    * @param handler The message handler.
    */
   on(event: 'message', handler: MessageHandler<this>): void
->>>>>>> 61a90f2e
   /**
    * Register a listener to the error event.
    *
