--- conflicted
+++ resolved
@@ -288,11 +288,11 @@
   }
 
   /**
-   * Reset worker tasks usage statistics.
+   * Removes worker tasks usage statistics.
    *
    * @param worker The worker.
    */
-  protected resetWorkerTasksUsage (worker: Worker): void {
+  protected removeWorkerTasksUsage (worker: Worker): void {
     this.workersTasksUsage.delete(worker)
   }
 
@@ -480,16 +480,4 @@
       }
     }
   }
-<<<<<<< HEAD
-=======
-
-  /**
-   * Removes worker tasks usage statistics.
-   *
-   * @param worker The worker.
-   */
-  private removeWorkerTasksUsage (worker: Worker): void {
-    this.workersTasksUsage.delete(worker)
-  }
->>>>>>> 6db75ad9
 }