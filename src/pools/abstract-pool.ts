--- conflicted
+++ resolved
@@ -1,11 +1,7 @@
 import EventEmitter from 'events'
-import type { JSONValue, MessageValue } from '../utility-types'
+import type { MessageValue } from '../utility-types'
 import type { IPool } from './pool'
-<<<<<<< HEAD
 import { roundRobinChooseWorker } from './selection-strategies'
-=======
-import { roundRobinSelection } from './selection-strategies'
->>>>>>> ea773c02
 
 /**
  * An intentional empty function.
@@ -104,8 +100,8 @@
  */
 export abstract class AbstractPool<
   Worker extends IWorker,
-  Data extends JSONValue = JSONValue,
-  Response extends JSONValue = JSONValue
+  Data = unknown,
+  Response = unknown
 > implements IPool<Worker, Data, Response> {
   /**
    * List of currently available workers.
@@ -280,16 +276,7 @@
    * @returns Worker.
    */
   protected chooseWorker (): Worker {
-<<<<<<< HEAD
     return this.workerChoiceCallback(this)
-=======
-    const { chosenElement, nextIndex } = roundRobinSelection(
-      this.workers,
-      this.nextWorkerIndex
-    )
-    this.nextWorkerIndex = nextIndex
-    return chosenElement
->>>>>>> ea773c02
   }
 
   /**
