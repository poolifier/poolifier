--- conflicted
+++ resolved
@@ -2,12 +2,8 @@
   MessageValue,
   PromiseWorkerResponseWrapper
 } from '../utility-types'
-<<<<<<< HEAD
-import { EMPTY_FUNCTION } from '../utils'
+import { EMPTY_FUNCTION, EMPTY_LITERAL } from '../utils'
 import { SharedUsage } from '../worker/shared-usage'
-=======
-import { EMPTY_FUNCTION, EMPTY_LITERAL } from '../utils'
->>>>>>> 479b44a7
 import { isKillBehavior, KillBehaviors } from '../worker/worker-options'
 import type { PoolOptions } from './pool'
 import { PoolEmitter } from './pool'
@@ -35,27 +31,14 @@
   /** @inheritDoc */
   public readonly workers: Worker[] = []
 
-<<<<<<< HEAD
   // /** @inheritDoc */
   // public readonly workersTasksUsage: Map<Worker, TasksUsage> = new Map<
   //   Worker,
   //   TasksUsage
   // >()
-=======
-  /** @inheritDoc */
-  public readonly workersTasksUsage: Map<Worker, TasksUsage> = new Map<
-  Worker,
-  TasksUsage
-  >()
->>>>>>> 479b44a7
 
   /** @inheritDoc */
   public readonly emitter?: PoolEmitter
-
-  /**
-   * Maximum number of workers that can be created by this pool.
-   */
-  protected readonly max?: number
 
   /**
    * Tasks shared usage array buffer.
@@ -283,14 +266,9 @@
     const res = this.internalExecute(worker, this.nextMessageId)
     this.checkAndEmitBusy()
     this.sendToWorker(worker, {
-<<<<<<< HEAD
-      data: data ?? ({} as Data),
+      data: data ?? (EMPTY_LITERAL as Data),
       id: this.nextMessageId,
       workerId: this.getWorkerIndex(worker)
-=======
-      data: data ?? (EMPTY_LITERAL as Data),
-      id: this.nextMessageId
->>>>>>> 479b44a7
     })
     ++this.nextMessageId
     // eslint-disable-next-line @typescript-eslint/return-await
@@ -356,7 +334,7 @@
   protected removeWorker (worker: Worker): void {
     // Clean worker from data structure
     this.workers.splice(this.getWorkerIndex(worker), 1)
-    // this.resetWorkerTasksUsage(worker)
+    // this.removeWorkerTasksUsage(worker)
     this.resetWorkerTasksSharedUsage(worker)
   }
 
@@ -390,21 +368,7 @@
    */
   protected abstract registerWorkerMessageListener<
     Message extends Data | Response
-<<<<<<< HEAD
-  > (worker: Worker, listener: (message: MessageValue<Message>) => void): void
-
-  protected internalExecute (
-    worker: Worker,
-    messageId: number
-  ): Promise<Response> {
-    // this.beforePromiseWorkerResponseHook(worker)
-    return new Promise<Response>((resolve, reject) => {
-      this.promiseMap.set(messageId, { resolve, reject, worker })
-    })
-  }
-=======
   >(worker: Worker, listener: (message: MessageValue<Message>) => void): void
->>>>>>> 479b44a7
 
   /**
    * Returns a newly created worker.
@@ -476,7 +440,7 @@
     worker: Worker,
     messageId: number
   ): Promise<Response> {
-    this.beforePromiseWorkerResponseHook(worker)
+    // this.beforePromiseWorkerResponseHook(worker)
     return await new Promise<Response>((resolve, reject) => {
       this.promiseMap.set(messageId, { resolve, reject, worker })
     })
@@ -605,6 +569,20 @@
   //   this.initWorkerTasksUsage(worker)
   // }
 
+  // /**
+  //  * Checks if the given worker is registered in the workers tasks usage map.
+  //  *
+  //  * @param worker Worker to check.
+  //  * @returns `true` if the worker is registered in the workers tasks usage map. `false` otherwise.
+  //  */
+  // private checkWorkerTasksUsage (worker: Worker): boolean {
+  //   const hasTasksUsage = this.workersTasksUsage.has(worker)
+  //   if (!hasTasksUsage) {
+  //     throw new Error('Worker could not be found in workers tasks usage map')
+  //   }
+  //   return hasTasksUsage
+  // }
+
   private resetWorkerTasksSharedUsage (worker: Worker): void {
     const workerId = this.getWorkerIndex(worker)
     this.workersTasksSharedUsage[`worker${workerId}-run`] = 0
@@ -613,93 +591,13 @@
     this.workersTasksSharedUsage[`worker${workerId}-avgRunTime`] = 0
   }
 
-<<<<<<< HEAD
   private sendWorkerTasksSharedUsage (
     worker: Worker,
     sharedUsageArrayBuffer: SharedArrayBuffer
-  ) {
+  ): void {
     this.sendToWorker(worker, {
       numberOfWorkers: this.numberOfWorkers,
       tasksSharedUsage: sharedUsageArrayBuffer
-=======
-  /**
-   * Steps the number of tasks that the given worker has applied.
-   *
-   * @param worker Worker which running tasks are stepped.
-   * @param step Number of running tasks step.
-   */
-  private stepWorkerRunningTasks (worker: Worker, step: number): void {
-    if (this.checkWorkerTasksUsage(worker)) {
-      const tasksUsage = this.workersTasksUsage.get(worker) as TasksUsage
-      tasksUsage.running = tasksUsage.running + step
-      this.workersTasksUsage.set(worker, tasksUsage)
-    }
-  }
-
-  /**
-   * Steps the number of tasks that the given worker has run.
-   *
-   * @param worker Worker which has run tasks.
-   * @param step Number of run tasks step.
-   */
-  private stepWorkerRunTasks (worker: Worker, step: number): void {
-    if (this.checkWorkerTasksUsage(worker)) {
-      const tasksUsage = this.workersTasksUsage.get(worker) as TasksUsage
-      tasksUsage.run = tasksUsage.run + step
-      this.workersTasksUsage.set(worker, tasksUsage)
-    }
-  }
-
-  /**
-   * Updates tasks runtime for the given worker.
-   *
-   * @param worker Worker which run the task.
-   * @param taskRunTime Worker task runtime.
-   */
-  private updateWorkerTasksRunTime (
-    worker: Worker,
-    taskRunTime: number | undefined
-  ): void {
-    if (
-      this.workerChoiceStrategyContext.getWorkerChoiceStrategy()
-        .requiredStatistics.runTime &&
-      this.checkWorkerTasksUsage(worker)
-    ) {
-      const tasksUsage = this.workersTasksUsage.get(worker) as TasksUsage
-      tasksUsage.runTime += taskRunTime ?? 0
-      if (tasksUsage.run !== 0) {
-        tasksUsage.avgRunTime = tasksUsage.runTime / tasksUsage.run
-      }
-      this.workersTasksUsage.set(worker, tasksUsage)
-    }
-  }
-
-  /**
-   * Checks if the given worker is registered in the workers tasks usage map.
-   *
-   * @param worker Worker to check.
-   * @returns `true` if the worker is registered in the workers tasks usage map. `false` otherwise.
-   */
-  private checkWorkerTasksUsage (worker: Worker): boolean {
-    const hasTasksUsage = this.workersTasksUsage.has(worker)
-    if (!hasTasksUsage) {
-      throw new Error('Worker could not be found in workers tasks usage map')
-    }
-    return hasTasksUsage
-  }
-
-  /**
-   * Initializes tasks usage statistics.
-   *
-   * @param worker The worker.
-   */
-  private initWorkerTasksUsage (worker: Worker): void {
-    this.workersTasksUsage.set(worker, {
-      run: 0,
-      running: 0,
-      runTime: 0,
-      avgRunTime: 0
->>>>>>> 479b44a7
     })
   }
 }