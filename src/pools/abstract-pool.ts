import EventEmitter from 'events'
import type { MessageValue } from '../utility-types'
import type { IPool } from './pool'

/**
 * Callback invoked if the worker raised an error.
 */
export type ErrorHandler<Worker> = (this: Worker, e: Error) => void

/**
 * Callback invoked when the worker has started successfully.
 */
export type OnlineHandler<Worker> = (this: Worker) => void

/**
 * Callback invoked when the worker exits successfully.
 */
export type ExitHandler<Worker> = (this: Worker, code: number) => void

/**
 * Basic interface that describes the minimum required implementation listener events for a pool-worker.
 */
export interface IWorker {
  on(event: 'error', handler: ErrorHandler<this>): void
  on(event: 'online', handler: OnlineHandler<this>): void
  on(event: 'exit', handler: ExitHandler<this>): void
}

/**
 * Options for a poolifier pool.
 */
export interface PoolOptions<Worker> {
  /**
   * A function that will listen for error event on each worker.
   */
  errorHandler?: ErrorHandler<Worker>
  /**
   * A function that will listen for online event on each worker.
   */
  onlineHandler?: OnlineHandler<Worker>
  /**
   * A function that will listen for exit event on each worker.
   */
  exitHandler?: ExitHandler<Worker>
  /**
   * This is just to avoid non-useful warning messages.
   *
   * Will be used to set `maxListeners` on event emitters (workers are event emitters).
   *
   * @default 1000
   * @see [Node events emitter.setMaxListeners(n)](https://nodejs.org/api/events.html#events_emitter_setmaxlisteners_n)
   */
  maxTasks?: number
}

/**
 * Internal poolifier pool emitter.
 */
class PoolEmitter extends EventEmitter {}

/**
 * Basic pool abstraction used for common logic between poolifier pools.
 *
 * @template Worker Type of worker which manages this pool.
 * @template Data Type of data sent to the worker.
 * @template Response Type of response of execution.
 */
export abstract class AbstractPool<
  Worker extends IWorker,
  Data = unknown,
  Response = unknown
> implements IPool<Data, Response> {
  /**
   * List of current workers.
   */
  public readonly workers: Worker[] = []

  /**
   * ID for the next worker.
   */
  public nextWorker: number = 0

  /**
   * - `key`: The `Worker`
   * - `value`: Number of tasks that has been assigned to that worker since it started
   */
  public readonly tasks: Map<Worker, number> = new Map<Worker, number>()

  /**
   * Emitter on which events can be listened to.
   *
   * Events that can currently be listened to:
   *
   * - `'FullPool'`
   */
  public readonly emitter: PoolEmitter

  /**
   * ID of the next message.
   */
  protected id: number = 0

  /**
   * Constructs a new poolifier pool.
   *
   * @param numWorkers Number of workers that this pool should manage.
   * @param filePath Path to the worker-file.
   * @param opts Options for the pool. Default: `{ maxTasks: 1000 }`
   */
  public constructor (
    public readonly numWorkers: number,
    public readonly filePath: string,
    public readonly opts: PoolOptions<Worker> = { maxTasks: 1000 }
  ) {
    if (!this.isMain()) {
      throw new Error('Cannot start a pool from a worker!')
    }
    // TODO christopher 2021-02-07: Improve this check e.g. with a pattern or blank check
    if (!this.filePath) {
      throw new Error('Please specify a file with a worker implementation')
    }

    this.setupHook()

    for (let i = 1; i <= this.numWorkers; i++) {
      this.internalNewWorker()
    }

    this.emitter = new PoolEmitter()
  }

  /**
   * Setup hook that can be overridden by a Poolifer pool implementation
   * to run code before workers are created in the abstract constructor.
   */
  protected setupHook (): void {
    // Can be overridden
  }

  /**
   * Should return whether the worker is the main worker or not.
   */
  protected abstract isMain (): boolean

  public async destroy (): Promise<void> {
    for (const worker of this.workers) {
      await this.destroyWorker(worker)
    }
  }

  /**
   * Shut down given worker.
   *
   * @param worker A worker within `workers`.
   */
  protected abstract destroyWorker (worker: Worker): void | Promise<void>

  /**
   * Send a message to the given worker.
   *
   * @param worker The worker which should receive the message.
   * @param message The message.
   */
  protected abstract sendToWorker (
    worker: Worker,
    message: MessageValue<Data>
  ): void

  protected addWorker (worker: Worker): void {
    const previousWorkerIndex = this.tasks.get(worker)
    if (previousWorkerIndex !== undefined) {
      this.tasks.set(worker, previousWorkerIndex + 1)
    } else {
      throw Error('Worker could not be found in tasks map')
    }
  }

<<<<<<< HEAD
=======
  protected removeWorker (worker: Worker): void {
    // Clean worker from data structure
    const workerIndex = this.workers.indexOf(worker)
    this.workers.splice(workerIndex, 1)
    this.tasks.delete(worker)
  }

  /**
   * Execute the task specified into the constructor with the data parameter.
   *
   * @param data The input for the task specified.
   * @returns Promise that is resolved when the task is done.
   */
>>>>>>> f2fdaa86
  public execute (data: Data): Promise<Response> {
    // configure worker to handle message with the specified task
    const worker = this.chooseWorker()
    this.addWorker(worker)
    const id = ++this.id
    const res = this.internalExecute(worker, id)
    this.sendToWorker(worker, { data: data || ({} as Data), id: id })
    return res
  }

  protected abstract registerWorkerMessageListener (
    port: Worker,
    listener: (message: MessageValue<Response>) => void
  ): void

  protected abstract unregisterWorkerMessageListener (
    port: Worker,
    listener: (message: MessageValue<Response>) => void
  ): void

  protected internalExecute (worker: Worker, id: number): Promise<Response> {
    return new Promise((resolve, reject) => {
      const listener: (message: MessageValue<Response>) => void = message => {
        if (message.id === id) {
          this.unregisterWorkerMessageListener(worker, listener)
          this.addWorker(worker)
          if (message.error) reject(message.error)
          else resolve(message.data as Response)
        }
      }
      this.registerWorkerMessageListener(worker, listener)
    })
  }

  /**
   * Choose a worker in a round robin fashion.
   */
  protected chooseWorker (): Worker {
    if (this.workers.length - 1 === this.nextWorker) {
      this.nextWorker = 0
      return this.workers[this.nextWorker]
    } else {
      this.nextWorker++
      return this.workers[this.nextWorker]
    }
  }

  /**
   * Returns a newly created worker.
   */
  protected abstract newWorker (): Worker

  /**
   * Function that can be hooked up when a worker has been newly created and moved to the workers registry.
   *
   * Can be used to update the `maxListeners` or binding the `main-worker`<->`worker` connection if not bind by default.
   *
   * @param worker The newly created worker.
   */
  protected abstract afterNewWorkerPushed (worker: Worker): void

  /**
   * Creates a new worker for this pool and sets it up completely.
   */
  protected internalNewWorker (): Worker {
    const worker: Worker = this.newWorker()
    worker.on('error', this.opts.errorHandler ?? (() => {}))
    worker.on('online', this.opts.onlineHandler ?? (() => {}))
    // TODO handle properly when a worker exit
    worker.on('exit', this.opts.exitHandler ?? (() => {}))
    this.workers.push(worker)
    this.afterNewWorkerPushed(worker)
    // init tasks map
    this.tasks.set(worker, 0)
    return worker
  }
}<|MERGE_RESOLUTION|>--- conflicted
+++ resolved
@@ -175,8 +175,6 @@
     }
   }
 
-<<<<<<< HEAD
-=======
   protected removeWorker (worker: Worker): void {
     // Clean worker from data structure
     const workerIndex = this.workers.indexOf(worker)
@@ -184,13 +182,6 @@
     this.tasks.delete(worker)
   }
 
-  /**
-   * Execute the task specified into the constructor with the data parameter.
-   *
-   * @param data The input for the task specified.
-   * @returns Promise that is resolved when the task is done.
-   */
->>>>>>> f2fdaa86
   public execute (data: Data): Promise<Response> {
     // configure worker to handle message with the specified task
     const worker = this.chooseWorker()
