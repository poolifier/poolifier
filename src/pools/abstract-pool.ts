--- conflicted
+++ resolved
@@ -136,15 +136,14 @@
   private readonly abortTask = (eventDetail: WorkerNodeEventDetail): void => {
     const { taskId, workerId } = eventDetail
     // eslint-disable-next-line @typescript-eslint/no-non-null-assertion
-    const { abortSignal, reject } = this.promiseResponseMap.get(taskId!)!
+    const { abortSignal, reject } = this.promiseResponseMap.get(taskId)!
     const workerNodeKey = this.getWorkerNodeKeyByWorkerId(workerId)
     if (this.opts.enableTasksQueue === true) {
       for (const task of this.workerNodes[workerNodeKey].tasksQueue) {
         const { abortable, name } = task
         if (taskId === task.taskId && abortable === true) {
           this.workerNodes[workerNodeKey].deleteTask(task)
-          // eslint-disable-next-line @typescript-eslint/no-non-null-assertion
-          this.promiseResponseMap.delete(taskId!)
+          this.promiseResponseMap.delete(taskId)
           // eslint-disable-next-line @typescript-eslint/no-non-null-assertion
           reject(new Error(`Task ${name!} id ${taskId!} aborted`))
           return
@@ -1350,34 +1349,6 @@
         timestamp,
         transferList,
       }
-<<<<<<< HEAD
-      abortSignal?.addEventListener(
-        'abort',
-        () => {
-          this.workerNodes[workerNodeKey].emit('abortTask', {
-            taskId: task.taskId,
-            // eslint-disable-next-line @typescript-eslint/no-non-null-assertion
-            workerId: this.getWorkerInfo(workerNodeKey)!.id!,
-          })
-        },
-        { once: true }
-      )
-      // eslint-disable-next-line @typescript-eslint/no-non-null-assertion
-      this.promiseResponseMap.set(task.taskId!, {
-        reject,
-        resolve,
-        workerNodeKey,
-        ...(this.emitter != null && {
-          asyncResource: new AsyncResource('poolifier:task', {
-            requireManualDestroy: true,
-            triggerAsyncId: this.emitter.asyncId,
-          }),
-        }),
-        abortSignal,
-      })
-=======
-
->>>>>>> 8ce5f106
       if (
         this.opts.enableTasksQueue === false ||
         (this.opts.enableTasksQueue === true &&
@@ -1388,6 +1359,17 @@
         this.enqueueTask(workerNodeKey, task)
       }
       queueMicrotask(() => {
+        abortSignal?.addEventListener(
+          'abort',
+          () => {
+            this.workerNodes[workerNodeKey].emit('abortTask', {
+              taskId: task.taskId,
+              // eslint-disable-next-line @typescript-eslint/no-non-null-assertion
+              workerId: this.getWorkerInfo(workerNodeKey)!.id!,
+            })
+          },
+          { once: true }
+        )
         // eslint-disable-next-line @typescript-eslint/no-non-null-assertion
         this.promiseResponseMap.set(task.taskId!, {
           reject,
@@ -1399,6 +1381,7 @@
               triggerAsyncId: this.emitter.asyncId,
             }),
           }),
+          abortSignal,
         })
       })
     })
