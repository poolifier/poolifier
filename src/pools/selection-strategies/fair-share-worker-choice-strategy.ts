--- conflicted
+++ resolved
@@ -103,7 +103,6 @@
     )
   }
 
-<<<<<<< HEAD
   private fairShareNextWorkerNodeKey (
     workerNodeKeys?: number[]
   ): number | undefined {
@@ -111,10 +110,6 @@
     if (workerNodeKeys.length === 1) {
       return workerNodeKeys[0]
     }
-    return this.pool.workerNodes.reduce(
-      (minWorkerNodeKey, workerNode, workerNodeKey, workerNodes) => {
-=======
-  private fairShareNextWorkerNodeKey (): number | undefined {
     const chosenWorkerNodeKey = this.pool.workerNodes.reduce(
       (minWorkerNodeKey: number, workerNode, workerNodeKey, workerNodes) => {
         if (!this.isWorkerNodeReady(workerNodeKey)) {
@@ -127,22 +122,17 @@
           }
           return workerNodeKey
         }
->>>>>>> fb70ff3f
         if (workerNode.strategyData?.virtualTaskEndTimestamp == null) {
           workerNode.strategyData = {
             virtualTaskEndTimestamp:
               this.computeWorkerNodeVirtualTaskEndTimestamp(workerNodeKey),
           }
         }
-<<<<<<< HEAD
-        return this.isWorkerNodeReady(workerNodeKey) &&
-          workerNodeKeys.includes(workerNodeKey) &&
-=======
-        // eslint-disable-next-line @typescript-eslint/no-non-null-assertion
-        return workerNode.strategyData.virtualTaskEndTimestamp! <
->>>>>>> fb70ff3f
+        return workerNodeKeys.includes(workerNodeKey) &&
           // eslint-disable-next-line @typescript-eslint/no-non-null-assertion
-          workerNodes[minWorkerNodeKey].strategyData!.virtualTaskEndTimestamp!
+          workerNode.strategyData.virtualTaskEndTimestamp! <
+            // eslint-disable-next-line @typescript-eslint/no-non-null-assertion
+            workerNodes[minWorkerNodeKey].strategyData!.virtualTaskEndTimestamp!
           ? workerNodeKey
           : minWorkerNodeKey
       },
