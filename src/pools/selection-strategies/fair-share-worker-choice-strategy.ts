import type { IPool } from '../pool.js'
import type { IWorker } from '../worker.js'

import { AbstractWorkerChoiceStrategy } from './abstract-worker-choice-strategy.js'
import {
  type IWorkerChoiceStrategy,
  Measurements,
  type TaskStatisticsRequirements,
  type WorkerChoiceStrategyOptions,
} from './selection-strategies-types.js'

/**
 * Selects the next worker with a fair share scheduling algorithm.
 * Loosely modeled after the fair queueing algorithm: https://en.wikipedia.org/wiki/Fair_queuing.
 * @typeParam Worker - Type of worker which manages the strategy.
 * @typeParam Data - Type of data sent to the worker. This can only be structured-cloneable data.
 * @typeParam Response - Type of execution response. This can only be structured-cloneable data.
 */
export class FairShareWorkerChoiceStrategy<
    Worker extends IWorker,
    Data = unknown,
    Response = unknown
  >
  extends AbstractWorkerChoiceStrategy<Worker, Data, Response>
  implements IWorkerChoiceStrategy {
  /** @inheritDoc */
  public override readonly taskStatisticsRequirements: TaskStatisticsRequirements =
    Object.freeze({
      elu: {
        aggregate: true,
        average: true,
        median: false,
      },
      runTime: {
        aggregate: true,
        average: true,
        median: false,
      },
      waitTime: {
        aggregate: true,
        average: true,
        median: false,
      },
    })

  /** @inheritDoc */
  public constructor (
    pool: IPool<Worker, Data, Response>,
    opts?: WorkerChoiceStrategyOptions
  ) {
    super(pool, opts)
    this.setTaskStatisticsRequirements(this.opts)
  }

  /** @inheritDoc */
<<<<<<< HEAD
  public choose (workerNodes?: number[]): number | undefined {
    this.setPreviousWorkerNodeKey(this.nextWorkerNodeKey)
    this.nextWorkerNodeKey = this.fairShareNextWorkerNodeKey(workerNodes)
=======
  public choose (): number | undefined {
    this.setPreviousWorkerNodeKey(this.nextWorkerNodeKey)
    this.nextWorkerNodeKey = this.fairShareNextWorkerNodeKey()
>>>>>>> 2d3b9e84
    return this.nextWorkerNodeKey
  }

  /** @inheritDoc */
  public remove (): boolean {
    return true
  }

  /** @inheritDoc */
  public reset (): boolean {
    for (const workerNode of this.pool.workerNodes) {
      delete workerNode.strategyData?.virtualTaskEndTimestamp
    }
    return true
  }

  /** @inheritDoc */
  public update (workerNodeKey: number): boolean {
    this.pool.workerNodes[workerNodeKey].strategyData = {
      virtualTaskEndTimestamp:
        this.computeWorkerNodeVirtualTaskEndTimestamp(workerNodeKey),
    }
    return true
  }

  /**
   * Computes the worker node key virtual task end timestamp.
   * @param workerNodeKey - The worker node key.
   * @returns The worker node key virtual task end timestamp.
   */
  private computeWorkerNodeVirtualTaskEndTimestamp (
    workerNodeKey: number
  ): number {
    return this.getWorkerNodeVirtualTaskEndTimestamp(
      workerNodeKey,
      this.getWorkerNodeVirtualTaskStartTimestamp(workerNodeKey)
    )
  }

  private fairShareNextWorkerNodeKey (
    workerNodeKeys?: number[]
  ): number | undefined {
    workerNodeKeys = this.checkWorkerNodes(workerNodeKeys)
    if (workerNodeKeys.length === 1) {
      return workerNodeKeys[0]
    }
    return this.pool.workerNodes.reduce(
      (minWorkerNodeKey, workerNode, workerNodeKey, workerNodes) => {
        if (workerNode.strategyData?.virtualTaskEndTimestamp == null) {
          workerNode.strategyData = {
            virtualTaskEndTimestamp:
              this.computeWorkerNodeVirtualTaskEndTimestamp(workerNodeKey),
          }
        }
        return this.isWorkerNodeReady(workerNodeKey) &&
          workerNodeKeys.includes(workerNodeKey) &&
          // eslint-disable-next-line @typescript-eslint/no-non-null-assertion
          workerNode.strategyData.virtualTaskEndTimestamp! <
            // eslint-disable-next-line @typescript-eslint/no-non-null-assertion
            workerNodes[minWorkerNodeKey].strategyData!.virtualTaskEndTimestamp!
          ? workerNodeKey
          : minWorkerNodeKey
      },
      0
    )
  }

  private getWorkerNodeVirtualTaskEndTimestamp (
    workerNodeKey: number,
    workerNodeVirtualTaskStartTimestamp: number
  ): number {
    const workerNodeTaskExecutionTime =
      this.getWorkerNodeTaskWaitTime(workerNodeKey) +
      // eslint-disable-next-line @typescript-eslint/no-non-null-assertion
      (this.opts!.measurement === Measurements.elu
        ? this.getWorkerNodeTaskElu(workerNodeKey)
        : this.getWorkerNodeTaskRunTime(workerNodeKey))
    return workerNodeVirtualTaskStartTimestamp + workerNodeTaskExecutionTime
  }

  private getWorkerNodeVirtualTaskStartTimestamp (
    workerNodeKey: number
  ): number {
    const virtualTaskEndTimestamp =
      this.pool.workerNodes[workerNodeKey]?.strategyData
        ?.virtualTaskEndTimestamp
    const now = performance.now()
    return now < (virtualTaskEndTimestamp ?? Number.NEGATIVE_INFINITY)
      ? // eslint-disable-next-line @typescript-eslint/no-non-null-assertion
      virtualTaskEndTimestamp!
      : now
  }
}<|MERGE_RESOLUTION|>--- conflicted
+++ resolved
@@ -53,15 +53,9 @@
   }
 
   /** @inheritDoc */
-<<<<<<< HEAD
   public choose (workerNodes?: number[]): number | undefined {
     this.setPreviousWorkerNodeKey(this.nextWorkerNodeKey)
     this.nextWorkerNodeKey = this.fairShareNextWorkerNodeKey(workerNodes)
-=======
-  public choose (): number | undefined {
-    this.setPreviousWorkerNodeKey(this.nextWorkerNodeKey)
-    this.nextWorkerNodeKey = this.fairShareNextWorkerNodeKey()
->>>>>>> 2d3b9e84
     return this.nextWorkerNodeKey
   }
 
