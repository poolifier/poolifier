--- conflicted
+++ resolved
@@ -50,7 +50,6 @@
     return true
   }
 
-<<<<<<< HEAD
   private leastUsedNextWorkerNodeKey (
     workerNodeKeys?: number[]
   ): number | undefined {
@@ -58,15 +57,6 @@
     if (workerNodeKeys.length === 1) {
       return workerNodeKeys[0]
     }
-    return this.pool.workerNodes.reduce(
-      (minWorkerNodeKey, workerNode, workerNodeKey, workerNodes) => {
-        return this.isWorkerNodeReady(workerNodeKey) &&
-          workerNodeKeys.includes(workerNodeKey) &&
-          workerNode.usage.tasks.executing + workerNode.usage.tasks.queued <
-            workerNodes[minWorkerNodeKey].usage.tasks.executing +
-              workerNodes[minWorkerNodeKey].usage.tasks.queued
-=======
-  private leastUsedNextWorkerNodeKey (): number | undefined {
     const chosenWorkerNodeKey = this.pool.workerNodes.reduce(
       (minWorkerNodeKey: number, workerNode, workerNodeKey, workerNodes) => {
         if (!this.isWorkerNodeReady(workerNodeKey)) {
@@ -75,11 +65,10 @@
         if (minWorkerNodeKey === -1) {
           return workerNodeKey
         }
-        return workerNode.usage.tasks.executing +
-          workerNode.usage.tasks.queued <
-          workerNodes[minWorkerNodeKey].usage.tasks.executing +
-            workerNodes[minWorkerNodeKey].usage.tasks.queued
->>>>>>> fb70ff3f
+        return workerNodeKeys.includes(workerNodeKey) &&
+          workerNode.usage.tasks.executing + workerNode.usage.tasks.queued <
+            workerNodes[minWorkerNodeKey].usage.tasks.executing +
+              workerNodes[minWorkerNodeKey].usage.tasks.queued
           ? workerNodeKey
           : minWorkerNodeKey
       },
