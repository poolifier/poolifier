import type { IPool } from '../pool.js'
import type { IWorker } from '../worker.js'
import type {
  IWorkerChoiceStrategy,
  StrategyPolicy,
  TaskStatisticsRequirements,
  WorkerChoiceStrategy,
  WorkerChoiceStrategyOptions,
} from './selection-strategies-types.js'

import { WorkerChoiceStrategies } from './selection-strategies-types.js'
import {
  buildWorkerChoiceStrategiesPolicy,
  buildWorkerChoiceStrategiesTaskStatisticsRequirements,
  getWorkerChoiceStrategiesRetries,
  getWorkerChoiceStrategy,
} from './selection-strategies-utils.js'

/**
 * The worker choice strategies context.
 * @typeParam Worker - Type of worker.
 * @typeParam Data - Type of data sent to the worker. This can only be structured-cloneable data.
 * @typeParam Response - Type of execution response. This can only be structured-cloneable data.
 * @internal
 */
export class WorkerChoiceStrategiesContext<
  Worker extends IWorker,
  Data = unknown,
  Response = unknown
> {
  /**
   * The default worker choice strategy in the context.
   */
  private defaultWorkerChoiceStrategy: WorkerChoiceStrategy

  /**
   * The maximum number of worker choice strategies execution retries.
   */
  private readonly retries: number

  /**
   * The worker choice strategies registered in the context.
   */
  private readonly workerChoiceStrategies: Map<
    WorkerChoiceStrategy,
    IWorkerChoiceStrategy
  >

  /**
   * The active worker choice strategies in the context policy.
   */
  private workerChoiceStrategiesPolicy: StrategyPolicy

  /**
   * The active worker choice strategies in the context task statistics requirements.
   */
  private workerChoiceStrategiesTaskStatisticsRequirements: TaskStatisticsRequirements

  /**
   * Worker choice strategies context constructor.
   * @param pool - The pool instance.
   * @param workerChoiceStrategies - The worker choice strategies. @defaultValue [WorkerChoiceStrategies.ROUND_ROBIN]
   * @param opts - The worker choice strategy options.
   */
  public constructor (
    private readonly pool: IPool<Worker, Data, Response>,
    workerChoiceStrategies: WorkerChoiceStrategy[] = [
      WorkerChoiceStrategies.ROUND_ROBIN,
    ],
    opts?: WorkerChoiceStrategyOptions
  ) {
    this.execute = this.execute.bind(this)
    this.defaultWorkerChoiceStrategy = workerChoiceStrategies[0]
    this.workerChoiceStrategies = new Map<
      WorkerChoiceStrategy,
      IWorkerChoiceStrategy
    >()
    for (const workerChoiceStrategy of workerChoiceStrategies) {
      this.addWorkerChoiceStrategy(workerChoiceStrategy, this.pool, opts)
    }
    this.workerChoiceStrategiesPolicy = buildWorkerChoiceStrategiesPolicy(
      this.workerChoiceStrategies
    )
    this.workerChoiceStrategiesTaskStatisticsRequirements =
      buildWorkerChoiceStrategiesTaskStatisticsRequirements(
        this.workerChoiceStrategies
      )
    this.retries = getWorkerChoiceStrategiesRetries<Worker, Data, Response>(
      this.pool,
      opts
    )
  }

  /**
   * Executes the given worker choice strategy in the context algorithm.
   * @param workerChoiceStrategy - The worker choice strategy algorithm to execute. @defaultValue this.defaultWorkerChoiceStrategy
   * @param workerNodes - Worker node keys affinity.
   * @returns The key of the worker node.
   * @throws {@link https://nodejs.org/api/errors.html#class-error} If after computed retries the worker node key is null or undefined.
   */
  public execute (
    workerChoiceStrategy: WorkerChoiceStrategy = this
      .defaultWorkerChoiceStrategy,
    workerNodes?: number[]
  ): number {
    return this.executeStrategy(
      // eslint-disable-next-line @typescript-eslint/no-non-null-assertion
      this.workerChoiceStrategies.get(workerChoiceStrategy)!,
      workerNodes
    )
  }

  /**
   * Gets the active worker choice strategies in the context policy.
   * @returns The strategies policy.
   */
  public getPolicy (): StrategyPolicy {
    return this.workerChoiceStrategiesPolicy
  }

  /**
   * Gets the number of worker choice strategies execution retries.
   * @returns The number of retries.
   */
  public getStrategyRetries (): number {
    return Array.from(
      this.workerChoiceStrategies,
      ([_, workerChoiceStrategy]) => workerChoiceStrategy.retriesCount
    ).reduce((accumulator, retries) => accumulator + retries, 0)
  }

  /**
   * Gets the active worker choice strategies in the context task statistics requirements.
   * @returns The strategies task statistics requirements.
   */
  public getTaskStatisticsRequirements (): TaskStatisticsRequirements {
    return this.workerChoiceStrategiesTaskStatisticsRequirements
  }

  /**
   * Removes the worker node key from the active worker choice strategies in the context.
   * @param workerNodeKey - The worker node key.
   * @returns `true` if the removal is successful, `false` otherwise.
   */
  public remove (workerNodeKey: number): boolean {
    return Array.from(
      this.workerChoiceStrategies,
      ([_, workerChoiceStrategy]) => workerChoiceStrategy.remove(workerNodeKey)
    ).every(r => r)
  }

  /**
   * Sets the default worker choice strategy to use in the context.
   * @param workerChoiceStrategy - The default worker choice strategy to set.
   * @param opts - The worker choice strategy options.
   */
  public setDefaultWorkerChoiceStrategy (
    workerChoiceStrategy: WorkerChoiceStrategy,
    opts?: WorkerChoiceStrategyOptions
  ): void {
    if (workerChoiceStrategy !== this.defaultWorkerChoiceStrategy) {
      this.defaultWorkerChoiceStrategy = workerChoiceStrategy
      this.addWorkerChoiceStrategy(workerChoiceStrategy, this.pool, opts)
    }
  }

  /**
   * Sets the active worker choice strategies in the context options.
   * @param opts - The worker choice strategy options.
   */
  public setOptions (opts: undefined | WorkerChoiceStrategyOptions): void {
    for (const workerChoiceStrategy of this.workerChoiceStrategies.values()) {
      workerChoiceStrategy.setOptions(opts)
    }
  }

  /**
   * Synchronizes the active worker choice strategies in the context with the given worker choice strategies.
   * @param workerChoiceStrategies - The worker choice strategies to synchronize.
   * @param opts - The worker choice strategy options.
   */
  public syncWorkerChoiceStrategies (
    workerChoiceStrategies: Set<WorkerChoiceStrategy>,
    opts?: WorkerChoiceStrategyOptions
  ): void {
    for (const workerChoiceStrategy of this.workerChoiceStrategies.keys()) {
      if (!workerChoiceStrategies.has(workerChoiceStrategy)) {
        this.removeWorkerChoiceStrategy(workerChoiceStrategy)
      }
    }
    for (const workerChoiceStrategy of workerChoiceStrategies) {
      if (!this.workerChoiceStrategies.has(workerChoiceStrategy)) {
        this.addWorkerChoiceStrategy(workerChoiceStrategy, this.pool, opts)
      }
    }
    this.workerChoiceStrategiesPolicy = buildWorkerChoiceStrategiesPolicy(
      this.workerChoiceStrategies
    )
    this.workerChoiceStrategiesTaskStatisticsRequirements =
      buildWorkerChoiceStrategiesTaskStatisticsRequirements(
        this.workerChoiceStrategies
      )
  }

  /**
   * Updates the worker node key in the active worker choice strategies in the context internals.
   * @param workerNodeKey - The worker node key.
   * @returns `true` if the update is successful, `false` otherwise.
   */
  public update (workerNodeKey: number): boolean {
    return Array.from(
      this.workerChoiceStrategies,
      ([_, workerChoiceStrategy]) => workerChoiceStrategy.update(workerNodeKey)
    ).every(r => r)
  }

  /**
   * Adds a worker choice strategy to the context.
   * @param workerChoiceStrategy - The worker choice strategy to add.
   * @param pool - The pool instance.
   * @param opts - The worker choice strategy options.
   * @returns The worker choice strategies.
   */
  private addWorkerChoiceStrategy (
    workerChoiceStrategy: WorkerChoiceStrategy,
    pool: IPool<Worker, Data, Response>,
    opts?: WorkerChoiceStrategyOptions
  ): Map<WorkerChoiceStrategy, IWorkerChoiceStrategy> {
    if (!this.workerChoiceStrategies.has(workerChoiceStrategy)) {
      return this.workerChoiceStrategies.set(
        workerChoiceStrategy,
        getWorkerChoiceStrategy<Worker, Data, Response>(
          workerChoiceStrategy,
          pool,
          this,
          opts
        )
      )
    }
    return this.workerChoiceStrategies
  }

  /**
   * Executes the given worker choice strategy.
   * @param workerChoiceStrategy - The worker choice strategy.
   * @param workerNodes - Worker node keys affinity.
   * @returns The key of the worker node.
   * @throws {@link https://nodejs.org/api/errors.html#class-error} If after computed retries the worker node key is null or undefined.
   */
  private executeStrategy (
    workerChoiceStrategy: IWorkerChoiceStrategy,
    workerNodes?: number[]
  ): number {
    let workerNodeKey: number | undefined = workerChoiceStrategy.choose()
    let retriesCount = 0
    while (workerNodeKey == null && retriesCount < this.retries) {
<<<<<<< HEAD
      workerNodeKey = workerChoiceStrategy.choose(workerNodes)
=======
>>>>>>> 6c58a403
      retriesCount++
      workerNodeKey = workerChoiceStrategy.choose()
    }
    workerChoiceStrategy.retriesCount = retriesCount
    if (workerNodeKey == null) {
      throw new Error(
        `Worker node key chosen by ${workerChoiceStrategy.name} is null or undefined after ${workerChoiceStrategy.retriesCount.toString()} retries (max: ${this.retries.toString()})`
      )
    }
    return workerNodeKey
  }

  /**
   * Removes a worker choice strategy from the context.
   * @param workerChoiceStrategy - The worker choice strategy to remove.
   * @returns `true` if the worker choice strategy is removed, `false` otherwise.
   */
  private removeWorkerChoiceStrategy (
    workerChoiceStrategy: WorkerChoiceStrategy
  ): boolean {
    return this.workerChoiceStrategies.delete(workerChoiceStrategy)
  }
}<|MERGE_RESOLUTION|>--- conflicted
+++ resolved
@@ -254,12 +254,8 @@
     let workerNodeKey: number | undefined = workerChoiceStrategy.choose()
     let retriesCount = 0
     while (workerNodeKey == null && retriesCount < this.retries) {
-<<<<<<< HEAD
+      retriesCount++
       workerNodeKey = workerChoiceStrategy.choose(workerNodes)
-=======
->>>>>>> 6c58a403
-      retriesCount++
-      workerNodeKey = workerChoiceStrategy.choose()
     }
     workerChoiceStrategy.retriesCount = retriesCount
     if (workerNodeKey == null) {
