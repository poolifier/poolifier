--- conflicted
+++ resolved
@@ -186,11 +186,7 @@
    * Chooses a worker node in the pool and returns its key.
    * If no worker nodes are not eligible, `undefined` is returned.
    * If `undefined` is returned, the caller retry.
-<<<<<<< HEAD
-   *
    * @param workerNodes - Worker node keys affinity.
-=======
->>>>>>> ace4d248
    * @returns The worker node key or `undefined`.
    */
   readonly choose: (workerNodes?: number[]) => number | undefined
