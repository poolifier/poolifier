import type { IPool } from '../pool.js'
import type { IWorker } from '../worker.js'
import type {
  IWorkerChoiceStrategy,
  StrategyPolicy,
  TaskStatisticsRequirements,
  WorkerChoiceStrategyOptions,
} from './selection-strategies-types.js'

import { DEFAULT_MEASUREMENT_STATISTICS_REQUIREMENTS } from '../utils.js'
import {
  buildWorkerChoiceStrategyOptions,
  toggleMedianMeasurementStatisticsRequirements,
} from './selection-strategies-utils.js'

/**
 * Worker choice strategy abstract base class.
 * @typeParam Worker - Type of worker which manages the strategy.
 * @typeParam Data - Type of data sent to the worker. This can only be structured-cloneable data.
 * @typeParam Response - Type of execution response. This can only be structured-cloneable data.
 */
export abstract class AbstractWorkerChoiceStrategy<
  Worker extends IWorker,
  Data = unknown,
  Response = unknown
> implements IWorkerChoiceStrategy {
  /** @inheritDoc */
<<<<<<< HEAD
  public readonly strategyPolicy: StrategyPolicy = {
    dynamicWorkerReady: true,
    dynamicWorkerUsage: false,
  }

  /** @inheritDoc */
  public readonly taskStatisticsRequirements: TaskStatisticsRequirements = {
    elu: DEFAULT_MEASUREMENT_STATISTICS_REQUIREMENTS,
    runTime: DEFAULT_MEASUREMENT_STATISTICS_REQUIREMENTS,
    waitTime: DEFAULT_MEASUREMENT_STATISTICS_REQUIREMENTS,
  }
=======
  public readonly strategyPolicy: StrategyPolicy = Object.freeze({
    dynamicWorkerReady: true,
    dynamicWorkerUsage: false,
  })

  /** @inheritDoc */
  public readonly taskStatisticsRequirements: TaskStatisticsRequirements =
    Object.freeze({
      elu: DEFAULT_MEASUREMENT_STATISTICS_REQUIREMENTS,
      runTime: DEFAULT_MEASUREMENT_STATISTICS_REQUIREMENTS,
      waitTime: DEFAULT_MEASUREMENT_STATISTICS_REQUIREMENTS,
    })

  /**
   * The next worker node key.
   */
  protected nextWorkerNodeKey: number | undefined = 0

  /**
   * The previous worker node key.
   */
  protected previousWorkerNodeKey = 0
>>>>>>> 2d3b9e84

  /**
   * The next worker node key.
   */
  protected nextWorkerNodeKey: number | undefined = 0

  /**
   * The previous worker node key.
   */
  protected previousWorkerNodeKey = 0

  /**
   * Constructs a worker choice strategy bound to the pool.
   * @param pool - The pool instance.
   * @param opts - The worker choice strategy options.
   */
  public constructor (
    protected readonly pool: IPool<Worker, Data, Response>,
    protected opts?: WorkerChoiceStrategyOptions
  ) {
    this.choose = this.choose.bind(this)
    this.setOptions(this.opts)
  }

  /** @inheritDoc */
  public abstract choose (): number | undefined

  /** @inheritDoc */
  public abstract remove (workerNodeKey: number): boolean

  /** @inheritDoc */
  public abstract reset (): boolean

  /** @inheritDoc */
  public setOptions (opts: undefined | WorkerChoiceStrategyOptions): void {
    this.opts = buildWorkerChoiceStrategyOptions<Worker, Data, Response>(
      this.pool,
      opts
    )
    this.setTaskStatisticsRequirements(this.opts)
  }

  /** @inheritDoc */
  public abstract update (workerNodeKey: number): boolean

  /**
   * Check the next worker node key.
   */
  protected checkNextWorkerNodeKey (): void {
    if (
      this.nextWorkerNodeKey != null &&
      (this.nextWorkerNodeKey < 0 ||
        !this.isWorkerNodeReady(this.nextWorkerNodeKey))
    ) {
      delete this.nextWorkerNodeKey
    }
  }

  /**
   * Gets the worker node task ELU.
   * If the task statistics require the average ELU, the average ELU is returned.
   * If the task statistics require the median ELU, the median ELU is returned.
   * @param workerNodeKey - The worker node key.
   * @returns The worker node task ELU.
   */
  protected getWorkerNodeTaskElu (workerNodeKey: number): number {
    return this.taskStatisticsRequirements.elu.median
      ? (this.pool.workerNodes[workerNodeKey].usage.elu.active.median ?? 0)
      : (this.pool.workerNodes[workerNodeKey].usage.elu.active.average ?? 0)
  }

  /**
   * Gets the worker node task runtime.
   * If the task statistics require the average runtime, the average runtime is returned.
   * If the task statistics require the median runtime, the median runtime is returned.
   * @param workerNodeKey - The worker node key.
   * @returns The worker node task runtime.
   */
  protected getWorkerNodeTaskRunTime (workerNodeKey: number): number {
    return this.taskStatisticsRequirements.runTime.median
      ? (this.pool.workerNodes[workerNodeKey].usage.runTime.median ?? 0)
      : (this.pool.workerNodes[workerNodeKey].usage.runTime.average ?? 0)
  }

  /**
   * Gets the worker node task wait time.
   * If the task statistics require the average wait time, the average wait time is returned.
   * If the task statistics require the median wait time, the median wait time is returned.
   * @param workerNodeKey - The worker node key.
   * @returns The worker node task wait time.
   */
  protected getWorkerNodeTaskWaitTime (workerNodeKey: number): number {
    return this.taskStatisticsRequirements.waitTime.median
      ? (this.pool.workerNodes[workerNodeKey].usage.waitTime.median ?? 0)
      : (this.pool.workerNodes[workerNodeKey].usage.waitTime.average ?? 0)
  }

  /**
   * Whether the worker node is ready or not.
   * @param workerNodeKey - The worker node key.
   * @returns Whether the worker node is ready or not.
   */
  protected isWorkerNodeReady (workerNodeKey: number): boolean {
    return this.pool.workerNodes[workerNodeKey]?.info?.ready ?? false
  }

  protected resetWorkerNodeKeyProperties (): void {
    this.nextWorkerNodeKey = 0
    this.previousWorkerNodeKey = 0
  }

  /**
   * Sets safely the previous worker node key.
   * @param workerNodeKey - The worker node key.
   */
  protected setPreviousWorkerNodeKey (workerNodeKey: number | undefined): void {
    this.previousWorkerNodeKey =
      workerNodeKey != null && workerNodeKey >= 0
        ? workerNodeKey
        : this.previousWorkerNodeKey
  }

  protected setTaskStatisticsRequirements (
    opts: undefined | WorkerChoiceStrategyOptions
  ): void {
    toggleMedianMeasurementStatisticsRequirements(
      this.taskStatisticsRequirements.runTime,
      // eslint-disable-next-line @typescript-eslint/no-non-null-assertion
      opts!.runTime!.median
    )
    toggleMedianMeasurementStatisticsRequirements(
      this.taskStatisticsRequirements.waitTime,
      // eslint-disable-next-line @typescript-eslint/no-non-null-assertion
      opts!.waitTime!.median
    )
    toggleMedianMeasurementStatisticsRequirements(
      this.taskStatisticsRequirements.elu,
      // eslint-disable-next-line @typescript-eslint/no-non-null-assertion
      opts!.elu!.median
    )
  }
}<|MERGE_RESOLUTION|>--- conflicted
+++ resolved
@@ -25,19 +25,6 @@
   Response = unknown
 > implements IWorkerChoiceStrategy {
   /** @inheritDoc */
-<<<<<<< HEAD
-  public readonly strategyPolicy: StrategyPolicy = {
-    dynamicWorkerReady: true,
-    dynamicWorkerUsage: false,
-  }
-
-  /** @inheritDoc */
-  public readonly taskStatisticsRequirements: TaskStatisticsRequirements = {
-    elu: DEFAULT_MEASUREMENT_STATISTICS_REQUIREMENTS,
-    runTime: DEFAULT_MEASUREMENT_STATISTICS_REQUIREMENTS,
-    waitTime: DEFAULT_MEASUREMENT_STATISTICS_REQUIREMENTS,
-  }
-=======
   public readonly strategyPolicy: StrategyPolicy = Object.freeze({
     dynamicWorkerReady: true,
     dynamicWorkerUsage: false,
@@ -50,17 +37,6 @@
       runTime: DEFAULT_MEASUREMENT_STATISTICS_REQUIREMENTS,
       waitTime: DEFAULT_MEASUREMENT_STATISTICS_REQUIREMENTS,
     })
-
-  /**
-   * The next worker node key.
-   */
-  protected nextWorkerNodeKey: number | undefined = 0
-
-  /**
-   * The previous worker node key.
-   */
-  protected previousWorkerNodeKey = 0
->>>>>>> 2d3b9e84
 
   /**
    * The next worker node key.
