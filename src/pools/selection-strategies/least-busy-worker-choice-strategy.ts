--- conflicted
+++ resolved
@@ -69,7 +69,6 @@
     return true
   }
 
-<<<<<<< HEAD
   private leastBusyNextWorkerNodeKey (
     workerNodeKeys?: number[]
   ): number | undefined {
@@ -81,12 +80,6 @@
       (minWorkerNodeKey, workerNode, workerNodeKey, workerNodes) => {
         return this.isWorkerNodeReady(workerNodeKey) &&
           workerNodeKeys.includes(workerNodeKey) &&
-=======
-  private leastBusyNextWorkerNodeKey (): number | undefined {
-    return this.pool.workerNodes.reduce(
-      (minWorkerNodeKey, workerNode, workerNodeKey, workerNodes) => {
-        return this.isWorkerNodeReady(workerNodeKey) &&
->>>>>>> 2d3b9e84
           (workerNode.usage.waitTime.aggregate ?? 0) +
             (workerNode.usage.runTime.aggregate ?? 0) <
             (workerNodes[minWorkerNodeKey].usage.waitTime.aggregate ?? 0) +
