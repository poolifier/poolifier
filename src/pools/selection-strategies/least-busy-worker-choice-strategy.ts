--- conflicted
+++ resolved
@@ -69,7 +69,6 @@
     return true
   }
 
-<<<<<<< HEAD
   private leastBusyNextWorkerNodeKey (
     workerNodeKeys?: number[]
   ): number | undefined {
@@ -77,16 +76,6 @@
     if (workerNodeKeys.length === 1) {
       return workerNodeKeys[0]
     }
-    return this.pool.workerNodes.reduce(
-      (minWorkerNodeKey, workerNode, workerNodeKey, workerNodes) => {
-        return this.isWorkerNodeReady(workerNodeKey) &&
-          workerNodeKeys.includes(workerNodeKey) &&
-          (workerNode.usage.waitTime.aggregate ?? 0) +
-            (workerNode.usage.runTime.aggregate ?? 0) <
-            (workerNodes[minWorkerNodeKey].usage.waitTime.aggregate ?? 0) +
-              (workerNodes[minWorkerNodeKey].usage.runTime.aggregate ?? 0)
-=======
-  private leastBusyNextWorkerNodeKey (): number | undefined {
     const chosenWorkerNodeKey = this.pool.workerNodes.reduce(
       (minWorkerNodeKey: number, workerNode, workerNodeKey, workerNodes) => {
         if (!this.isWorkerNodeReady(workerNodeKey)) {
@@ -95,11 +84,11 @@
         if (minWorkerNodeKey === -1) {
           return workerNodeKey
         }
-        return (workerNode.usage.waitTime.aggregate ?? 0) +
-          (workerNode.usage.runTime.aggregate ?? 0) <
-          (workerNodes[minWorkerNodeKey].usage.waitTime.aggregate ?? 0) +
-            (workerNodes[minWorkerNodeKey].usage.runTime.aggregate ?? 0)
->>>>>>> fb70ff3f
+        return workerNodeKeys.includes(workerNodeKey) &&
+          (workerNode.usage.waitTime.aggregate ?? 0) +
+            (workerNode.usage.runTime.aggregate ?? 0) <
+            (workerNodes[minWorkerNodeKey].usage.waitTime.aggregate ?? 0) +
+              (workerNodes[minWorkerNodeKey].usage.runTime.aggregate ?? 0)
           ? workerNodeKey
           : minWorkerNodeKey
       },
