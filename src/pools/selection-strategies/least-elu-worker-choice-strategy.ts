--- conflicted
+++ resolved
@@ -89,15 +89,11 @@
         if (minWorkerNodeKey === -1) {
           return workerNodeKey
         }
-<<<<<<< HEAD
         return workerNodeKeys.includes(workerNodeKey) &&
-          (workerNode.usage.elu.active.aggregate ?? 0) <
-=======
-        return (workerNode.usage.waitTime.aggregate ?? 0) +
-          (workerNode.usage.elu.active.aggregate ?? 0) <
-          (workerNodes[minWorkerNodeKey].usage.waitTime.aggregate ?? 0) +
->>>>>>> 287a21bd
-            (workerNodes[minWorkerNodeKey].usage.elu.active.aggregate ?? 0)
+          (workerNode.usage.waitTime.aggregate ?? 0) +
+            (workerNode.usage.elu.active.aggregate ?? 0) <
+            (workerNodes[minWorkerNodeKey].usage.waitTime.aggregate ?? 0) +
+              (workerNodes[minWorkerNodeKey].usage.elu.active.aggregate ?? 0)
           ? workerNodeKey
           : minWorkerNodeKey
       },
