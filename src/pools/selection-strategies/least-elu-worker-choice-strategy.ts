import type { IPool } from '../pool.js'
import type { IWorker } from '../worker.js'
import type {
  IWorkerChoiceStrategy,
  TaskStatisticsRequirements,
  WorkerChoiceStrategyOptions,
} from './selection-strategies-types.js'

import { DEFAULT_MEASUREMENT_STATISTICS_REQUIREMENTS } from '../utils.js'
import { AbstractWorkerChoiceStrategy } from './abstract-worker-choice-strategy.js'

/**
 * Selects the worker with the least ELU.
 * @typeParam Worker - Type of worker which manages the strategy.
 * @typeParam Data - Type of data sent to the worker. This can only be structured-cloneable data.
 * @typeParam Response - Type of execution response. This can only be structured-cloneable data.
 */
export class LeastEluWorkerChoiceStrategy<
    Worker extends IWorker,
    Data = unknown,
    Response = unknown
  >
  extends AbstractWorkerChoiceStrategy<Worker, Data, Response>
  implements IWorkerChoiceStrategy {
  /** @inheritDoc */
  public override readonly taskStatisticsRequirements: TaskStatisticsRequirements =
    Object.freeze({
      elu: {
        aggregate: true,
        average: false,
        median: false,
      },
      runTime: DEFAULT_MEASUREMENT_STATISTICS_REQUIREMENTS,
      waitTime: DEFAULT_MEASUREMENT_STATISTICS_REQUIREMENTS,
    })

  /** @inheritDoc */
  public constructor (
    pool: IPool<Worker, Data, Response>,
    opts?: WorkerChoiceStrategyOptions
  ) {
    super(pool, opts)
    this.setTaskStatisticsRequirements(this.opts)
  }

  /** @inheritDoc */
  public choose (workerNodes?: number[]): number | undefined {
    this.setPreviousWorkerNodeKey(this.nextWorkerNodeKey)
    this.nextWorkerNodeKey = this.leastEluNextWorkerNodeKey(workerNodes)
    return this.nextWorkerNodeKey
  }

  /** @inheritDoc */
  public remove (): boolean {
    return true
  }

  /** @inheritDoc */
  public reset (): boolean {
    return true
  }

  /** @inheritDoc */
  public update (): boolean {
    return true
  }

<<<<<<< HEAD
  private leastEluNextWorkerNodeKey (
    workerNodeKeys?: number[]
  ): number | undefined {
    workerNodeKeys = this.checkWorkerNodes(workerNodeKeys)
    if (workerNodeKeys.length === 1) {
      return workerNodeKeys[0]
    }
    return this.pool.workerNodes.reduce(
      (minWorkerNodeKey, workerNode, workerNodeKey, workerNodes) => {
        return this.isWorkerNodeReady(workerNodeKey) &&
          workerNodeKeys.includes(workerNodeKey) &&
=======
  private leastEluNextWorkerNodeKey (): number | undefined {
    return this.pool.workerNodes.reduce(
      (minWorkerNodeKey, workerNode, workerNodeKey, workerNodes) => {
        return this.isWorkerNodeReady(workerNodeKey) &&
>>>>>>> 2d3b9e84
          (workerNode.usage.elu.active.aggregate ?? 0) <
            (workerNodes[minWorkerNodeKey].usage.elu.active.aggregate ?? 0)
          ? workerNodeKey
          : minWorkerNodeKey
      },
      0
    )
  }
}<|MERGE_RESOLUTION|>--- conflicted
+++ resolved
@@ -65,7 +65,6 @@
     return true
   }
 
-<<<<<<< HEAD
   private leastEluNextWorkerNodeKey (
     workerNodeKeys?: number[]
   ): number | undefined {
@@ -77,12 +76,6 @@
       (minWorkerNodeKey, workerNode, workerNodeKey, workerNodes) => {
         return this.isWorkerNodeReady(workerNodeKey) &&
           workerNodeKeys.includes(workerNodeKey) &&
-=======
-  private leastEluNextWorkerNodeKey (): number | undefined {
-    return this.pool.workerNodes.reduce(
-      (minWorkerNodeKey, workerNode, workerNodeKey, workerNodes) => {
-        return this.isWorkerNodeReady(workerNodeKey) &&
->>>>>>> 2d3b9e84
           (workerNode.usage.elu.active.aggregate ?? 0) <
             (workerNodes[minWorkerNodeKey].usage.elu.active.aggregate ?? 0)
           ? workerNodeKey
