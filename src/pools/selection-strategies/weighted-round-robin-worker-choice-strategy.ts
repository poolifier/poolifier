--- conflicted
+++ resolved
@@ -38,11 +38,6 @@
         median: false,
       },
     })
-
-  /**
-   * Worker node virtual execution time.
-   */
-  private workerNodeVirtualTaskExecutionTime = 0
 
   /**
    * Worker node virtual execution time.
@@ -99,14 +94,10 @@
     return true
   }
 
-<<<<<<< HEAD
   private weightedRoundRobinNextWorkerNodeKey (
     workerNodes?: number[]
   ): number | undefined {
     workerNodes = this.checkWorkerNodes(workerNodes)
-=======
-  private weightedRoundRobinNextWorkerNodeKey (): number | undefined {
->>>>>>> 2d3b9e84
     const workerWeight =
       // eslint-disable-next-line @typescript-eslint/no-non-null-assertion
       this.opts!.weights![this.nextWorkerNodeKey ?? this.previousWorkerNodeKey]
@@ -119,16 +110,9 @@
           this.nextWorkerNodeKey ?? this.previousWorkerNodeKey
         )
     } else {
-<<<<<<< HEAD
       do {
         this.nextWorkerNodeKey = this.getRoundRobinNextWorkerNodeKey()
       } while (!workerNodes.includes(this.nextWorkerNodeKey))
-=======
-      this.nextWorkerNodeKey =
-        this.nextWorkerNodeKey === this.pool.workerNodes.length - 1
-          ? 0
-          : (this.nextWorkerNodeKey ?? this.previousWorkerNodeKey) + 1
->>>>>>> 2d3b9e84
       this.workerNodeVirtualTaskExecutionTime = 0
     }
     return this.nextWorkerNodeKey
