--- conflicted
+++ resolved
@@ -56,18 +56,12 @@
   /** @inheritDoc */
   public choose (workerNodeKeys?: number[]): number | undefined {
     this.setPreviousWorkerNodeKey(this.nextWorkerNodeKey)
-<<<<<<< HEAD
     this.weightedRoundRobinNextWorkerNodeKey(workerNodeKeys)
-    this.checkNextWorkerNodeKey()
-    return this.nextWorkerNodeKey
-=======
-    this.weightedRoundRobinNextWorkerNodeKey()
     // eslint-disable-next-line @typescript-eslint/no-non-null-assertion
     if (!this.isWorkerNodeReady(this.nextWorkerNodeKey!)) {
       return undefined
     }
     return this.checkWorkerNodeKey(this.nextWorkerNodeKey)
->>>>>>> fb70ff3f
   }
 
   /** @inheritDoc */
@@ -104,35 +98,21 @@
     return true
   }
 
-<<<<<<< HEAD
   private weightedRoundRobinNextWorkerNodeKey (
     workerNodeKeys?: number[]
   ): number | undefined {
     workerNodeKeys = this.checkWorkerNodeKeys(workerNodeKeys)
-    const workerWeight =
-      // eslint-disable-next-line @typescript-eslint/no-non-null-assertion
-      this.opts!.weights![this.nextWorkerNodeKey ?? this.previousWorkerNodeKey]
-=======
-  private weightedRoundRobinNextWorkerNodeKey (): number | undefined {
     const workerNodeKey = this.nextWorkerNodeKey ?? this.previousWorkerNodeKey
     // eslint-disable-next-line @typescript-eslint/no-non-null-assertion
     const workerWeight = this.opts!.weights![workerNodeKey]
->>>>>>> fb70ff3f
     if (this.workerNodeVirtualTaskExecutionTime < workerWeight) {
       this.workerNodeVirtualTaskExecutionTime +=
         this.getWorkerNodeTaskWaitTime(workerNodeKey) +
         this.getWorkerNodeTaskRunTime(workerNodeKey)
     } else {
-<<<<<<< HEAD
       do {
         this.nextWorkerNodeKey = this.getRoundRobinNextWorkerNodeKey()
       } while (!workerNodeKeys.includes(this.nextWorkerNodeKey))
-=======
-      this.nextWorkerNodeKey =
-        this.nextWorkerNodeKey === this.pool.workerNodes.length - 1
-          ? 0
-          : workerNodeKey + 1
->>>>>>> fb70ff3f
       this.workerNodeVirtualTaskExecutionTime = 0
     }
     return this.nextWorkerNodeKey
