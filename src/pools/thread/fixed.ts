--- conflicted
+++ resolved
@@ -1,14 +1,5 @@
 import { isMainThread, MessageChannel, SHARE_ENV, Worker } from 'worker_threads'
-<<<<<<< HEAD
-import type {
-  Draft,
-  JSONValue,
-  MessageValue,
-  JustTempValue
-} from '../../utility-types'
-=======
-import type { Draft, MessageValue } from '../../utility-types'
->>>>>>> 0e409a07
+import type { Draft, MessageValue, JustTempValue } from '../../utility-types'
 import type { PoolOptions } from '../abstract-pool'
 import { AbstractPool } from '../abstract-pool'
 
