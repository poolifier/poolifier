<<<<<<< HEAD
import type { JSONValue } from '../../utility-types'
=======
import { isKillBehavior, KillBehaviors } from '../../worker/worker-options'
>>>>>>> deb85c12
import type { PoolOptions } from '../abstract-pool'
import type { IDynamicPool } from '../dynamic-pool'
import { dynamicallyChooseWorker } from '../selection-strategies'
import type { ThreadWorkerWithMessageChannel } from './fixed'
import { FixedThreadPool } from './fixed'

/**
 * A thread pool with a dynamic number of threads, but a guaranteed minimum number of threads.
 *
 * This thread pool creates new threads when the others are busy, up to the maximum number of threads.
 * When the maximum number of threads is reached, an event is emitted. If you want to listen to this event, use the pool's `emitter`.
 *
 * @template Data Type of data sent to the worker. This can only be serializable data.
 * @template Response Type of response of execution. This can only be serializable data.
 *
 * @author [Alessandro Pio Ardizio](https://github.com/pioardi)
 * @since 0.0.1
 */
export class DynamicThreadPool<
<<<<<<< HEAD
  Data extends JSONValue = JSONValue,
  Response extends JSONValue = JSONValue
> extends FixedThreadPool<Data, Response>
  implements IDynamicPool<ThreadWorkerWithMessageChannel, Data, Response> {
=======
  Data = unknown,
  Response = unknown
> extends FixedThreadPool<Data, Response> {
>>>>>>> deb85c12
  /**
   * Constructs a new poolifier dynamic thread pool.
   *
   * @param min Minimum number of threads which are always active.
   * @param max Maximum number of threads that can be created by this pool.
   * @param filePath Path to an implementation of a `ThreadWorker` file, which can be relative or absolute.
   * @param opts Options for this dynamic thread pool. Default: `{ maxTasks: 1000 }`
   */
  public constructor (
    min: number,
    public readonly max: number,
    filePath: string,
    opts: PoolOptions<ThreadWorkerWithMessageChannel> = { maxTasks: 1000 }
  ) {
    super(min, filePath, opts)
    this.createAndSetupWorker = this.createAndSetupWorker.bind(this)
    this.registerWorkerMessageListener = this.registerWorkerMessageListener.bind(
      this
    )
    this.destroyWorker = this.destroyWorker.bind(this)
  }

  /**
   * Choose a thread for the next task.
   *
   * It will first check for and return an idle thread.
   * If all threads are busy, then it will try to create a new one up to the `max` thread count.
   * If the max thread count is reached, the emitter will emit a `FullPool` event and it will fall back to using a round robin algorithm to distribute the load.
   *
   * @returns Thread worker.
   */
  protected chooseWorker (): ThreadWorkerWithMessageChannel {
    return dynamicallyChooseWorker(
      this,
      this.createAndSetupWorker,
      this.registerWorkerMessageListener,
      this.destroyWorker
    )
  }
}<|MERGE_RESOLUTION|>--- conflicted
+++ resolved
@@ -1,8 +1,3 @@
-<<<<<<< HEAD
-import type { JSONValue } from '../../utility-types'
-=======
-import { isKillBehavior, KillBehaviors } from '../../worker/worker-options'
->>>>>>> deb85c12
 import type { PoolOptions } from '../abstract-pool'
 import type { IDynamicPool } from '../dynamic-pool'
 import { dynamicallyChooseWorker } from '../selection-strategies'
@@ -21,17 +16,9 @@
  * @author [Alessandro Pio Ardizio](https://github.com/pioardi)
  * @since 0.0.1
  */
-export class DynamicThreadPool<
-<<<<<<< HEAD
-  Data extends JSONValue = JSONValue,
-  Response extends JSONValue = JSONValue
-> extends FixedThreadPool<Data, Response>
+export class DynamicThreadPool<Data = unknown, Response = unknown>
+  extends FixedThreadPool<Data, Response>
   implements IDynamicPool<ThreadWorkerWithMessageChannel, Data, Response> {
-=======
-  Data = unknown,
-  Response = unknown
-> extends FixedThreadPool<Data, Response> {
->>>>>>> deb85c12
   /**
    * Constructs a new poolifier dynamic thread pool.
    *
