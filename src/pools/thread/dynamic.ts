--- conflicted
+++ resolved
@@ -1,7 +1,3 @@
-<<<<<<< HEAD
-import type { JSONValue } from '../../utility-types'
-=======
->>>>>>> ea773c02
 import type { PoolOptions } from '../abstract-pool'
 import type { IDynamicPool } from '../dynamic-pool'
 import { dynamicallyChooseWorker } from '../selection-strategies'
@@ -20,15 +16,8 @@
  * @author [Alessandro Pio Ardizio](https://github.com/pioardi)
  * @since 0.0.1
  */
-<<<<<<< HEAD
-export class DynamicThreadPool<
-  Data extends JSONValue = JSONValue,
-  Response extends JSONValue = JSONValue
-> extends FixedThreadPool<Data, Response>
-=======
 export class DynamicThreadPool<Data = unknown, Response = unknown>
   extends FixedThreadPool<Data, Response>
->>>>>>> ea773c02
   implements IDynamicPool<ThreadWorkerWithMessageChannel, Data, Response> {
   /**
    * Constructs a new poolifier dynamic thread pool.
