--- conflicted
+++ resolved
@@ -279,12 +279,8 @@
    * @param data - The optional task input data for the specified task function. This can only be structured-cloneable data.
    * @param name - The optional name of the task function to execute. If not specified, the default task function will be executed.
    * @param transferList - An optional array of transferable objects to transfer ownership of. Ownership of the transferred objects is given to the chosen pool's worker_threads worker and they should not be used in the main thread afterwards.
-<<<<<<< HEAD
    * @param abortSignal - An optional AbortSignal to abort the task.
-   * @returns Promise that will be fulfilled when the task is completed.
-=======
    * @returns Promise with a task function response that will be fulfilled when the task is completed.
->>>>>>> ace4d248
    */
   readonly execute: (
     data?: Data,
