<<<<<<< HEAD
/**
 * Contract definition for a poolifier pool.
 *
 * @template Data Type of data sent to the worker.
 * @template Response Type of response of execution.
 */
export interface IPool<
  // eslint-disable-next-line @typescript-eslint/no-explicit-any
  Data = any,
  // eslint-disable-next-line @typescript-eslint/no-explicit-any
  Response = any
> {
  /**
   * Shut down every current worker in this pool.
   */
=======
export interface IPool<Data = unknown, Response = unknown> {
>>>>>>> d3c8a1a8
  destroy(): Promise<void>
  /**
   * Perform the task specified in the constructor with the data parameter.
   *
   * @param data The input for the specified task.
   * @returns Promise that will be resolved when the task is successfully completed.
   */
  execute(data: Data): Promise<Response>
}<|MERGE_RESOLUTION|>--- conflicted
+++ resolved
@@ -1,22 +1,13 @@
-<<<<<<< HEAD
 /**
  * Contract definition for a poolifier pool.
  *
  * @template Data Type of data sent to the worker.
  * @template Response Type of response of execution.
  */
-export interface IPool<
-  // eslint-disable-next-line @typescript-eslint/no-explicit-any
-  Data = any,
-  // eslint-disable-next-line @typescript-eslint/no-explicit-any
-  Response = any
-> {
+export interface IPool<Data = unknown, Response = unknown> {
   /**
    * Shut down every current worker in this pool.
    */
-=======
-export interface IPool<Data = unknown, Response = unknown> {
->>>>>>> d3c8a1a8
   destroy(): Promise<void>
   /**
    * Perform the task specified in the constructor with the data parameter.
