import type { Worker as ClusterWorker } from 'cluster'
import type { MessagePort } from 'worker_threads'
import type { AbstractPoolWorker } from './pools/abstract-pool-worker'
import type { KillBehavior } from './worker/worker-options'

/**
 * Make all properties in T non-readonly.
 */
export type Draft<T> = { -readonly [P in keyof T]?: T[P] }

/**
 * Message object that is passed between worker and main worker.
 */
export interface MessageValue<
  Data = unknown,
  MainWorker extends ClusterWorker | MessagePort | unknown = unknown
> {
  /**
   * Input data that will be passed to the worker.
   */
  readonly data?: Data
  /**
   * Id of the message.
   */
  readonly id?: number
  /**
   * Id of the worker sending the message.
   */
  readonly workerId?: number
  /**
   * Kill code.
   */
  readonly kill?: KillBehavior | 1
  /**
   * Error.
   */
  readonly error?: string
  /**
<<<<<<< HEAD
   * Number of workers in the pool.
   */
  readonly numberOfWorkers?: number
  /**
   * Shared array buffer for workers tasks usage statistics.
   */
  readonly tasksSharedUsage?: SharedArrayBuffer
  /**
   * Task run time.
=======
   * Task runtime.
>>>>>>> 23135a89
   */
  readonly taskRunTime?: number
  /**
   * Reference to main worker.
   *
   * Only for internal use.
   */
  readonly parent?: MainWorker
}

/**
 * An object holding the worker that will be used to resolve/rejects the promise later on.
 *
 * @template Worker Type of worker.
 * @template Response Type of response of execution. This can only be serializable data.
 */
export interface PromiseWorkerResponseWrapper<
  Worker extends AbstractPoolWorker,
  Response = unknown
> {
  /**
   * Resolve callback to fulfill the promise.
   */
  readonly resolve: (value: Response) => void
  /**
   * Reject callback to reject the promise.
   */
  readonly reject: (reason?: string) => void
  /**
   * The worker that has the assigned task.
   */
  readonly worker: Worker
}<|MERGE_RESOLUTION|>--- conflicted
+++ resolved
@@ -36,7 +36,6 @@
    */
   readonly error?: string
   /**
-<<<<<<< HEAD
    * Number of workers in the pool.
    */
   readonly numberOfWorkers?: number
@@ -45,10 +44,7 @@
    */
   readonly tasksSharedUsage?: SharedArrayBuffer
   /**
-   * Task run time.
-=======
    * Task runtime.
->>>>>>> 23135a89
    */
   readonly taskRunTime?: number
   /**
