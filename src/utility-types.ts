import type { EventLoopUtilization } from 'node:perf_hooks'
import type { MessagePort, TransferListItem } from 'node:worker_threads'
import type { AsyncResource } from 'node:async_hooks'
import type { KillBehavior } from './worker/worker-options'

/**
 * Worker error.
 *
 * @typeParam Data - Type of data sent to the worker triggering an error. This can only be structured-cloneable data.
 */
export interface WorkerError<Data = unknown> {
  /**
   * Task function name triggering the error.
   */
  readonly name: string
  /**
   * Error message.
   */
  readonly message: string
  /**
   * Data triggering the error.
   */
  readonly data?: Data
}

/**
 * Task performance.
 *
 * @internal
 */
export interface TaskPerformance {
  /**
   * Task name.
   */
  readonly name: string
  /**
   * Task performance timestamp.
   */
  readonly timestamp: number
  /**
   * Task runtime.
   */
  readonly runTime?: number
  /**
   * Task event loop utilization.
   */
  readonly elu?: EventLoopUtilization
}

/**
 * Worker task performance statistics computation settings.
 *
 * @internal
 */
export interface WorkerStatistics {
  /**
   * Whether the worker computes the task runtime or not.
   */
  readonly runTime: boolean
  /**
   * Whether the worker computes the task event loop utilization (ELU) or not.
   */
  readonly elu: boolean
}

/**
 * Message object that is passed as a task between main worker and worker.
 *
 * @typeParam Data - Type of data sent to the worker. This can only be structured-cloneable data.
 * @internal
 */
export interface Task<Data = unknown> {
  /**
   * Task name.
   */
  readonly name?: string
  /**
   * Task input data that will be passed to the worker.
   */
  readonly data?: Data
  /**
   * Array of transferable objects.
   */
  readonly transferList?: TransferListItem[]
  /**
   * Timestamp.
   */
  readonly timestamp?: number
  /**
   * Whether the task is abortable or not.
   */
  readonly abortable?: boolean
  /**
   * Task UUID.
   */
  readonly taskId?: string
}

/**
 * Message object that is passed between main worker and worker.
 *
 * @typeParam Data - Type of data sent to the worker or execution response. This can only be structured-cloneable data.
 * @typeParam ErrorData - Type of data sent to the worker triggering an error. This can only be structured-cloneable data.
 * @internal
 */
export interface MessageValue<Data = unknown, ErrorData = unknown>
  extends Task<Data> {
  /**
   * Worker id.
   */
  readonly workerId?: number
  /**
   * Kill code.
   */
  readonly kill?: KillBehavior | true | 'success' | 'failure'
  /**
   * Worker error.
   */
  readonly workerError?: WorkerError<ErrorData>
  /**
   * Task operation:
   * - `'abort'` - Abort a task.
   */
  readonly taskOperation?: 'abort'
  /**
   * Task performance.
   */
  readonly taskPerformance?: TaskPerformance
  /**
   * Task function operation:
   * - `'add'` - Add a task function.
   * - `'remove'` - Remove a task function.
   * - `'default'` - Set a task function as default.
   */
  readonly taskFunctionOperation?: 'add' | 'remove' | 'default'
  /**
   * Whether the task function operation is successful or not.
   */
  readonly taskFunctionOperationStatus?: boolean
  /**
   * Task function serialized to string.
   */
  readonly taskFunction?: string
  /**
   * Task function name.
   */
  readonly taskFunctionName?: string
  /**
   * Task function names.
   */
  readonly taskFunctionNames?: string[]
  /**
   * Whether the worker computes the given statistics or not.
   */
  readonly statistics?: WorkerStatistics
  /**
   * Whether the worker is ready or not.
   */
  readonly ready?: boolean
  /**
   * Whether the worker starts or stops its activity check.
   */
  readonly checkActive?: boolean
  /**
   * Message port.
   */
  readonly port?: MessagePort
}

/**
 * An object holding the task execution response promise resolve/reject callbacks.
 *
 * @typeParam Response - Type of execution response. This can only be structured-cloneable data.
 * @internal
 */
export interface PromiseResponseWrapper<Response = unknown> {
  /**
   * Resolve callback to fulfill the promise.
   */
  readonly resolve: (value: Response | PromiseLike<Response>) => void
  /**
   * Reject callback to reject the promise.
   */
  readonly reject: (reason?: unknown) => void
  /**
   * The worker node key executing the task.
   */
  readonly workerNodeKey: number
  /**
<<<<<<< HEAD
   * The abort signal.
   */
  readonly abortSignal?: AbortSignal
=======
   * The asynchronous resource used to track the task execution.
   */
  readonly asyncResource?: AsyncResource
>>>>>>> 8954c0a3
}

export type Writable<T> = { -readonly [P in keyof T]: T[P] }<|MERGE_RESOLUTION|>--- conflicted
+++ resolved
@@ -187,15 +187,13 @@
    */
   readonly workerNodeKey: number
   /**
-<<<<<<< HEAD
-   * The abort signal.
-   */
-  readonly abortSignal?: AbortSignal
-=======
    * The asynchronous resource used to track the task execution.
    */
   readonly asyncResource?: AsyncResource
->>>>>>> 8954c0a3
+  /**
+   * The task abort signal.
+   */
+  readonly abortSignal?: AbortSignal
 }
 
 export type Writable<T> = { -readonly [P in keyof T]: T[P] }