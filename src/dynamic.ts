--- conflicted
+++ resolved
@@ -1,11 +1,5 @@
-<<<<<<< HEAD
-import FixedThreadPool, {
-=======
-/* eslint-disable @typescript-eslint/strict-boolean-expressions */
-
 import {
   FixedThreadPool,
->>>>>>> 60fbd6d6
   FixedThreadPoolOptions,
   WorkerWithMessageChannel
 } from './fixed'
