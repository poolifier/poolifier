--- conflicted
+++ resolved
@@ -1,14 +1,6 @@
 /* eslint-disable @typescript-eslint/strict-boolean-expressions */
 
-<<<<<<< HEAD
-import Pool, { PoolOptions, WorkerWithMessageChannel } from './pool'
-=======
-import {
-  FixedThreadPool,
-  FixedThreadPoolOptions,
-  WorkerWithMessageChannel
-} from './fixed'
->>>>>>> 60fbd6d6
+import { Pool, PoolOptions, WorkerWithMessageChannel } from './pool'
 
 import { EventEmitter } from 'events'
 
@@ -25,17 +17,10 @@
  * @author [Alessandro Pio Ardizio](https://github.com/pioardi)
  * @since 0.0.1
  */
-<<<<<<< HEAD
-export default class DynamicThreadPool<Data = any, Response = any> extends Pool<
+export class DynamicThreadPool<Data = any, Response = any> extends Pool<
 Data,
 Response
 > {
-=======
-export class DynamicThreadPool<
-  Data = any,
-  Response = any
-> extends FixedThreadPool<Data, Response> {
->>>>>>> 60fbd6d6
   public readonly emitter: MyEmitter
 
   /**
