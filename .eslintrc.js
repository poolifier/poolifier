--- conflicted
+++ resolved
@@ -9,11 +9,13 @@
     ecmaVersion: 2020,
     sourceType: 'module'
   },
-<<<<<<< HEAD
-  plugins: ['@typescript-eslint', 'promise', 'prettierx', 'spellcheck'],
-=======
-  plugins: ['@typescript-eslint', 'promise', 'prettierx', 'jsdoc'],
->>>>>>> 50eceb07
+  plugins: [
+    '@typescript-eslint',
+    'promise',
+    'prettierx',
+    'jsdoc',
+    'spellcheck'
+  ],
   extends: [
     'standard',
     'eslint:recommended',
