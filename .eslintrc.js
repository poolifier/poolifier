--- conflicted
+++ resolved
@@ -32,8 +32,6 @@
     '@typescript-eslint/no-inferrable-types': [
       'error',
       { ignoreProperties: true }
-<<<<<<< HEAD
-=======
     ],
 
     'sort-imports': [
@@ -42,7 +40,6 @@
         ignoreMemberSort: true,
         ignoreDeclarationSort: true
       }
->>>>>>> 50aa7901
     ]
   },
   overrides: [
