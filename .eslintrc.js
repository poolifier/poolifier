// @ts-check
const { defineConfig } = require('eslint-define-config')

module.exports = defineConfig({
  env: {
    es2021: true,
    node: true,
    mocha: true
  },
  parser: '@typescript-eslint/parser',
  parserOptions: {
    ecmaVersion: 2020,
    sourceType: 'module',
    warnOnUnsupportedTypeScriptVersion: false
  },
<<<<<<< HEAD
  plugins: ['@typescript-eslint', 'promise'],
=======
  plugins: [
    '@typescript-eslint',
    'promise',
    'prettierx',
    'jsdoc',
    'spellcheck'
  ],
>>>>>>> 91bfd799
  extends: [
    'standard',
    'eslint:recommended',
    'plugin:@typescript-eslint/recommended',
    'plugin:import/errors',
    'plugin:import/warnings',
    'plugin:import/typescript',
<<<<<<< HEAD
    'plugin:promise/recommended'
=======
    'plugin:promise/recommended',
    'plugin:prettierx/standardx'
>>>>>>> 91bfd799
  ],
  rules: {
    'no-void': 'off',

    // We have some intentionally empty functions
    '@typescript-eslint/no-empty-function': 'off',

    '@typescript-eslint/no-inferrable-types': [
      'error',
      { ignoreProperties: true }
    ],

    'sort-imports': [
      'warn',
      {
        ignoreMemberSort: true,
        ignoreDeclarationSort: true
      }
    ],

    'spellcheck/spell-checker': [
      'warn',
      {
        skipWords: [
          'christopher',
          'comparator',
          'ecma',
          'enum',
          'inheritdoc',
          'jsdoc',
          'poolifier',
          'readonly',
          'serializable',
          'unregister',
          'workerpool'
        ],
        skipIfMatch: ['^@.*', '^plugin:.*']
      }
    ]
  },
  overrides: [
    {
      files: ['src/**/*.ts'],
      extends: 'plugin:jsdoc/recommended',
      rules: {
        'no-useless-constructor': 'off',

        'jsdoc/match-description': [
          'warn',
          {
            mainDescription:
              '/^[A-Z`].+?(\\.|:)(\\n\\n.*((\\n{1,2}- .+)|(_.+_)|`.+`|\\n\\n---))?$/us',
            matchDescription: '^[A-Z`].+(\\.|`.+`)$',
            contexts: ['any'],
            tags: {
              param: true,
              returns: true
            }
          }
        ],
        'jsdoc/no-types': 'error',
        'jsdoc/require-jsdoc': [
          'warn',
          {
            contexts: [
              'ClassDeclaration',
              'ClassProperty:not([accessibility=/(private|protected)/])',
              'ExportNamedDeclaration:has(VariableDeclaration)',
              'FunctionExpression',
              'MethodDefinition:not([accessibility=/(private|protected)/]) > FunctionExpression',
              'TSEnumDeclaration',
              'TSInterfaceDeclaration',
              'TSMethodSignature',
              // 'TSPropertySignature',
              'TSTypeAliasDeclaration'
            ]
          }
        ],
        'jsdoc/require-param-type': 'off',
        'jsdoc/require-returns-type': 'off'
      }
    },
    {
      files: ['*.js'],
      extends: 'plugin:node/recommended',
      rules: {
        '@typescript-eslint/no-unused-vars': 'off',
        '@typescript-eslint/no-var-requires': 'off'
      }
    },
    {
      files: ['examples/typescript/**/*.ts'],
      rules: {
        'import/no-unresolved': 'off'
      }
    },
    {
      files: ['examples/**/*.js'],
      rules: {
        'node/no-missing-require': 'off'
      }
    }
  ],
  settings: {
    jsdoc: {
      mode: 'typescript'
    }
  }
})<|MERGE_RESOLUTION|>--- conflicted
+++ resolved
@@ -13,17 +13,12 @@
     sourceType: 'module',
     warnOnUnsupportedTypeScriptVersion: false
   },
-<<<<<<< HEAD
-  plugins: ['@typescript-eslint', 'promise'],
-=======
   plugins: [
     '@typescript-eslint',
     'promise',
-    'prettierx',
     'jsdoc',
     'spellcheck'
   ],
->>>>>>> 91bfd799
   extends: [
     'standard',
     'eslint:recommended',
@@ -31,12 +26,7 @@
     'plugin:import/errors',
     'plugin:import/warnings',
     'plugin:import/typescript',
-<<<<<<< HEAD
     'plugin:promise/recommended'
-=======
-    'plugin:promise/recommended',
-    'plugin:prettierx/standardx'
->>>>>>> 91bfd799
   ],
   rules: {
     'no-void': 'off',
